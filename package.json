{
<<<<<<< HEAD
    "name": "@the-international-screeps-bot/the-international-open-source",
    "version": "1.0.0",
=======
    "name": "the-international-screeps-bot",
    "version": "3.0.2",
>>>>>>> 40655da7
    "description": "",
    "files": [
        "dist"
    ],
    "scripts": {
        "build": "rollup -c",
        "lint": "eslint **/*",
        "lint-ci": "eslint '**/*'",
        "lint-fix": "eslint **/* --fix",
        "push-mmo": "rollup -c --environment DEST:mmo",
        "push-pserver": "rollup -c --environment DEST:pserver",
        "watch-mmo": "rollup -cw --environment DEST:mmo",
        "watch-pserver": "rollup -cw --environment DEST:pserver",
        "server": "node server %npm_config_tickLength%",
        "grafana": "npx screeps-grafana private"
    },
    "repository": {
        "type": "git",
        "url": "git+https://github.com/CarsonBurke/The-International-Screeps-Bot.git"
    },
    "author": "",
    "license": "Unlicense",
    "bugs": {
        "url": "https://github.com/CarsonBurke/The-International-Screeps-Bot/issues"
    },
    "homepage": "https://github.com/CarsonBurke/The-International-Screeps-Bot#readme",
    "devDependencies": {
        "@rollup/plugin-commonjs": "^20.0.0",
        "@rollup/plugin-node-resolve": "^13.0.4",
        "@types/chai": "^4.3.0",
        "@types/lodash": "3.10.2",
        "@types/mocha": "^5.2.5",
        "@types/node": "^13.13.1",
        "@types/screeps": "^3.3.0",
        "@types/sinon": "^5.0.5",
        "@types/sinon-chai": "^3.2.0",
        "@typescript-eslint/eslint-plugin": "^4.20.0",
        "@typescript-eslint/parser": "^4.20.0",
        "chai": "^4.2.0",
        "dotenv": "^16.0.2",
        "eslint": "^7.23.0",
        "eslint-config-airbnb": "^18.2.1",
        "eslint-config-prettier": "^7.2.0",
        "eslint-plugin-import": "^2.22.1",
        "eslint-plugin-jest": "^24.1.3",
        "eslint-plugin-jsdoc": "^31.6.1",
        "eslint-plugin-prettier": "^3.3.1",
        "eslint-plugin-screeps": "^2.1.0",
        "fs": "^0.0.1-security",
        "jest": "^27.1.0",
        "lodash": "^3.10.1",
        "mocha": "^5.2.0",
        "prettier": "^2.3.2",
        "rollup": "^2.56.2",
        "rollup-plugin-clear": "^2.0.7",
        "rollup-plugin-screeps": "^1.0.1",
        "rollup-plugin-terser": "^7.0.2",
        "rollup-plugin-typescript2": "^0.30.0",
        "screeps-grafana": "^1.1.32",
        "screeps-performance-server": "^1.0.7",
        "sinon": "^6.3.5",
        "sinon-chai": "^3.2.0",
        "ts-node": "^10.2.0",
        "tsconfig-paths": "^3.10.1",
        "typescript": "^4.3.5"
    },
    "dependencies": {
        "source-map": "~0.6.1"
    }
}<|MERGE_RESOLUTION|>--- conflicted
+++ resolved
@@ -1,11 +1,6 @@
 {
-<<<<<<< HEAD
     "name": "@the-international-screeps-bot/the-international-open-source",
     "version": "1.0.0",
-=======
-    "name": "the-international-screeps-bot",
-    "version": "3.0.2",
->>>>>>> 40655da7
     "description": "",
     "files": [
         "dist"
