import { CommuneManager } from './room/commune/communeManager'
import { RoomManager } from './room/roomManager'
import { Duo } from './room/creeps/roleManagers/antifa/duo'
import { Quad } from './room/creeps/roleManagers/antifa/quad'
import { CombatRequestData } from 'international/constants'
import { Operator } from 'room/creeps/powerCreeps/operator'
import { MeleeDefender } from 'room/creeps/roleManagers/commune/meleeDefender'
import { Settings } from 'international/settings'

declare global {
    interface ProfilerMemory {
        data: { [name: string]: ProfilerData }
        start?: number
        total: number
    }

    interface ProfilerData {
        calls: number
        time: number
    }

    interface Profiler {
        clear(): void
        output(): void
        start(): void
        status(): void
        stop(): void
        toString(): string
    }

    interface Coord {
        x: number
        y: number
    }

    interface Rect {
        x1: number
        y1: number
        x2: number
        y2: number
    }

    interface Colors {
        white: string
        lightGrey: string
        lightBlue: string
        darkBlue: string
        black: string
        yellow: string
        red: string
        green: string
        brown: string
    }

    interface ResourceTarget {
        resource: ResourceConstant
        conditions?(communeManager: CommuneManager): any
        min: number
        max: number
    }

    type RemoteStampTypes = 'road' | 'container'

    type StampTypes =
        | 'fastFiller'
        | 'hub'
        | 'extensions'
        | 'labs'
        | 'tower'
        | 'extension'
        | 'observer'
        | 'sourceLink'
        | 'sourceExtension'
        | 'container'
        | 'extractor'
        | 'road'
        | 'rampart'

    interface Stamp {
        offset: number

        /**
         * The range of protection from the anchor to provide when deciding rampart placement
         */
        protectionOffset: number
        size: number
        structures: { [structureType: string]: Coord[] }
        asymmetry?: number
    }

    type StampAnchors = Partial<Record<StampTypes, RoomPosition[]>>

    type PosMap<T> = T[]

    type CoordMap = Uint8Array

    type CreepRoles =
        | 'source1Harvester'
        | 'source2Harvester'
        | 'hauler'
        | 'controllerUpgrader'
        | 'builder'
        | 'maintainer'
        | 'mineralHarvester'
        | 'hubHauler'
        | 'fastFiller'
        | 'meleeDefender'
        | 'source1RemoteHarvester'
        | 'source2RemoteHarvester'
        | 'remoteHauler'
        | 'remoteReserver'
        | 'remoteDefender'
        | 'remoteCoreAttacker'
        | 'remoteDismantler'
        | 'scout'
        | 'claimer'
        | 'vanguard'
        | 'allyVanguard'
        | 'antifaRangedAttacker'
        | 'antifaAttacker'
        | 'antifaHealer'
        | 'antifaDismantler'
        | 'antifaDowngrader'

    type QuadTransformTypes = 'rotateLeft' | 'rotateRight' | 'tradeHorizontal' | 'tradeVertical'

    interface PathGoal {
        pos: RoomPosition
        range: number
    }

    interface PathOpts {
        /**
         * Not required when pathing for creeps
         */
        origin?: RoomPosition
        goals: PathGoal[]
        /**
         * room types as keys to weight based on properties
         */
        typeWeights?: { [weight: string]: number }
        plainCost?: number
        swampCost?: number
        maxRooms?: number
        flee?: boolean
        creep?: Creep

        avoidAbandonedRemotes?: boolean

        weightStructures?: Partial<{ [key in StructureConstant]: number }>

        /**
         * An object with keys of weights and values of positions
         */

        weightPositions?: { [weight: string]: Coord[] | RoomPosition[] }

        /**
         *
         */
        weightCostMatrixes?: string[]

        weightCoordMaps?: CoordMap[]

        /**
         *
         */
        avoidEnemyRanges?: boolean

        avoidStationaryPositions?: boolean

        /**
         *
         */
        avoidImpassibleStructures?: boolean

        /**
         * Marks creeps not owned by the bot as avoid
         */
        avoidNotMyCreeps?: boolean

        /**
         * Weight my ramparts by this value
         */
        myRampartWeight?: number

        weightStampAnchors?: boolean
    }

    interface FindClosestPosOfValueOpts {
        coordMap: CoordMap
        startCoords: Coord[]
        requiredValue: number
        reduceIterations: number
        initialWeight?: number
        adjacentToRoads?: boolean
        roadCoords?: CoordMap
        visuals?: boolean
        /**
         * Wether or not to attempt a cardinal flood
         */
        cardinalFlood?: boolean
    }

    interface FindClosestPosOfValueOptsAsym extends FindClosestPosOfValueOpts {
        /**
         * The x and y offset from the top left of the stamp
         */
        offset: number
        /**
         * The asymmetrical x and y offset from the top left of the stamp
         */
        asymOffset: number
    }

    interface MoveRequestOpts extends PathOpts {
        cacheAmount?: number
    }

    type OrderedStructurePlans = BuildObj[]

    interface BuildObj {
        structureType: BuildableStructureConstant
        x: number
        y: number
    }

    interface SpawnRequestOpts {
        role: CreepRoles
        /**
         * Parts that should be attempted to be implemented once
         */
        defaultParts: BodyPartConstant[]
        /**
         * Parts that should be attempted to be implemented based on the partsMultiplier
         */
        extraParts: BodyPartConstant[]
        /**
         * The number of times to attempt to duplicate extraParts
         */
        partsMultiplier: number
        /**
         * The absolute minimum cost the creep may be spawned with
         */
        minCost: number
        /**
         * The priority of spawning, where 0 is greatest, and Infinity is least
         */
        priority: number
        /**
         * Properties to apply to the creep on top of the defaults
         */
        memoryAdditions: Partial<CreepMemory>
        /**
         * The specific group of which to compare the creep amount to
         */
        spawnGroup?: string[]
        /**
         *
         */
        threshold?: number
        /**
         *
         */
        minCreeps?: number | undefined
        /**
         *
         */
        maxCreeps?: number | undefined
        /**
         * The absolute max cost a creep may be applied with
         */
        maxCostPerCreep?: number | undefined
    }

    interface ExtraOpts {
        memory: CreepMemory
        energyStructures: (StructureSpawn | StructureExtension)[]
        dryRun: boolean
    }

    interface SpawnRequest {
        role: CreepRoles
        body: BodyPartConstant[]
        tier: number
        cost: number
        extraOpts: ExtraOpts
    }

    type FlagNames = 'disableTowerAttacks'

    type LogisticTaskTypes = 'transfer' | 'withdraw' | 'pickup' | 'offer'

    interface LogisticTask {
        ID: number
        Type: LogisticTaskTypes
        TargetID: Id<AnyStoreStructure | Creep | Tombstone | Ruin | Resource>
        ResourceType: ResourceConstant
    }

    interface CreepLogisticTask {
        /**
         * The Type of logistic task
         */
        T: LogisticTaskTypes
        /**
         * The Amount of resources involved
         */
        A: number
        /**
         * The Resource Type involved
         */
        RT: ResourceConstant
    }

    interface CreepLogisticTansferTask extends CreepLogisticTask {
        /**
         * The Type of logistic task
         */
        T: 'transfer'
        /**
         * Target ID
         */
        TID: Id<AnyStoreStructure>
    }

    interface CreepLogisticWithdrawTask extends CreepLogisticTask {
        /**
         * The Type of logistic task
         */
        T: 'withdraw'
        /**
         * Target ID
         */
        TID: Id<AnyStoreStructure | Tombstone | Ruin | Creep>
    }

    interface CreepLogisticPickupTask extends CreepLogisticTask {
        /**
         * The Type of logistic task
         */
        T: 'pickup'
        /**
         * Target ID
         */
        TID: Id<AnyStoreStructure>
    }

    interface CreepLogisticOfferTask extends CreepLogisticTask {
        /**
         * The Type of logistic task
         */
        T: 'offer'
        /**
         * Target ID
         */
        TID: Id<AnyStoreStructure>
    }

    interface PowerTask {
        taskID: number
        targetID: Id<Structure | Source>
        powerType: PowerConstant
        packedCoord: string
        cooldown: number
        priority: number
    }

    interface PackedPowerTask {
        /**
         * Target ID
         */
        TID: Id<Structure | Source>
        /**
         * Power Type
         */
        PT: PowerConstant
        /**
         * Cooldown
         */
        C: number
    }

    type Reservations = 'transfer' | 'withdraw' | 'pickup'

    interface Reservation {
        type: Reservations
        amount: number
        resourceType: ResourceConstant
        targetID: Id<AnyStoreStructure | Creep | Tombstone | Ruin | Resource>
    }

    type CombatRequestTypes = 'attack' | 'harass' | 'defend'

    interface ClaimRequest {
        /**
         * The name of the room responding to the request
         */
        responder?: string
        data: number[]
    }

    interface AllyCreepRequest {
        /**
         * The name of the room responding to the request
         */
        responder?: string
        data: number[]
    }

    interface CombatRequest {
        /**
         * The Type of attack request
         */
        T: CombatRequestTypes
        /**request
         * The name of the room responding to the request
         */
        responder?: string
        data: number[]
    }

    interface ControllerLevel {
        level: number
        progress: number
        progressTotal: number
    }
    interface RoomStats {
        /**
         * Game Time
         */
        gt: number
        /**
         * Remote Count
         */
        rc: number
        /**
         * Remote Energy Stored
         */
        res: number
        /**
         * Remote Energy Input Harvest
         */
        reih: number
        /**
         * Remote Energy Output Repair Other (non-barricade structures)
         */
        reoro: number
        /**
         * Remote Energy Output Build
         */
        reob: number
        /**
         * Remote Room CPU Usage
         */
        rrocu: number
        /**
         * Remote Room Visuals Manager CPU Usage
         */
        rrvmcu: number
        /**
         * Remote Construction Manager CPU Usage
         */
        rcmcu: number
        /**
         * Remote Role Manager CPU Usage
         */
        rrolmcu: number
        /**
         * Remote Role Manager Per Creep CPU Usage
         */
        rrolmpccu: number
        /**
         * Remote End Tick Creep Manager CPU Usage
         */
        retcmcu: number
        /**
         * Remote Power Role Manager CPU Usage
         */
        rprmcu: number
        /**
         * Remote Power Role Manager Per Creep CPU Usage
         */
        rprmpccu: number
    }

    interface RoomCommuneStats extends RoomStats {
        /**
         * Controller Level
         */
        cl: number
        /**
         * Energy Input Harvest
         */
        eih: number
        /**
         * Energy Input Bought
         */
        eib?: number
        /**
         * Energy Output Upgrade
         */
        eou: number
        /**
         * Energy Output Repair Other (non-barricade structures)
         */
        eoro: number
        /**
         * Energy Output Repair Wall or Rampart
         */
        eorwr: number
        /**
         * Energy Output Build
         */
        eob: number
        /**
         * Energy Output Sold
         */
        eos: number
        /**
         * Energy Output Spawn
         */
        eosp: number
        /**
         * Energy Output Power
         */
        eop: number
        /**
         * Minerals Harvested
         */
        mh: number
        /**
         * Energy Stored
         */
        es: number

        /**
         * Batteries Stored *10
         */
        bes: number
        /**
         * Creep Count
         */
        cc: number
        /**
         * Total Creep Count
         */
        tcc: number
        /**
         * Spawn Usage
         */
        su: number
        /**
         * Ally Creep Request Manager CPU Usage
         */
        acrmcu: number
        /**
         * Claim Request Manager CPU Usage
         */
        clrmcu: number
        /**
         * Tower Manager CPU Usage
         */
        tmcu: number
        /**
         * Spawn Manager CPU Usage
         */
        smcu: number
        /**
         * Combat Request Manager CPU Usage
         */
        cormcu: number
        /**
         * Defence Manager CPU Usage
         */
        dmcu: number
        /**
         * Spawn Request Manager CPU Usage
         */
        srmcu: number
        /**
         * Room CPU Usage
         */
        rocu: number
        /**
         * Room Visuals Manager CPU Usage
         */
        rvmcu: number
        /**
         * Construction Manager CPU Usage
         */
        cmcu: number
        /**
         * Role Manager CPU Usage
         */
        rolmcu: number
        /**
         * Role Manager Per Creep CPU Usage
         */
        rolmpccu: number
        /**
         * End Tick Creep Manager CPU Usage
         */
        etcmcu: number
        /**
         * Power Role Manager CPU Usage
         */
        prmcu: number
        /**
         * Role Manager Per Creep CPU Usage
         */
        prmpccu: number
    }

    interface CpuUsers {
        /**
         * International Manager CPU Usage
         */
        imcu: number

        /**
         * Creep Organizer CPU Usage
         */
        cocu: number

        /**
         * Map Visuals Manager CPU Usage
         */
        mvmcu: number

        /**
         * Power Creep Organizer CPU Usage
         */
        pccu: number

        /**
         * Tick Config CPU Usage
         */
        tccu: number

        /**
         * Room Manager CPU Usage
         */
        roomcu: number

        /**
         * Stats Manager CPU Usage
         */
        smcu: number
    }

    type InternationalStatNames = keyof CpuUsers
    type RoomStatNames = keyof RoomStats
    type RoomCommuneStatNames = keyof RoomCommuneStats

    interface Stats {
        lastReset: number

        lastTickTimestamp: number
        tickLength: number

        communeCount: number

        resources: {
            pixels: number
            cpuUnlocks: number
            accessKeys: number
            credits: number
        }

        cpu: {
            bucket: number
            usage: number
            limit: number
        }

        memory: {
            usage: number
            limit: number
        }

        gcl: ControllerLevel

        gpl: ControllerLevel
        rooms: { [key: string]: Partial<RoomCommuneStats> }
        constructionSiteCount: number
        cpuUsers: CpuUsers
    }

    type StatsRoomTypes = 'commune' | 'remote'

    type RoomTypes =
        | 'commune'
        | 'remote'
        | 'ally'
        | 'allyRemote'
        | 'enemy'
        | 'enemyRemote'
        | 'neutral'
        | 'keeper'
        | 'keeperCenter'
        | 'highway'
        | 'intersection'

    interface RoomType {
        [property: string]: true
    }

    interface PlayerInfo {
        /**
         * Defensive Threat, the enemy's perceived defensive ability
         */
        DT: number
        /**
         * Offensive Threat, the enemy's perceived offensive threat towards the bot
         */
        OT: number
    }

    interface Memory extends Settings {
        /**
         * The name of the user
         */
        me: string

        /**
         * An ongoing record of the latest ID assigned by the bot
         */
        ID: number

        /**
         * An object of constrctionsSites with keys of site IDs and properties of the site's age
         */
        constructionSites: { [ID: string]: number }

        /**
         *
         */
        claimRequests: { [roomName: string]: ClaimRequest }

        combatRequests: { [roomName: string]: CombatRequest }

        allyCreepRequests: { [roomName: string]: AllyCreepRequest }

        stats: Partial<Stats>

        players: { [playerName: string]: Partial<PlayerInfo> }

        masterPlan: { resources?: { [key in ResourceConstant]?: number } }

        // Other

        profiler: ProfilerMemory
    }

    interface RawMemory {
        [key: string]: any
    }

    type SpawningStructures = (StructureSpawn | StructureExtension)[]

    interface OrganizedStructures {
        spawn: StructureSpawn[]
        extension: StructureExtension[]
        road: StructureRoad[]
        constructedWall: StructureWall[]
        rampart: StructureRampart[]
        keeperLair: StructureKeeperLair[]
        portal: StructurePortal[]
        controller: StructureController[]
        link: StructureLink[]
        storage: StructureStorage[]
        tower: StructureTower[]
        observer: StructureObserver[]
        powerBank: StructurePowerBank[]
        powerSpawn: StructurePowerSpawn[]
        extractor: StructureExtractor[]
        lab: StructureLab[]
        terminal: StructureTerminal[]
        container: StructureContainer[]
        nuker: StructureNuker[]
        factory: StructureFactory[]
        invaderCore: StructureInvaderCore[]
    }

    interface RoomGlobal {
        [key: string]: any

        // RoomObjects

        stampAnchors: StampAnchors

        /**
         * packed
         */
        sourcePaths: string[]

        source1PathLength: number

        source2PathLength: number

        upgradePathLength: number

        // Containers

        sourceContainers: Id<StructureContainer>[]

        sourceLinks: Id<StructureLink>[]

        fastFillerContainerLeft: Id<StructureContainer> | undefined

        fastFillerContainerRight: Id<StructureContainer> | undefined

        controllerContainer: Id<StructureContainer> | undefined

        mineralContainer: Id<StructureContainer> | undefined

        centerUpgradePos: RoomPosition | false

        // Links

        controllerLink: Id<StructureLink> | undefined

        fastFillerLink: Id<StructureLink> | undefined

        hubLink: Id<StructureLink> | undefined
    }

    interface Room {
        /**
         * The amount of creeps with a task of harvesting sources in the room
         */
        creepsOfSourceAmount: number[]

        /**
         * An object with keys of roles with properties of arrays of creep names belonging to the role
         */
        myCreeps: { [key in CreepRoles]?: string[] }

        /**
         * The number of my creeps in the room
         */
        myCreepsAmount: number

        /**
         * An object with keys of roles with properties of arrays of power creep names belonging to the role
         */
        myPowerCreeps: { [key in PowerClassConstant]?: string[] }

        /**
         * The number of my power creeps in the room
         */
        myPowerCreepsAmount: number

        /**
         * An object with keys of roles and properties of the number of creeps with the role from this room
         */
        creepsFromRoom: { [key: string]: string[] }

        /**
         * The cumulative amount of creeps with a communeName value of this room's name
         */
        creepsFromRoomAmount: number

        /**
         * An object with keys of roles and properties of the number of creeps with the role from this room
         */
        creepsOfRemote: { [key: string]: { [key: string]: string[] } }

        /**
         * A set of roomNames representing the targets of scouts from this commune
         */
        scoutTargets: Set<string>

        spawnRequests: { [priority: string]: SpawnRequest }

        /**
         * Tile types as defined by the rampartPlanner
         */
        tileCoords: CoordMap

        unprotectedCoords: CoordMap

        /**
         * Wether the towers can sufficiently deal with the enemy threat in the room
         */
        towerInferiority: boolean

        baseCoords: CoordMap

        rampartCoords: CoordMap

        roadCoords: CoordMap

        /**
         * A matrix with indexes of packed coords and values of creep names
         */
        creepPositions: Map<string, string>

        /**
         * A matrix with indexes of packed coords and values of creep names
         */
        powerCreepPositions: Map<string, string>

        /**
         * A matrix with indexes of packed coords and values of creep names
         */
        moveRequests: Map<string, string[]>

        roomManager: RoomManager

        communeManager: CommuneManager

        /**
         * The names of creeps looking to join a squad
         */
        squadRequests: Set<string>

        powerTasks: { [ID: number]: PowerTask }

        attackingDefenderIDs: Set<Id<Creep>>
        defenderEnemyTargetsWithDamage: Map<Id<Creep>, number>
        defenderEnemyTargetsWithDefender: Map<Id<Creep>, Id<Creep>[]>
        towerAttackTarget: Creep

        // Functions

        /**
         * Removes roomType-based values in the room's memory that don't match its type
         */
        cleanMemory(): void

        /**
         *
         * @param pos1 The position of the thing performing the action
         * @param pos2 The position of the thing getting intereacted with
         * @param type The type of interaction, success if not provided
         */
        actionVisual(pos1: RoomPosition, pos2: RoomPosition, type?: string): void

        targetVisual(coord1: Coord, coord2: Coord, visualize?: boolean): void

        /**
         * Generates a path between two positions
         */
        advancedFindPath(opts: PathOpts): RoomPosition[]

        /**
         * Tries to delete a task with the provided ID and response state
         */
        deleteTask(taskID: any, responder: boolean): void

        scoutByRoomName(): RoomTypes | false

        scoutReservedRemote(): RoomTypes | false

        scoutUnreservedRemote(): RoomTypes | false

        scoutMyRemote(scoutingRoom: Room): RoomTypes | false

        scoutEnemyRoom(): RoomTypes | false

        basicScout(): RoomTypes

        /**
         * Finds the type of a room and initializes its custom properties
         * @param scoutingRoom The room that is performing the scout operation
         */
        advancedScout(scoutingRoom: Room): RoomTypes

        makeRemote(scoutingRoom: Room): boolean

        createAttackCombatRequest(): void

        createHarassCombatRequest(): void

        createDefendCombatRequest(opts?: { [key: string]: number }): void

        /**
         * Finds the score of rooms for potential communes
         */
        findScore(): void

        /**
         * Finds open spaces in a room and records them in a cost matrix
         */
        distanceTransform(
            initialCoords?: CoordMap,
            visuals?: boolean,
            /**
             * The smallest number to convert into an avoid value
             */
            minAvoid?: number,
            x1?: number,
            y1?: number,
            x2?: number,
            y2?: number,
        ): CoordMap

        /**
         * Finds open spaces in a room without adding depth to diagonals, and records the depth results in a cost matrix
         */
        diagonalDistanceTransform(
            initialCoords?: CoordMap,
            visuals?: boolean,
            /**
             * The smallest number to convert into an avoid value
             */
            minAvoid?: number,
            x1?: number,
            y1?: number,
            x2?: number,
            y2?: number,
        ): CoordMap

        /**
         * Gets ranges from for each position from a certain point
         */
        floodFill(seeds: Coord[], coordMap: CoordMap, visuals?: boolean): CoordMap

        /**
         * Flood fills a room until it finds the closest pos with a value greater than or equal to the one specified
         */
        findClosestPosOfValue(opts: FindClosestPosOfValueOpts): RoomPosition | false

        /**
         * Flood fills a room until it finds the closest pos with a value greater than or equal to the one specified, that does not infringe on disabled tiles
         */
        findClosestPosOfValueAsym(opts: FindClosestPosOfValueOptsAsym): RoomPosition | false

        /**
         *
         */
        pathVisual(path: RoomPosition[], color: keyof Colors, visualize?: boolean): void

        errorVisual(coord: Coord, visualize?: boolean): void

        /**
         * Finds and records a construction site for builders to target
         */
        findAllyCSiteTargetID(creep: Creep): boolean

        /**
         * Groups positions with contigiousness, structured similarily to a flood fill
         */
        groupRampartPositions(rampartPositions: number[]): RoomPosition[][]

        findUnprotectedCoords(visuals?: boolean): void

        /**
         *
         */
        findPositionsInsideRect(x1: number, y1: number, x2: number, y2: number): RoomPosition[]

        /**
         *
         */
        createPullTask(creator: Structure | Creep | Resource): void

        /**
         *
         */
        createPickupTasks(creator: Structure | Creep | Resource): void

        /**
         *
         */
        createOfferTasks(creator: Structure | Creep | Resource): void

        /**
         *
         */
        createTransferTasks(creator: Structure | Creep | Resource): void

        /**
         *
         */
        createWithdrawTasks(creator: Structure | Creep | Resource): void

        visualizeCoordMap(coordMap: CoordMap, color?: boolean): void

        visualizeCostMatrix(cm: CostMatrix, color?: boolean): void

        coordHasStructureTypes(coord: Coord, types: Set<StructureConstant>): boolean

        createPowerTask(target: Structure | Source, powerType: PowerConstant, priority: number): PowerTask | false
<<<<<<< HEAD

        highestWeightedStoringStructures(resourceType: ResourceConstant): AnyStoreStructure | false
=======
>>>>>>> 68284825

        /**
         * Crudely estimates a room's income by accounting for the number of work parts owned by sourceHarvesters
         */
        estimateIncome(): number

        getPartsOfRoleAmount(role: CreepRoles, type?: BodyPartConstant): number

        createClaimRequest(): boolean

        findSwampPlainsRatio(): number

        // General roomFunctions

        claimRequestManager(): void
        combatRequestManager(): void

        allyCreepRequestManager(): void

        haulerSizeManager(): void

        trafficManager(): void

        /**
         * Dictates and operates tasks for factories
         */
        factoryManager(): void

        // Spawn functions

        /**
         * Creates spawn requests for the commune
         */
        spawnRequester(): void

        constructSpawnRequests(opts: SpawnRequestOpts | false): void

        findMaxCostPerCreep(maxCostPerCreep: number): number

        createSpawnRequest(
            priority: number,
            role: CreepRoles,
            body: BodyPartConstant[],
            tier: number,
            cost: number,
            memory: any,
        ): void

        spawnRequestIndividually(opts: SpawnRequestOpts): void

        spawnRequestByGroup(opts: SpawnRequestOpts): void

        // Market functions

        advancedSell(resourceType: ResourceConstant, amount: number, targetAmount: number): boolean

        advancedBuy(resourceType: ResourceConstant, amount: number, targetAmount: number): boolean

        // Construction functions

        remoteConstructionManager(): void

        remotePlanner(commune: Room): boolean

        clearOtherStructures(): void

        remoteConstructionPlacement(): void

        communeConstructionPlacement(): void

        // Link functions

        /**
         * Dictates and operates tasks for links
         */
        linkManager(): void

        sourcesToReceivers(sourceLinks: (StructureLink | false)[], receiverLinks: (StructureLink | false)[]): void

        hubToFastFiller(hubLink: StructureLink | undefined, fastFillerLink: StructureLink | undefined): void

        hubToController(hubLink: StructureLink | undefined, controllerLink: StructureLink | undefined): void

        // Room Visuals

        /**
         * Adds annotations to the room, if roomVisuals are enabled
         */
        roomVisualsManager(): void

        // Room Getters

        readonly global: Partial<RoomGlobal>

        _anchor: RoomPosition | undefined

        readonly anchor: RoomPosition | undefined

        // Resources

        _sources: Source[]

        readonly sources: Source[]

        _sourcesByEfficacy: Source[]

        readonly sourcesByEfficacy: Source[]

        _mineral: Mineral

        readonly mineral: Mineral

        // Creeps

        _enemyCreeps: Creep[]

        readonly enemyCreeps: Creep[]

        _enemyAttackers: Creep[]

        readonly enemyAttackers: Creep[]

        _allyCreeps: Creep[]

        readonly allyCreeps: Creep[]

        _myDamagedCreeps: Creep[]

        readonly myDamagedCreeps: Creep[]

        _myDamagedPowerCreeps: PowerCreep[]

        readonly myDamagedPowerCreeps: PowerCreep[]

        _allyDamagedCreeps: Creep[]

        readonly allyDamagedCreeps: Creep[]

        // Buildings

        _structures: Partial<OrganizedStructures>

        readonly structures: OrganizedStructures

        _cSites: Partial<Record<StructureConstant, ConstructionSite[]>>

        readonly cSites: Record<StructureConstant, ConstructionSite[]>

        _enemyCSites: ConstructionSite[]

        readonly enemyCSites: ConstructionSite[]

        _allyCSites: ConstructionSite[]

        readonly allyCSites: ConstructionSite[]

        _allyCSitesByType: Partial<Record<StructureConstant, ConstructionSite[]>>

        readonly allyCSitesByType: Record<StructureConstant, ConstructionSite[]>

        readonly cSiteTarget: ConstructionSite | undefined

        _spawningStructures: SpawningStructures

        readonly spawningStructures: SpawningStructures

        _spawningStructuresByPriority: SpawningStructures

        readonly spawningStructuresByPriority: SpawningStructures

        _spawningStructuresByNeed: SpawningStructures

        readonly spawningStructuresByNeed: SpawningStructures

        _taskNeedingSpawningStructures: SpawningStructures

        readonly taskNeedingSpawningStructures: SpawningStructures

        _dismantleTargets: Structure[]

        readonly dismantleTargets: Structure[]

        _destructableStructures: Structure[]

        readonly destructableStructures: Structure[]

        _combatStructureTargets: Structure[]

        readonly combatStructureTargets: Structure[]

        // Resource info

        _sourcePositions: RoomPosition[][]

        readonly sourcePositions: RoomPosition[][]

        _usedSourceCoords: Set<string>[]

        readonly usedSourceCoords: Set<string>[]

        _sourcePaths: RoomPosition[][]

        readonly sourcePaths: RoomPosition[][]

        readonly centerUpgradePos: RoomPosition | false

        _upgradePositions: RoomPosition[]

        readonly upgradePositions: RoomPosition[]

        _usedUpgradePositions: Set<string>

        readonly usedUpgradePositions: Set<string>

        _controllerPositions: RoomPosition[]

        readonly controllerPositions: RoomPosition[]

        readonly upgradePathLength: number

        _mineralPositions: RoomPosition[]

        readonly mineralPositions: RoomPosition[]

        _usedMineralCoords: Set<string>

        readonly usedMineralCoords: Set<string>

        _fastFillerPositions: RoomPosition[]

        readonly fastFillerPositions: RoomPosition[]

        _usedFastFillerCoords: Set<string>

        readonly usedFastFillerCoords: Set<string>

        _remoteNamesBySourceEfficacy: string[]

        readonly remoteNamesBySourceEfficacy: string[]

        _remoteSourceIndexesByEfficacy: string[]

        readonly remoteSourceIndexesByEfficacy: string[]

        // Container

        _sourceContainers: StructureContainer[]

        readonly sourceContainers: StructureContainer[]

        _sourceLinks: StructureLink[]

        readonly sourceLinks: StructureLink[]

        readonly fastFillerContainerLeft: StructureContainer | undefined

        readonly fastFillerContainerRight: StructureContainer | undefined

        readonly controllerContainer: StructureContainer | undefined

        readonly mineralContainer: StructureContainer | undefined

        // Links

        readonly controllerLink: StructureLink | undefined

        readonly fastFillerLink: StructureLink | undefined

        readonly hubLink: StructureLink | undefined

        _droppedEnergy: Resource[]

        readonly droppedEnergy: Resource[]

        readonly droppedResources: Resource[]

        _actionableWalls: StructureWall[]

        readonly actionableWalls: StructureWall[]

        _quadCostMatrix: CostMatrix

        readonly quadCostMatrix: CostMatrix

        _quadBulldozeCostMatrix: CostMatrix

        readonly quadBulldozeCostMatrix: CostMatrix

        _enemyDamageThreat: boolean

        readonly enemyDamageThreat: boolean

        _enemyThreatCoords: Set<string>

        readonly enemyThreatCoords: Set<string>

        _enemyThreatGoals: PathGoal[]

        readonly enemyThreatGoals: PathGoal[]

        _flags: Partial<{ [key in FlagNames]: Flag }>

        readonly flags: { [key in FlagNames]: Flag }

        _defensiveRamparts: StructureRampart[]

        readonly defensiveRamparts: StructureRampart[]

        _factory: StructureFactory

        readonly factory: StructureFactory

        _powerSpawn: StructurePowerSpawn

        readonly powerSpawn: StructurePowerSpawn

        _nuker: StructureNuker

        readonly nuker: StructureNuker

        _observer: StructureObserver

        readonly observer: StructureObserver

        _resourcesInStoringStructures: Partial<{ [key in ResourceConstant]: number }>

        readonly resourcesInStoringStructures: Partial<{ [key in ResourceConstant]: number }>

        _unprotectedEnemyCreeps: Creep[]

        readonly unprotectedEnemyCreeps: Creep[]

        // Target finding

        _MEWT: (Creep | AnyStoreStructure | Tombstone | Ruin | Resource)[]

        /**
         * Mandatory energy withdraw targets
         */
        readonly MEWT: (Creep | AnyStoreStructure | Tombstone | Ruin | Resource)[]

        _OEWT: (Creep | AnyStoreStructure | Tombstone | Ruin | Resource)[]

        /**
         * Optional energy withdraw targets
         */
        readonly OEWT: (Creep | AnyStoreStructure | Tombstone | Ruin | Resource)[]

        _MAWT: (Creep | AnyStoreStructure | Tombstone | Ruin | Resource)[]

        /**
         * Mandatory all withdraw targets
         */
        readonly MAWT: (Creep | AnyStoreStructure | Tombstone | Ruin | Resource)[]

        _OAWT: (Creep | AnyStoreStructure | Tombstone | Ruin | Resource)[]

        /**
         * Optional all withdraw targets
         */
        readonly OAWT: (Creep | AnyStoreStructure | Tombstone | Ruin | Resource)[]

        _METT: (Creep | AnyStoreStructure)[]

        /**
         * Mandatory energy transfer targets
         */
        readonly METT: (Creep | AnyStoreStructure)[]

        _OETT: (Creep | AnyStoreStructure)[]

        /**
         * Optional energy transfer targets
         */
        readonly OETT: (Creep | AnyStoreStructure)[]

        _MATT: (Creep | AnyStoreStructure)[]

        /**
         * Mandatory all transfer targets
         */
        readonly MATT: (Creep | AnyStoreStructure)[]

        _OATT: (Creep | AnyStoreStructure)[]

        /**
         * Optional all transfer targets
         */
        readonly OATT: (Creep | AnyStoreStructure)[]

        _MEFTT: (Creep | AnyStoreStructure)[]

        /**
         * Mandatory Energy Fill Transfer Targets
         */
        readonly MEFTT: (Creep | AnyStoreStructure)[]

        _MOFTT: (Creep | AnyStoreStructure)[]

        /**
         * Mandatory Other Fill Transfer Targets
         */
        readonly MOFTT: (Creep | AnyStoreStructure)[]
    }

    interface DepositRecord {
        decay: number
        needs: number[]
    }

    interface RoomMemory {
        /**
         * A packed representation of the center of the fastFiller
         */
        anchor: number

        /**
         * Type of a room that generally describes properties of the room
         */
        T: RoomTypes

        /**
         * A set of names of remotes controlled by this room
         */
        remotes: string[]

        /**
         * Not Claimable, if the room can be constructed by the base planner
         */
        NC: boolean

        /**
         * Source IDs of the sources in the room
         */
        SIDs: Id<Source>[]

        commune: string

        /**
         * Source Efficacies, An array of path distances from the remote's sources to its commune
         */
        SE: number[]

        /**
         * Reservation Efficacy, the path distance from the remote's sources to its commune
         */
        RE: number

        /**
         * A list of needs the remote wants met
         */
        data: number[]

        /**
         * The room owner
         */
        owner: string

        /**
         * The controller's level
         */
        level: number

        powerEnabled: boolean

        /**
         * Wether the room has a terminal
         */
        terminal: boolean

        /**
         * The number of towers in the room
         */
        towers: number

        /**
         * The amount of stored energy in the room
         */
        energy: number

        /**
         * A set of roomNames that portals in this room go to
         */
        portalsTo: string[]

        /**
         * Last Scouted Tick, the last tick the room was scouted at
         */
        LST: number | undefined

        /**
         * The room name of the commune's claim target
         */
        claimRequest: string

        /**
         *
         */
        combatRequests: string[]

        /**
         * The room name of the room's ally creep target
         */
        allyCreepRequest: string

        cSiteTargetID: Id<ConstructionSite>

        stampAnchors: Partial<Record<StampTypes, number[]>>

        powerBanks: { [roomName: string]: number[] }

        deposits: Record<Id<Deposit>, DepositRecord>

        /**
         * Planning Completed, Wether or not commune planning has been completed for the room
         */
        PC: boolean

        /**
         * Remote Planned, wether or not remote planning has been completed for the room
         */
        RP: boolean

        /**
         * Remote Stamp Anchors
         */
        RSA: Partial<Record<RemoteStampTypes, string>>

        /**
         * Source Positions, packed positions around sources where harvesters can sit
         */
        SP: string[]

        /**
         * Mineral Positions, packed positions around the mineral where harvesters can sit
         */
        MP: string

        /**
         * Controller Positions, packed positions around the controller where reservers and downgraders can sit
         */
        CP: string

        /**
         * Defensive Threat
         */
        DT: number

        /**
         * Offensive Threat
         */
        OT: number

        /**
         * Minimum Hauler Cost, what the maxCost of a hauler should be to accomidate for CPU usage
         */
        MHC: number

        /**
         * Hauler Update, how many ticks ago the hauler size was updated
         */
        HU: number

        /**
         * Greatest Room Controller Level
         */
        GRCL: number

        factoryProduct: CommodityConstant | MineralConstant | RESOURCE_ENERGY | RESOURCE_GHODIUM
        factoryUsableResources: (CommodityConstant | MineralConstant | RESOURCE_GHODIUM | RESOURCE_ENERGY)[]

        marketData: {
            [RESOURCE_ENERGY]?: number
            sellAvg?: { [key in ResourceConstant]?: number }
            buyAvg?: { [key in ResourceConstant]?: number }
            aquire?: { [key in ResourceConstant]?: number }
        }
    }

    interface CreepFunctions {
        preTickManager(): void

        endTickManager(): void

        advancedPickup(target: Resource): boolean

        advancedTransfer(target: Creep | AnyStoreStructure, resourceType?: ResourceConstant, amount?: number): boolean

        advancedWithdraw(
            target: Creep | AnyStoreStructure | Tombstone | Ruin,
            resourceType?: ResourceConstant,
            amount?: number,
        ): boolean

        /**
         * Harvests a source and informs the result, while recording the result if successful
         */
        advancedHarvestSource(source: Source): boolean

        findUpgradePos(): RoomPosition | false

        /**
         * Attempts multiple methods to upgrade the controller
         */
        advancedUpgradeController(): boolean

        /**
         * Attempts multiple methods to build one of our construction sites
         */
        advancedBuildCSite(): boolean

        /**
         * Attempts multiple methods to build an ally construction site
         */
        advancedBuildAllyCSite(): boolean

        /**
         *
         */
        findRampartRepairTarget(): Structure | false

        /**
         *
         */
        findRepairTarget(): Structure | false

        findOptimalSourceIndex(): boolean

        findSourcePos(sourceIndex: number): false | Coord

        findMineralHarvestPos(): false | Coord

        /**
         *
         */
        needsNewPath(goalPos: RoomPosition, cacheAmount: number, path: RoomPosition[] | undefined): boolean

        /**
         *
         */
        createMoveRequest(opts: MoveRequestOpts): boolean | 'unpathable'

        assignMoveRequest(coord: Coord): void

        findShovePositions(avoidPackedPositions: Set<string>): RoomPosition[]

        shove(shoverPos: RoomPosition): boolean

        /**
         * Try to enforce a moveRequest and inform the result
         */
        runMoveRequest(): boolean

        /**
         *unpackCoordAsPos
         */
        recurseMoveRequest(queue?: string[]): void

        avoidEnemyThreatCoords(): boolean

        /**
         * Decides if the creep needs to get more resources or not
         */
        needsResources(): boolean

        findRecycleTarget(): StructureSpawn | StructureContainer | false

        advancedRecycle(): boolean

        advancedReserveController(): boolean

        findCost(): number

        passiveHeal(): boolean

        /**
         * Heal nearby allies without moving
         */
        aggressiveHeal(): boolean

        /**
         * Attack nearby enemies without moving
         */
        passiveRangedAttack(): boolean

        reserveWithdrawEnergy(): void

        reserveTransferEnergy(): void

        // Reservation

        deleteReservation(index: number): void

        createReservation(
            type: Reservations,
            target: Id<AnyStoreStructure | Creep | Tombstone | Ruin | Resource>,
            amount: number,
            resourceType?: ResourceConstant,
        ): void

        /**
         * Deletes reservations with no target, pre-emptively modifies store values
         */
        reservationManager(): void

        fulfillReservation(): boolean
    }

    interface CreepProperties {
        /**
         * The packed position of the moveRequest, if one has been made
         */
        moveRequest: string

        /**
         * Wether the creep moved a resource this tick
         */
        movedResource: boolean

        /**
         * The packed coord the creep is trying to act upon, if it exists. -1 means the move attempt failed
         */
        moved?: string | 'moved' | 'yield'

        /**
         * The creep's opts when trying to make a moveRequest intra tick
         */
        pathOpts: PathOpts
    }

    // Creeps

    interface Creep extends CreepFunctions, CreepProperties {
        combatTarget: Creep

        /**
         * Wether the creep did a harvest, build, upgrade, dismantle, or repair this tick
         */
        worked: boolean

        /**
         * Wether the creep rangedHealed or rangedAttacked this tick
         */
        ranged: boolean

        /**
         * Wether the creep healed or attacked this tick
         */
        meleed: boolean

        /**
         * Whether the creep is actively pulling another creep or not
         */
        pulling: boolean

        /**
         * Whether the creep is actively getting pulled by another creep or not
         */
        gettingPulled: boolean

        /**
         * The squad the creep belongs to
         */
        squad: Duo | Quad | undefined

        /**
         * Wether the squad has ran yet
         */
        squadRan: boolean

        /**
         * The ID of the spawn the creep is spawning in, if it is spawning
         */
        spawnID: Id<StructureSpawn>

        // Creep Functions

        advancedRenew(): void

        findBulzodeTargets(goalCoord: RoomPosition): Id<Structure>[]

        findQuadBulldozeTargets(goalCoord: RoomPosition): Id<Structure>[]

        // Creep Getters

        _role: CreepRoles

        /**
         * The lifetime designation that boardly describes what the creep should do
         */
        readonly role: CreepRoles

        _cost: number

        /**
         * The amount of energy required to spawn the creep
         */
        readonly cost: number

        _commune: Room | undefined

        /**
         * The name of the room the creep is from
         */
        readonly commune: Room | undefined

        _dying: boolean

        /**
         * Wether the creep is as old as the time it takes to respawn, or is past a role-based threshold
         */
        readonly dying: boolean

        _reservation: Reservation | false

        readonly reservation: Reservation | false

        _strength: number

        /**
         * A numerical measurement of the combat abilites of the creep
         */
        readonly strength: number

        _attackStrength: number

        /**
         * The protential damage the creep can intent
         */
        readonly attackStrength: number

        _healStrength: number

        /**
         * The potential heal the creep can intent
         */
        readonly healStrength: number

        _defenceStrength: number

        /**
         * The multiplier to incoming damage the creep has
         */
        readonly defenceStrength: number

        _parts: Partial<Record<BodyPartConstant, number>>

        /**
         * The number of parts organized by type the creep has
         */
        readonly parts: Partial<Record<BodyPartConstant, number>>

        _boosts: Partial<Record<MineralBoostConstant, number>>

        /**
         * The number of boosts organized by type the creep has
         */
        readonly boosts: Partial<Record<MineralBoostConstant, number>>

        _towerDamage: number

        /**
         * The amount of tower damage, accounting for maximum possible enemy heal, that can be done in the room
         */
        readonly towerDamage: number

        _message: string

        /**
         * The cumulative message to present in say()
         */
        message: string

        _freeCapacityNextTick: number

        /**
         * The estimated total free capacity the creep will have next tick
         */
        freeCapacityNextTick: number

        _canMove: boolean

        readonly canMove: boolean

        _isOnExit: boolean

        readonly isOnExit: boolean
    }

    interface CreepMemoryTemplate {
        /**
         * Task Room Name, the name of the room the creep is trying to perform a task in
         */
        TRN: string
    }

    interface CreepMemory extends CreepMemoryTemplate {
        /**
         * Wether the creep is old enough to need a replacement
         */
        D: boolean

        /**
         * The Source Index of recorded sources in the room
         */
        SI: 0 | 1

        /**
         * The creep's packed coord for a designated target
         */
        PC: string

        /**
         * Last Cache, the last time a path was cached in memory
         */
        LC: number

        /**
         * An array of positions desciring where the creep neeeds to move to get to its goal
         */
        P: string

        /**
         * Goal Pos, the position the creep is or has tried to path to
         */
        GP: string

        /**
         * Whether the creep is intended to move on its own or not
         */
        getPulled: boolean

        /**
         * The target for which the creep should repair
         */
        repairTarget: Id<Structure>

        /**
         * Scout Target, the name of the room the scout is trying to scout
         */
        scT: string

        /**
         * Sign Target, the name of the room the scout is trying to sign
         */
        siT: string

        /**
         * Remote Name of the room the creep is remoting for
         */
        RN: string

        /**
         * The target ID of the task (for hubHaulers)
         */
        taskTarget: Id<Creep | AnyStoreStructure>

        /**
         * Reservations, An array of targets with information to manage the resources of
         */
        Rs: Reservation[]

        /**
         * The target for which the creep should dismantle
         */
        dismantleTarget: Id<Structure>

        /**
         * Wether or not the creep Needs Resources
         */
        NR: boolean

        /**
         * Roads, wether or not the creep should use roads
         */
        R: boolean

        /**
         * The rampart repair quota the creep currently has decided on
         */
        quota: number

        /**
         * Squad Size of the squad the creep is attempting to form
         */
        SS: number | undefined

        /**
         * Squad Type the combat method the creep's squad is attempting
         */
        ST: 'rangedAttack' | 'attack' | 'dismantle'

        /**
         * Squad Formed, wether the creep has joined a squad or not
         */
        SF: boolean

        /**
         * Squad Member Names
         */
        SMNs: string[]

        /**
         * Quad Bulldoze Targets
         */
        QBTIDs: Id<Structure>[]

        /**
         * Combat Request Name, the name of the room the creep should do combat in
         */
        CRN: string | undefined

        /**
         * Recycle Target, the spawn ID the creep is going to recycle
         */
        RecT: Id<StructureSpawn | StructureContainer> | undefined

        /**
         * Ticks Waited for an arbitrary event
         */
        TW: number

        /**
         * Rampart Only Shoving, informs wether the creep must be shoved to viable ramparts or not
         */
        ROS: boolean
    }

    // PowerCreeps

    interface PowerCreep extends CreepFunctions, CreepProperties {
        /**
         * Wether the creep has used a power this tick
         */
        powered: boolean
    }

    interface PowerCreepMemory extends CreepMemoryTemplate {
        /**
         * Commune Name
         */
        CN: string

        /**
         * Task name, the method for which the creep is trying to run inter tick
         */
        TN: keyof Operator

        /**
         * Task target, the ID of the target the creep is targeting for its task
         */
        TTID: Id<Structure | Source>
    }

    // Structures

    interface Structure {
        estimatedHits: number

        // Getters

        _RCLActionable: boolean

        /**
         * Wether the structure is disable or not by the room's controller level
         */
        readonly RCLActionable: boolean
    }

    interface StructureSpawn {
        /**
         * Wether the spawn has renewed a creep this tick
         */
        renewed: boolean

        /**
         * Wether the structure has been transfered or withdrawn from
         */
        hasHadResourcesMoved: boolean

        // Functions

        advancedSpawn(spawnRequest: SpawnRequest): ScreepsReturnCode
    }

    interface StructureExtension {
        /**
         * Wether the structure has been transfered or withdrawn from
         */
        hasHadResourcesMoved: boolean
    }

    interface StructureTower {
        intended: boolean
    }

    interface StructureTerminal {
        intended: boolean
    }

    interface RoomObject {
        // Functions

        /**
         * Finds the present total store usage number of this RoomObject
         * @param resourceType A resourceConstant to ensure proper querying of limit store RoomObjects
         */
        usedStore(resourceType?: ResourceConstant): number

        /**
         * Finds the total free store capacity of this RoomObject
         * @param resourceType A resourceConstant to ensure proper querying of limit store RoomObjects
         */
        freeStore(): number

        /**
         * Finds the total free store capacity of a specific resource for this RoomObject
         */
        freeSpecificStore(resourceType?: ResourceConstant): number

        // RoomObject getters

        _effectsData: Map<PowerConstant | EffectConstant, RoomObjectEffect>

        readonly effectsData: Map<PowerConstant | EffectConstant, RoomObjectEffect>

        _estimatedHits: number

        estimatedHits: number

        _reserveStore: Partial<StoreDefinition>

        readonly reserveStore: Partial<StoreDefinition>

        _reservePowers: Set<PowerConstant>

        readonly reservePowers: Set<PowerConstant>
    }

    interface Resource {
        // Getters

        _reserveAmount: number

        reserveAmount: number
    }

    interface Source {
        /**
         * The index of the source in room.sources
         */
        index: number
    }

    // Global

    namespace NodeJS {
        interface Global {
            [key: string]: any
            /**
             * Whether global is constructed or not
             */
            constructed: true | undefined

            /**
             * A strings to custom log as rich text
             */
            logs: string

            /**
             * The number of construction sites placed by the bot
             */
            constructionSitesCount: number

            packedRoomNames: { [roomName: string]: string }

            unpackedRoomNames: { [roomName: string]: string }
            roomStats: { [roomType in StatsRoomTypes]: { [roomName: string]: Partial<RoomStats | RoomCommuneStats> } }
            cpuUsers: CpuUsers

            terrainCoords: { [roomName: string]: CoordMap }

            lastReset: number

            /**
             * Room names that have controllers we own
             */
            communes: Set<string>

            roomManagers: { [roomName: string]: RoomManager }

            communeManagers: { [roomName: string]: CommuneManager }

            // Command functions

            /**
             * Deletes all properties of global
             */
            clearGlobal(): void

            /**
             * Deletes all properties of Memory
             */
            clearMemory(avoidKeys?: string[]): string

            /**
             * Kills all creeps owned by the bot
             */
            killCreeps(roles?: CreepRoles[]): string

            /**
             * Removes all specified construction sites owned by the bot
             */
            removeCSites(removeInProgress?: boolean, types?: BuildableStructureConstant[]): string

            /**
             * Destroys all specified structures owned by the bot
             */
            destroyStructures(roomName: string, types?: StructureConstant[]): string

            /**
             * Destroys all specified structures in communes
             */
            destroyCommuneStructures(types?: StructureConstant[]): string

            /**
             * Responds, or if needed, creates, a claim request for a specified room, by a specified room
             * @param requestName The roomName of the claimRequest to respond to
             * @param commune The commune to respond to the claimRequest
             */
            claim(requestName: string, communeName?: string): string

            deleteClaimRequests(): string

            /**
             * Responds, or if needed, creates, an attack request for a specified room, by a specified room
             */
            combat(
                requestName: string,
                type: CombatRequestTypes,
                opts?: { [key: string]: number },
                communeName?: string,
            ): string

            /**
             * Deletes combatRequests for a specified room, if there are any
             */
            deleteCombatRequest(requestName: string): string

            /**
             * Creates an allyCreepRequest for a specified room, that can optionally be assigned to a specified commune
             */
            allyCreepRequest(requestName: string, communeName?: string): string

            deleteBasePlans(roomName?: string): string
        }
    }

    interface StringMap<T> {
        [key: string]: T
    }
    type StringMapGeneric<V, K extends string> = {
        [key in K]: V
    }
}
<|MERGE_RESOLUTION|>--- conflicted
+++ resolved
@@ -1,2356 +1,2353 @@
-import { CommuneManager } from './room/commune/communeManager'
-import { RoomManager } from './room/roomManager'
-import { Duo } from './room/creeps/roleManagers/antifa/duo'
-import { Quad } from './room/creeps/roleManagers/antifa/quad'
-import { CombatRequestData } from 'international/constants'
-import { Operator } from 'room/creeps/powerCreeps/operator'
-import { MeleeDefender } from 'room/creeps/roleManagers/commune/meleeDefender'
-import { Settings } from 'international/settings'
-
-declare global {
-    interface ProfilerMemory {
-        data: { [name: string]: ProfilerData }
-        start?: number
-        total: number
-    }
-
-    interface ProfilerData {
-        calls: number
-        time: number
-    }
-
-    interface Profiler {
-        clear(): void
-        output(): void
-        start(): void
-        status(): void
-        stop(): void
-        toString(): string
-    }
-
-    interface Coord {
-        x: number
-        y: number
-    }
-
-    interface Rect {
-        x1: number
-        y1: number
-        x2: number
-        y2: number
-    }
-
-    interface Colors {
-        white: string
-        lightGrey: string
-        lightBlue: string
-        darkBlue: string
-        black: string
-        yellow: string
-        red: string
-        green: string
-        brown: string
-    }
-
-    interface ResourceTarget {
-        resource: ResourceConstant
-        conditions?(communeManager: CommuneManager): any
-        min: number
-        max: number
-    }
-
-    type RemoteStampTypes = 'road' | 'container'
-
-    type StampTypes =
-        | 'fastFiller'
-        | 'hub'
-        | 'extensions'
-        | 'labs'
-        | 'tower'
-        | 'extension'
-        | 'observer'
-        | 'sourceLink'
-        | 'sourceExtension'
-        | 'container'
-        | 'extractor'
-        | 'road'
-        | 'rampart'
-
-    interface Stamp {
-        offset: number
-
-        /**
-         * The range of protection from the anchor to provide when deciding rampart placement
-         */
-        protectionOffset: number
-        size: number
-        structures: { [structureType: string]: Coord[] }
-        asymmetry?: number
-    }
-
-    type StampAnchors = Partial<Record<StampTypes, RoomPosition[]>>
-
-    type PosMap<T> = T[]
-
-    type CoordMap = Uint8Array
-
-    type CreepRoles =
-        | 'source1Harvester'
-        | 'source2Harvester'
-        | 'hauler'
-        | 'controllerUpgrader'
-        | 'builder'
-        | 'maintainer'
-        | 'mineralHarvester'
-        | 'hubHauler'
-        | 'fastFiller'
-        | 'meleeDefender'
-        | 'source1RemoteHarvester'
-        | 'source2RemoteHarvester'
-        | 'remoteHauler'
-        | 'remoteReserver'
-        | 'remoteDefender'
-        | 'remoteCoreAttacker'
-        | 'remoteDismantler'
-        | 'scout'
-        | 'claimer'
-        | 'vanguard'
-        | 'allyVanguard'
-        | 'antifaRangedAttacker'
-        | 'antifaAttacker'
-        | 'antifaHealer'
-        | 'antifaDismantler'
-        | 'antifaDowngrader'
-
-    type QuadTransformTypes = 'rotateLeft' | 'rotateRight' | 'tradeHorizontal' | 'tradeVertical'
-
-    interface PathGoal {
-        pos: RoomPosition
-        range: number
-    }
-
-    interface PathOpts {
-        /**
-         * Not required when pathing for creeps
-         */
-        origin?: RoomPosition
-        goals: PathGoal[]
-        /**
-         * room types as keys to weight based on properties
-         */
-        typeWeights?: { [weight: string]: number }
-        plainCost?: number
-        swampCost?: number
-        maxRooms?: number
-        flee?: boolean
-        creep?: Creep
-
-        avoidAbandonedRemotes?: boolean
-
-        weightStructures?: Partial<{ [key in StructureConstant]: number }>
-
-        /**
-         * An object with keys of weights and values of positions
-         */
-
-        weightPositions?: { [weight: string]: Coord[] | RoomPosition[] }
-
-        /**
-         *
-         */
-        weightCostMatrixes?: string[]
-
-        weightCoordMaps?: CoordMap[]
-
-        /**
-         *
-         */
-        avoidEnemyRanges?: boolean
-
-        avoidStationaryPositions?: boolean
-
-        /**
-         *
-         */
-        avoidImpassibleStructures?: boolean
-
-        /**
-         * Marks creeps not owned by the bot as avoid
-         */
-        avoidNotMyCreeps?: boolean
-
-        /**
-         * Weight my ramparts by this value
-         */
-        myRampartWeight?: number
-
-        weightStampAnchors?: boolean
-    }
-
-    interface FindClosestPosOfValueOpts {
-        coordMap: CoordMap
-        startCoords: Coord[]
-        requiredValue: number
-        reduceIterations: number
-        initialWeight?: number
-        adjacentToRoads?: boolean
-        roadCoords?: CoordMap
-        visuals?: boolean
-        /**
-         * Wether or not to attempt a cardinal flood
-         */
-        cardinalFlood?: boolean
-    }
-
-    interface FindClosestPosOfValueOptsAsym extends FindClosestPosOfValueOpts {
-        /**
-         * The x and y offset from the top left of the stamp
-         */
-        offset: number
-        /**
-         * The asymmetrical x and y offset from the top left of the stamp
-         */
-        asymOffset: number
-    }
-
-    interface MoveRequestOpts extends PathOpts {
-        cacheAmount?: number
-    }
-
-    type OrderedStructurePlans = BuildObj[]
-
-    interface BuildObj {
-        structureType: BuildableStructureConstant
-        x: number
-        y: number
-    }
-
-    interface SpawnRequestOpts {
-        role: CreepRoles
-        /**
-         * Parts that should be attempted to be implemented once
-         */
-        defaultParts: BodyPartConstant[]
-        /**
-         * Parts that should be attempted to be implemented based on the partsMultiplier
-         */
-        extraParts: BodyPartConstant[]
-        /**
-         * The number of times to attempt to duplicate extraParts
-         */
-        partsMultiplier: number
-        /**
-         * The absolute minimum cost the creep may be spawned with
-         */
-        minCost: number
-        /**
-         * The priority of spawning, where 0 is greatest, and Infinity is least
-         */
-        priority: number
-        /**
-         * Properties to apply to the creep on top of the defaults
-         */
-        memoryAdditions: Partial<CreepMemory>
-        /**
-         * The specific group of which to compare the creep amount to
-         */
-        spawnGroup?: string[]
-        /**
-         *
-         */
-        threshold?: number
-        /**
-         *
-         */
-        minCreeps?: number | undefined
-        /**
-         *
-         */
-        maxCreeps?: number | undefined
-        /**
-         * The absolute max cost a creep may be applied with
-         */
-        maxCostPerCreep?: number | undefined
-    }
-
-    interface ExtraOpts {
-        memory: CreepMemory
-        energyStructures: (StructureSpawn | StructureExtension)[]
-        dryRun: boolean
-    }
-
-    interface SpawnRequest {
-        role: CreepRoles
-        body: BodyPartConstant[]
-        tier: number
-        cost: number
-        extraOpts: ExtraOpts
-    }
-
-    type FlagNames = 'disableTowerAttacks'
-
-    type LogisticTaskTypes = 'transfer' | 'withdraw' | 'pickup' | 'offer'
-
-    interface LogisticTask {
-        ID: number
-        Type: LogisticTaskTypes
-        TargetID: Id<AnyStoreStructure | Creep | Tombstone | Ruin | Resource>
-        ResourceType: ResourceConstant
-    }
-
-    interface CreepLogisticTask {
-        /**
-         * The Type of logistic task
-         */
-        T: LogisticTaskTypes
-        /**
-         * The Amount of resources involved
-         */
-        A: number
-        /**
-         * The Resource Type involved
-         */
-        RT: ResourceConstant
-    }
-
-    interface CreepLogisticTansferTask extends CreepLogisticTask {
-        /**
-         * The Type of logistic task
-         */
-        T: 'transfer'
-        /**
-         * Target ID
-         */
-        TID: Id<AnyStoreStructure>
-    }
-
-    interface CreepLogisticWithdrawTask extends CreepLogisticTask {
-        /**
-         * The Type of logistic task
-         */
-        T: 'withdraw'
-        /**
-         * Target ID
-         */
-        TID: Id<AnyStoreStructure | Tombstone | Ruin | Creep>
-    }
-
-    interface CreepLogisticPickupTask extends CreepLogisticTask {
-        /**
-         * The Type of logistic task
-         */
-        T: 'pickup'
-        /**
-         * Target ID
-         */
-        TID: Id<AnyStoreStructure>
-    }
-
-    interface CreepLogisticOfferTask extends CreepLogisticTask {
-        /**
-         * The Type of logistic task
-         */
-        T: 'offer'
-        /**
-         * Target ID
-         */
-        TID: Id<AnyStoreStructure>
-    }
-
-    interface PowerTask {
-        taskID: number
-        targetID: Id<Structure | Source>
-        powerType: PowerConstant
-        packedCoord: string
-        cooldown: number
-        priority: number
-    }
-
-    interface PackedPowerTask {
-        /**
-         * Target ID
-         */
-        TID: Id<Structure | Source>
-        /**
-         * Power Type
-         */
-        PT: PowerConstant
-        /**
-         * Cooldown
-         */
-        C: number
-    }
-
-    type Reservations = 'transfer' | 'withdraw' | 'pickup'
-
-    interface Reservation {
-        type: Reservations
-        amount: number
-        resourceType: ResourceConstant
-        targetID: Id<AnyStoreStructure | Creep | Tombstone | Ruin | Resource>
-    }
-
-    type CombatRequestTypes = 'attack' | 'harass' | 'defend'
-
-    interface ClaimRequest {
-        /**
-         * The name of the room responding to the request
-         */
-        responder?: string
-        data: number[]
-    }
-
-    interface AllyCreepRequest {
-        /**
-         * The name of the room responding to the request
-         */
-        responder?: string
-        data: number[]
-    }
-
-    interface CombatRequest {
-        /**
-         * The Type of attack request
-         */
-        T: CombatRequestTypes
-        /**request
-         * The name of the room responding to the request
-         */
-        responder?: string
-        data: number[]
-    }
-
-    interface ControllerLevel {
-        level: number
-        progress: number
-        progressTotal: number
-    }
-    interface RoomStats {
-        /**
-         * Game Time
-         */
-        gt: number
-        /**
-         * Remote Count
-         */
-        rc: number
-        /**
-         * Remote Energy Stored
-         */
-        res: number
-        /**
-         * Remote Energy Input Harvest
-         */
-        reih: number
-        /**
-         * Remote Energy Output Repair Other (non-barricade structures)
-         */
-        reoro: number
-        /**
-         * Remote Energy Output Build
-         */
-        reob: number
-        /**
-         * Remote Room CPU Usage
-         */
-        rrocu: number
-        /**
-         * Remote Room Visuals Manager CPU Usage
-         */
-        rrvmcu: number
-        /**
-         * Remote Construction Manager CPU Usage
-         */
-        rcmcu: number
-        /**
-         * Remote Role Manager CPU Usage
-         */
-        rrolmcu: number
-        /**
-         * Remote Role Manager Per Creep CPU Usage
-         */
-        rrolmpccu: number
-        /**
-         * Remote End Tick Creep Manager CPU Usage
-         */
-        retcmcu: number
-        /**
-         * Remote Power Role Manager CPU Usage
-         */
-        rprmcu: number
-        /**
-         * Remote Power Role Manager Per Creep CPU Usage
-         */
-        rprmpccu: number
-    }
-
-    interface RoomCommuneStats extends RoomStats {
-        /**
-         * Controller Level
-         */
-        cl: number
-        /**
-         * Energy Input Harvest
-         */
-        eih: number
-        /**
-         * Energy Input Bought
-         */
-        eib?: number
-        /**
-         * Energy Output Upgrade
-         */
-        eou: number
-        /**
-         * Energy Output Repair Other (non-barricade structures)
-         */
-        eoro: number
-        /**
-         * Energy Output Repair Wall or Rampart
-         */
-        eorwr: number
-        /**
-         * Energy Output Build
-         */
-        eob: number
-        /**
-         * Energy Output Sold
-         */
-        eos: number
-        /**
-         * Energy Output Spawn
-         */
-        eosp: number
-        /**
-         * Energy Output Power
-         */
-        eop: number
-        /**
-         * Minerals Harvested
-         */
-        mh: number
-        /**
-         * Energy Stored
-         */
-        es: number
-
-        /**
-         * Batteries Stored *10
-         */
-        bes: number
-        /**
-         * Creep Count
-         */
-        cc: number
-        /**
-         * Total Creep Count
-         */
-        tcc: number
-        /**
-         * Spawn Usage
-         */
-        su: number
-        /**
-         * Ally Creep Request Manager CPU Usage
-         */
-        acrmcu: number
-        /**
-         * Claim Request Manager CPU Usage
-         */
-        clrmcu: number
-        /**
-         * Tower Manager CPU Usage
-         */
-        tmcu: number
-        /**
-         * Spawn Manager CPU Usage
-         */
-        smcu: number
-        /**
-         * Combat Request Manager CPU Usage
-         */
-        cormcu: number
-        /**
-         * Defence Manager CPU Usage
-         */
-        dmcu: number
-        /**
-         * Spawn Request Manager CPU Usage
-         */
-        srmcu: number
-        /**
-         * Room CPU Usage
-         */
-        rocu: number
-        /**
-         * Room Visuals Manager CPU Usage
-         */
-        rvmcu: number
-        /**
-         * Construction Manager CPU Usage
-         */
-        cmcu: number
-        /**
-         * Role Manager CPU Usage
-         */
-        rolmcu: number
-        /**
-         * Role Manager Per Creep CPU Usage
-         */
-        rolmpccu: number
-        /**
-         * End Tick Creep Manager CPU Usage
-         */
-        etcmcu: number
-        /**
-         * Power Role Manager CPU Usage
-         */
-        prmcu: number
-        /**
-         * Role Manager Per Creep CPU Usage
-         */
-        prmpccu: number
-    }
-
-    interface CpuUsers {
-        /**
-         * International Manager CPU Usage
-         */
-        imcu: number
-
-        /**
-         * Creep Organizer CPU Usage
-         */
-        cocu: number
-
-        /**
-         * Map Visuals Manager CPU Usage
-         */
-        mvmcu: number
-
-        /**
-         * Power Creep Organizer CPU Usage
-         */
-        pccu: number
-
-        /**
-         * Tick Config CPU Usage
-         */
-        tccu: number
-
-        /**
-         * Room Manager CPU Usage
-         */
-        roomcu: number
-
-        /**
-         * Stats Manager CPU Usage
-         */
-        smcu: number
-    }
-
-    type InternationalStatNames = keyof CpuUsers
-    type RoomStatNames = keyof RoomStats
-    type RoomCommuneStatNames = keyof RoomCommuneStats
-
-    interface Stats {
-        lastReset: number
-
-        lastTickTimestamp: number
-        tickLength: number
-
-        communeCount: number
-
-        resources: {
-            pixels: number
-            cpuUnlocks: number
-            accessKeys: number
-            credits: number
-        }
-
-        cpu: {
-            bucket: number
-            usage: number
-            limit: number
-        }
-
-        memory: {
-            usage: number
-            limit: number
-        }
-
-        gcl: ControllerLevel
-
-        gpl: ControllerLevel
-        rooms: { [key: string]: Partial<RoomCommuneStats> }
-        constructionSiteCount: number
-        cpuUsers: CpuUsers
-    }
-
-    type StatsRoomTypes = 'commune' | 'remote'
-
-    type RoomTypes =
-        | 'commune'
-        | 'remote'
-        | 'ally'
-        | 'allyRemote'
-        | 'enemy'
-        | 'enemyRemote'
-        | 'neutral'
-        | 'keeper'
-        | 'keeperCenter'
-        | 'highway'
-        | 'intersection'
-
-    interface RoomType {
-        [property: string]: true
-    }
-
-    interface PlayerInfo {
-        /**
-         * Defensive Threat, the enemy's perceived defensive ability
-         */
-        DT: number
-        /**
-         * Offensive Threat, the enemy's perceived offensive threat towards the bot
-         */
-        OT: number
-    }
-
-    interface Memory extends Settings {
-        /**
-         * The name of the user
-         */
-        me: string
-
-        /**
-         * An ongoing record of the latest ID assigned by the bot
-         */
-        ID: number
-
-        /**
-         * An object of constrctionsSites with keys of site IDs and properties of the site's age
-         */
-        constructionSites: { [ID: string]: number }
-
-        /**
-         *
-         */
-        claimRequests: { [roomName: string]: ClaimRequest }
-
-        combatRequests: { [roomName: string]: CombatRequest }
-
-        allyCreepRequests: { [roomName: string]: AllyCreepRequest }
-
-        stats: Partial<Stats>
-
-        players: { [playerName: string]: Partial<PlayerInfo> }
-
-        masterPlan: { resources?: { [key in ResourceConstant]?: number } }
-
-        // Other
-
-        profiler: ProfilerMemory
-    }
-
-    interface RawMemory {
-        [key: string]: any
-    }
-
-    type SpawningStructures = (StructureSpawn | StructureExtension)[]
-
-    interface OrganizedStructures {
-        spawn: StructureSpawn[]
-        extension: StructureExtension[]
-        road: StructureRoad[]
-        constructedWall: StructureWall[]
-        rampart: StructureRampart[]
-        keeperLair: StructureKeeperLair[]
-        portal: StructurePortal[]
-        controller: StructureController[]
-        link: StructureLink[]
-        storage: StructureStorage[]
-        tower: StructureTower[]
-        observer: StructureObserver[]
-        powerBank: StructurePowerBank[]
-        powerSpawn: StructurePowerSpawn[]
-        extractor: StructureExtractor[]
-        lab: StructureLab[]
-        terminal: StructureTerminal[]
-        container: StructureContainer[]
-        nuker: StructureNuker[]
-        factory: StructureFactory[]
-        invaderCore: StructureInvaderCore[]
-    }
-
-    interface RoomGlobal {
-        [key: string]: any
-
-        // RoomObjects
-
-        stampAnchors: StampAnchors
-
-        /**
-         * packed
-         */
-        sourcePaths: string[]
-
-        source1PathLength: number
-
-        source2PathLength: number
-
-        upgradePathLength: number
-
-        // Containers
-
-        sourceContainers: Id<StructureContainer>[]
-
-        sourceLinks: Id<StructureLink>[]
-
-        fastFillerContainerLeft: Id<StructureContainer> | undefined
-
-        fastFillerContainerRight: Id<StructureContainer> | undefined
-
-        controllerContainer: Id<StructureContainer> | undefined
-
-        mineralContainer: Id<StructureContainer> | undefined
-
-        centerUpgradePos: RoomPosition | false
-
-        // Links
-
-        controllerLink: Id<StructureLink> | undefined
-
-        fastFillerLink: Id<StructureLink> | undefined
-
-        hubLink: Id<StructureLink> | undefined
-    }
-
-    interface Room {
-        /**
-         * The amount of creeps with a task of harvesting sources in the room
-         */
-        creepsOfSourceAmount: number[]
-
-        /**
-         * An object with keys of roles with properties of arrays of creep names belonging to the role
-         */
-        myCreeps: { [key in CreepRoles]?: string[] }
-
-        /**
-         * The number of my creeps in the room
-         */
-        myCreepsAmount: number
-
-        /**
-         * An object with keys of roles with properties of arrays of power creep names belonging to the role
-         */
-        myPowerCreeps: { [key in PowerClassConstant]?: string[] }
-
-        /**
-         * The number of my power creeps in the room
-         */
-        myPowerCreepsAmount: number
-
-        /**
-         * An object with keys of roles and properties of the number of creeps with the role from this room
-         */
-        creepsFromRoom: { [key: string]: string[] }
-
-        /**
-         * The cumulative amount of creeps with a communeName value of this room's name
-         */
-        creepsFromRoomAmount: number
-
-        /**
-         * An object with keys of roles and properties of the number of creeps with the role from this room
-         */
-        creepsOfRemote: { [key: string]: { [key: string]: string[] } }
-
-        /**
-         * A set of roomNames representing the targets of scouts from this commune
-         */
-        scoutTargets: Set<string>
-
-        spawnRequests: { [priority: string]: SpawnRequest }
-
-        /**
-         * Tile types as defined by the rampartPlanner
-         */
-        tileCoords: CoordMap
-
-        unprotectedCoords: CoordMap
-
-        /**
-         * Wether the towers can sufficiently deal with the enemy threat in the room
-         */
-        towerInferiority: boolean
-
-        baseCoords: CoordMap
-
-        rampartCoords: CoordMap
-
-        roadCoords: CoordMap
-
-        /**
-         * A matrix with indexes of packed coords and values of creep names
-         */
-        creepPositions: Map<string, string>
-
-        /**
-         * A matrix with indexes of packed coords and values of creep names
-         */
-        powerCreepPositions: Map<string, string>
-
-        /**
-         * A matrix with indexes of packed coords and values of creep names
-         */
-        moveRequests: Map<string, string[]>
-
-        roomManager: RoomManager
-
-        communeManager: CommuneManager
-
-        /**
-         * The names of creeps looking to join a squad
-         */
-        squadRequests: Set<string>
-
-        powerTasks: { [ID: number]: PowerTask }
-
-        attackingDefenderIDs: Set<Id<Creep>>
-        defenderEnemyTargetsWithDamage: Map<Id<Creep>, number>
-        defenderEnemyTargetsWithDefender: Map<Id<Creep>, Id<Creep>[]>
-        towerAttackTarget: Creep
-
-        // Functions
-
-        /**
-         * Removes roomType-based values in the room's memory that don't match its type
-         */
-        cleanMemory(): void
-
-        /**
-         *
-         * @param pos1 The position of the thing performing the action
-         * @param pos2 The position of the thing getting intereacted with
-         * @param type The type of interaction, success if not provided
-         */
-        actionVisual(pos1: RoomPosition, pos2: RoomPosition, type?: string): void
-
-        targetVisual(coord1: Coord, coord2: Coord, visualize?: boolean): void
-
-        /**
-         * Generates a path between two positions
-         */
-        advancedFindPath(opts: PathOpts): RoomPosition[]
-
-        /**
-         * Tries to delete a task with the provided ID and response state
-         */
-        deleteTask(taskID: any, responder: boolean): void
-
-        scoutByRoomName(): RoomTypes | false
-
-        scoutReservedRemote(): RoomTypes | false
-
-        scoutUnreservedRemote(): RoomTypes | false
-
-        scoutMyRemote(scoutingRoom: Room): RoomTypes | false
-
-        scoutEnemyRoom(): RoomTypes | false
-
-        basicScout(): RoomTypes
-
-        /**
-         * Finds the type of a room and initializes its custom properties
-         * @param scoutingRoom The room that is performing the scout operation
-         */
-        advancedScout(scoutingRoom: Room): RoomTypes
-
-        makeRemote(scoutingRoom: Room): boolean
-
-        createAttackCombatRequest(): void
-
-        createHarassCombatRequest(): void
-
-        createDefendCombatRequest(opts?: { [key: string]: number }): void
-
-        /**
-         * Finds the score of rooms for potential communes
-         */
-        findScore(): void
-
-        /**
-         * Finds open spaces in a room and records them in a cost matrix
-         */
-        distanceTransform(
-            initialCoords?: CoordMap,
-            visuals?: boolean,
-            /**
-             * The smallest number to convert into an avoid value
-             */
-            minAvoid?: number,
-            x1?: number,
-            y1?: number,
-            x2?: number,
-            y2?: number,
-        ): CoordMap
-
-        /**
-         * Finds open spaces in a room without adding depth to diagonals, and records the depth results in a cost matrix
-         */
-        diagonalDistanceTransform(
-            initialCoords?: CoordMap,
-            visuals?: boolean,
-            /**
-             * The smallest number to convert into an avoid value
-             */
-            minAvoid?: number,
-            x1?: number,
-            y1?: number,
-            x2?: number,
-            y2?: number,
-        ): CoordMap
-
-        /**
-         * Gets ranges from for each position from a certain point
-         */
-        floodFill(seeds: Coord[], coordMap: CoordMap, visuals?: boolean): CoordMap
-
-        /**
-         * Flood fills a room until it finds the closest pos with a value greater than or equal to the one specified
-         */
-        findClosestPosOfValue(opts: FindClosestPosOfValueOpts): RoomPosition | false
-
-        /**
-         * Flood fills a room until it finds the closest pos with a value greater than or equal to the one specified, that does not infringe on disabled tiles
-         */
-        findClosestPosOfValueAsym(opts: FindClosestPosOfValueOptsAsym): RoomPosition | false
-
-        /**
-         *
-         */
-        pathVisual(path: RoomPosition[], color: keyof Colors, visualize?: boolean): void
-
-        errorVisual(coord: Coord, visualize?: boolean): void
-
-        /**
-         * Finds and records a construction site for builders to target
-         */
-        findAllyCSiteTargetID(creep: Creep): boolean
-
-        /**
-         * Groups positions with contigiousness, structured similarily to a flood fill
-         */
-        groupRampartPositions(rampartPositions: number[]): RoomPosition[][]
-
-        findUnprotectedCoords(visuals?: boolean): void
-
-        /**
-         *
-         */
-        findPositionsInsideRect(x1: number, y1: number, x2: number, y2: number): RoomPosition[]
-
-        /**
-         *
-         */
-        createPullTask(creator: Structure | Creep | Resource): void
-
-        /**
-         *
-         */
-        createPickupTasks(creator: Structure | Creep | Resource): void
-
-        /**
-         *
-         */
-        createOfferTasks(creator: Structure | Creep | Resource): void
-
-        /**
-         *
-         */
-        createTransferTasks(creator: Structure | Creep | Resource): void
-
-        /**
-         *
-         */
-        createWithdrawTasks(creator: Structure | Creep | Resource): void
-
-        visualizeCoordMap(coordMap: CoordMap, color?: boolean): void
-
-        visualizeCostMatrix(cm: CostMatrix, color?: boolean): void
-
-        coordHasStructureTypes(coord: Coord, types: Set<StructureConstant>): boolean
-
-        createPowerTask(target: Structure | Source, powerType: PowerConstant, priority: number): PowerTask | false
-<<<<<<< HEAD
-
-        highestWeightedStoringStructures(resourceType: ResourceConstant): AnyStoreStructure | false
-=======
->>>>>>> 68284825
-
-        /**
-         * Crudely estimates a room's income by accounting for the number of work parts owned by sourceHarvesters
-         */
-        estimateIncome(): number
-
-        getPartsOfRoleAmount(role: CreepRoles, type?: BodyPartConstant): number
-
-        createClaimRequest(): boolean
-
-        findSwampPlainsRatio(): number
-
-        // General roomFunctions
-
-        claimRequestManager(): void
-        combatRequestManager(): void
-
-        allyCreepRequestManager(): void
-
-        haulerSizeManager(): void
-
-        trafficManager(): void
-
-        /**
-         * Dictates and operates tasks for factories
-         */
-        factoryManager(): void
-
-        // Spawn functions
-
-        /**
-         * Creates spawn requests for the commune
-         */
-        spawnRequester(): void
-
-        constructSpawnRequests(opts: SpawnRequestOpts | false): void
-
-        findMaxCostPerCreep(maxCostPerCreep: number): number
-
-        createSpawnRequest(
-            priority: number,
-            role: CreepRoles,
-            body: BodyPartConstant[],
-            tier: number,
-            cost: number,
-            memory: any,
-        ): void
-
-        spawnRequestIndividually(opts: SpawnRequestOpts): void
-
-        spawnRequestByGroup(opts: SpawnRequestOpts): void
-
-        // Market functions
-
-        advancedSell(resourceType: ResourceConstant, amount: number, targetAmount: number): boolean
-
-        advancedBuy(resourceType: ResourceConstant, amount: number, targetAmount: number): boolean
-
-        // Construction functions
-
-        remoteConstructionManager(): void
-
-        remotePlanner(commune: Room): boolean
-
-        clearOtherStructures(): void
-
-        remoteConstructionPlacement(): void
-
-        communeConstructionPlacement(): void
-
-        // Link functions
-
-        /**
-         * Dictates and operates tasks for links
-         */
-        linkManager(): void
-
-        sourcesToReceivers(sourceLinks: (StructureLink | false)[], receiverLinks: (StructureLink | false)[]): void
-
-        hubToFastFiller(hubLink: StructureLink | undefined, fastFillerLink: StructureLink | undefined): void
-
-        hubToController(hubLink: StructureLink | undefined, controllerLink: StructureLink | undefined): void
-
-        // Room Visuals
-
-        /**
-         * Adds annotations to the room, if roomVisuals are enabled
-         */
-        roomVisualsManager(): void
-
-        // Room Getters
-
-        readonly global: Partial<RoomGlobal>
-
-        _anchor: RoomPosition | undefined
-
-        readonly anchor: RoomPosition | undefined
-
-        // Resources
-
-        _sources: Source[]
-
-        readonly sources: Source[]
-
-        _sourcesByEfficacy: Source[]
-
-        readonly sourcesByEfficacy: Source[]
-
-        _mineral: Mineral
-
-        readonly mineral: Mineral
-
-        // Creeps
-
-        _enemyCreeps: Creep[]
-
-        readonly enemyCreeps: Creep[]
-
-        _enemyAttackers: Creep[]
-
-        readonly enemyAttackers: Creep[]
-
-        _allyCreeps: Creep[]
-
-        readonly allyCreeps: Creep[]
-
-        _myDamagedCreeps: Creep[]
-
-        readonly myDamagedCreeps: Creep[]
-
-        _myDamagedPowerCreeps: PowerCreep[]
-
-        readonly myDamagedPowerCreeps: PowerCreep[]
-
-        _allyDamagedCreeps: Creep[]
-
-        readonly allyDamagedCreeps: Creep[]
-
-        // Buildings
-
-        _structures: Partial<OrganizedStructures>
-
-        readonly structures: OrganizedStructures
-
-        _cSites: Partial<Record<StructureConstant, ConstructionSite[]>>
-
-        readonly cSites: Record<StructureConstant, ConstructionSite[]>
-
-        _enemyCSites: ConstructionSite[]
-
-        readonly enemyCSites: ConstructionSite[]
-
-        _allyCSites: ConstructionSite[]
-
-        readonly allyCSites: ConstructionSite[]
-
-        _allyCSitesByType: Partial<Record<StructureConstant, ConstructionSite[]>>
-
-        readonly allyCSitesByType: Record<StructureConstant, ConstructionSite[]>
-
-        readonly cSiteTarget: ConstructionSite | undefined
-
-        _spawningStructures: SpawningStructures
-
-        readonly spawningStructures: SpawningStructures
-
-        _spawningStructuresByPriority: SpawningStructures
-
-        readonly spawningStructuresByPriority: SpawningStructures
-
-        _spawningStructuresByNeed: SpawningStructures
-
-        readonly spawningStructuresByNeed: SpawningStructures
-
-        _taskNeedingSpawningStructures: SpawningStructures
-
-        readonly taskNeedingSpawningStructures: SpawningStructures
-
-        _dismantleTargets: Structure[]
-
-        readonly dismantleTargets: Structure[]
-
-        _destructableStructures: Structure[]
-
-        readonly destructableStructures: Structure[]
-
-        _combatStructureTargets: Structure[]
-
-        readonly combatStructureTargets: Structure[]
-
-        // Resource info
-
-        _sourcePositions: RoomPosition[][]
-
-        readonly sourcePositions: RoomPosition[][]
-
-        _usedSourceCoords: Set<string>[]
-
-        readonly usedSourceCoords: Set<string>[]
-
-        _sourcePaths: RoomPosition[][]
-
-        readonly sourcePaths: RoomPosition[][]
-
-        readonly centerUpgradePos: RoomPosition | false
-
-        _upgradePositions: RoomPosition[]
-
-        readonly upgradePositions: RoomPosition[]
-
-        _usedUpgradePositions: Set<string>
-
-        readonly usedUpgradePositions: Set<string>
-
-        _controllerPositions: RoomPosition[]
-
-        readonly controllerPositions: RoomPosition[]
-
-        readonly upgradePathLength: number
-
-        _mineralPositions: RoomPosition[]
-
-        readonly mineralPositions: RoomPosition[]
-
-        _usedMineralCoords: Set<string>
-
-        readonly usedMineralCoords: Set<string>
-
-        _fastFillerPositions: RoomPosition[]
-
-        readonly fastFillerPositions: RoomPosition[]
-
-        _usedFastFillerCoords: Set<string>
-
-        readonly usedFastFillerCoords: Set<string>
-
-        _remoteNamesBySourceEfficacy: string[]
-
-        readonly remoteNamesBySourceEfficacy: string[]
-
-        _remoteSourceIndexesByEfficacy: string[]
-
-        readonly remoteSourceIndexesByEfficacy: string[]
-
-        // Container
-
-        _sourceContainers: StructureContainer[]
-
-        readonly sourceContainers: StructureContainer[]
-
-        _sourceLinks: StructureLink[]
-
-        readonly sourceLinks: StructureLink[]
-
-        readonly fastFillerContainerLeft: StructureContainer | undefined
-
-        readonly fastFillerContainerRight: StructureContainer | undefined
-
-        readonly controllerContainer: StructureContainer | undefined
-
-        readonly mineralContainer: StructureContainer | undefined
-
-        // Links
-
-        readonly controllerLink: StructureLink | undefined
-
-        readonly fastFillerLink: StructureLink | undefined
-
-        readonly hubLink: StructureLink | undefined
-
-        _droppedEnergy: Resource[]
-
-        readonly droppedEnergy: Resource[]
-
-        readonly droppedResources: Resource[]
-
-        _actionableWalls: StructureWall[]
-
-        readonly actionableWalls: StructureWall[]
-
-        _quadCostMatrix: CostMatrix
-
-        readonly quadCostMatrix: CostMatrix
-
-        _quadBulldozeCostMatrix: CostMatrix
-
-        readonly quadBulldozeCostMatrix: CostMatrix
-
-        _enemyDamageThreat: boolean
-
-        readonly enemyDamageThreat: boolean
-
-        _enemyThreatCoords: Set<string>
-
-        readonly enemyThreatCoords: Set<string>
-
-        _enemyThreatGoals: PathGoal[]
-
-        readonly enemyThreatGoals: PathGoal[]
-
-        _flags: Partial<{ [key in FlagNames]: Flag }>
-
-        readonly flags: { [key in FlagNames]: Flag }
-
-        _defensiveRamparts: StructureRampart[]
-
-        readonly defensiveRamparts: StructureRampart[]
-
-        _factory: StructureFactory
-
-        readonly factory: StructureFactory
-
-        _powerSpawn: StructurePowerSpawn
-
-        readonly powerSpawn: StructurePowerSpawn
-
-        _nuker: StructureNuker
-
-        readonly nuker: StructureNuker
-
-        _observer: StructureObserver
-
-        readonly observer: StructureObserver
-
-        _resourcesInStoringStructures: Partial<{ [key in ResourceConstant]: number }>
-
-        readonly resourcesInStoringStructures: Partial<{ [key in ResourceConstant]: number }>
-
-        _unprotectedEnemyCreeps: Creep[]
-
-        readonly unprotectedEnemyCreeps: Creep[]
-
-        // Target finding
-
-        _MEWT: (Creep | AnyStoreStructure | Tombstone | Ruin | Resource)[]
-
-        /**
-         * Mandatory energy withdraw targets
-         */
-        readonly MEWT: (Creep | AnyStoreStructure | Tombstone | Ruin | Resource)[]
-
-        _OEWT: (Creep | AnyStoreStructure | Tombstone | Ruin | Resource)[]
-
-        /**
-         * Optional energy withdraw targets
-         */
-        readonly OEWT: (Creep | AnyStoreStructure | Tombstone | Ruin | Resource)[]
-
-        _MAWT: (Creep | AnyStoreStructure | Tombstone | Ruin | Resource)[]
-
-        /**
-         * Mandatory all withdraw targets
-         */
-        readonly MAWT: (Creep | AnyStoreStructure | Tombstone | Ruin | Resource)[]
-
-        _OAWT: (Creep | AnyStoreStructure | Tombstone | Ruin | Resource)[]
-
-        /**
-         * Optional all withdraw targets
-         */
-        readonly OAWT: (Creep | AnyStoreStructure | Tombstone | Ruin | Resource)[]
-
-        _METT: (Creep | AnyStoreStructure)[]
-
-        /**
-         * Mandatory energy transfer targets
-         */
-        readonly METT: (Creep | AnyStoreStructure)[]
-
-        _OETT: (Creep | AnyStoreStructure)[]
-
-        /**
-         * Optional energy transfer targets
-         */
-        readonly OETT: (Creep | AnyStoreStructure)[]
-
-        _MATT: (Creep | AnyStoreStructure)[]
-
-        /**
-         * Mandatory all transfer targets
-         */
-        readonly MATT: (Creep | AnyStoreStructure)[]
-
-        _OATT: (Creep | AnyStoreStructure)[]
-
-        /**
-         * Optional all transfer targets
-         */
-        readonly OATT: (Creep | AnyStoreStructure)[]
-
-        _MEFTT: (Creep | AnyStoreStructure)[]
-
-        /**
-         * Mandatory Energy Fill Transfer Targets
-         */
-        readonly MEFTT: (Creep | AnyStoreStructure)[]
-
-        _MOFTT: (Creep | AnyStoreStructure)[]
-
-        /**
-         * Mandatory Other Fill Transfer Targets
-         */
-        readonly MOFTT: (Creep | AnyStoreStructure)[]
-    }
-
-    interface DepositRecord {
-        decay: number
-        needs: number[]
-    }
-
-    interface RoomMemory {
-        /**
-         * A packed representation of the center of the fastFiller
-         */
-        anchor: number
-
-        /**
-         * Type of a room that generally describes properties of the room
-         */
-        T: RoomTypes
-
-        /**
-         * A set of names of remotes controlled by this room
-         */
-        remotes: string[]
-
-        /**
-         * Not Claimable, if the room can be constructed by the base planner
-         */
-        NC: boolean
-
-        /**
-         * Source IDs of the sources in the room
-         */
-        SIDs: Id<Source>[]
-
-        commune: string
-
-        /**
-         * Source Efficacies, An array of path distances from the remote's sources to its commune
-         */
-        SE: number[]
-
-        /**
-         * Reservation Efficacy, the path distance from the remote's sources to its commune
-         */
-        RE: number
-
-        /**
-         * A list of needs the remote wants met
-         */
-        data: number[]
-
-        /**
-         * The room owner
-         */
-        owner: string
-
-        /**
-         * The controller's level
-         */
-        level: number
-
-        powerEnabled: boolean
-
-        /**
-         * Wether the room has a terminal
-         */
-        terminal: boolean
-
-        /**
-         * The number of towers in the room
-         */
-        towers: number
-
-        /**
-         * The amount of stored energy in the room
-         */
-        energy: number
-
-        /**
-         * A set of roomNames that portals in this room go to
-         */
-        portalsTo: string[]
-
-        /**
-         * Last Scouted Tick, the last tick the room was scouted at
-         */
-        LST: number | undefined
-
-        /**
-         * The room name of the commune's claim target
-         */
-        claimRequest: string
-
-        /**
-         *
-         */
-        combatRequests: string[]
-
-        /**
-         * The room name of the room's ally creep target
-         */
-        allyCreepRequest: string
-
-        cSiteTargetID: Id<ConstructionSite>
-
-        stampAnchors: Partial<Record<StampTypes, number[]>>
-
-        powerBanks: { [roomName: string]: number[] }
-
-        deposits: Record<Id<Deposit>, DepositRecord>
-
-        /**
-         * Planning Completed, Wether or not commune planning has been completed for the room
-         */
-        PC: boolean
-
-        /**
-         * Remote Planned, wether or not remote planning has been completed for the room
-         */
-        RP: boolean
-
-        /**
-         * Remote Stamp Anchors
-         */
-        RSA: Partial<Record<RemoteStampTypes, string>>
-
-        /**
-         * Source Positions, packed positions around sources where harvesters can sit
-         */
-        SP: string[]
-
-        /**
-         * Mineral Positions, packed positions around the mineral where harvesters can sit
-         */
-        MP: string
-
-        /**
-         * Controller Positions, packed positions around the controller where reservers and downgraders can sit
-         */
-        CP: string
-
-        /**
-         * Defensive Threat
-         */
-        DT: number
-
-        /**
-         * Offensive Threat
-         */
-        OT: number
-
-        /**
-         * Minimum Hauler Cost, what the maxCost of a hauler should be to accomidate for CPU usage
-         */
-        MHC: number
-
-        /**
-         * Hauler Update, how many ticks ago the hauler size was updated
-         */
-        HU: number
-
-        /**
-         * Greatest Room Controller Level
-         */
-        GRCL: number
-
-        factoryProduct: CommodityConstant | MineralConstant | RESOURCE_ENERGY | RESOURCE_GHODIUM
-        factoryUsableResources: (CommodityConstant | MineralConstant | RESOURCE_GHODIUM | RESOURCE_ENERGY)[]
-
-        marketData: {
-            [RESOURCE_ENERGY]?: number
-            sellAvg?: { [key in ResourceConstant]?: number }
-            buyAvg?: { [key in ResourceConstant]?: number }
-            aquire?: { [key in ResourceConstant]?: number }
-        }
-    }
-
-    interface CreepFunctions {
-        preTickManager(): void
-
-        endTickManager(): void
-
-        advancedPickup(target: Resource): boolean
-
-        advancedTransfer(target: Creep | AnyStoreStructure, resourceType?: ResourceConstant, amount?: number): boolean
-
-        advancedWithdraw(
-            target: Creep | AnyStoreStructure | Tombstone | Ruin,
-            resourceType?: ResourceConstant,
-            amount?: number,
-        ): boolean
-
-        /**
-         * Harvests a source and informs the result, while recording the result if successful
-         */
-        advancedHarvestSource(source: Source): boolean
-
-        findUpgradePos(): RoomPosition | false
-
-        /**
-         * Attempts multiple methods to upgrade the controller
-         */
-        advancedUpgradeController(): boolean
-
-        /**
-         * Attempts multiple methods to build one of our construction sites
-         */
-        advancedBuildCSite(): boolean
-
-        /**
-         * Attempts multiple methods to build an ally construction site
-         */
-        advancedBuildAllyCSite(): boolean
-
-        /**
-         *
-         */
-        findRampartRepairTarget(): Structure | false
-
-        /**
-         *
-         */
-        findRepairTarget(): Structure | false
-
-        findOptimalSourceIndex(): boolean
-
-        findSourcePos(sourceIndex: number): false | Coord
-
-        findMineralHarvestPos(): false | Coord
-
-        /**
-         *
-         */
-        needsNewPath(goalPos: RoomPosition, cacheAmount: number, path: RoomPosition[] | undefined): boolean
-
-        /**
-         *
-         */
-        createMoveRequest(opts: MoveRequestOpts): boolean | 'unpathable'
-
-        assignMoveRequest(coord: Coord): void
-
-        findShovePositions(avoidPackedPositions: Set<string>): RoomPosition[]
-
-        shove(shoverPos: RoomPosition): boolean
-
-        /**
-         * Try to enforce a moveRequest and inform the result
-         */
-        runMoveRequest(): boolean
-
-        /**
-         *unpackCoordAsPos
-         */
-        recurseMoveRequest(queue?: string[]): void
-
-        avoidEnemyThreatCoords(): boolean
-
-        /**
-         * Decides if the creep needs to get more resources or not
-         */
-        needsResources(): boolean
-
-        findRecycleTarget(): StructureSpawn | StructureContainer | false
-
-        advancedRecycle(): boolean
-
-        advancedReserveController(): boolean
-
-        findCost(): number
-
-        passiveHeal(): boolean
-
-        /**
-         * Heal nearby allies without moving
-         */
-        aggressiveHeal(): boolean
-
-        /**
-         * Attack nearby enemies without moving
-         */
-        passiveRangedAttack(): boolean
-
-        reserveWithdrawEnergy(): void
-
-        reserveTransferEnergy(): void
-
-        // Reservation
-
-        deleteReservation(index: number): void
-
-        createReservation(
-            type: Reservations,
-            target: Id<AnyStoreStructure | Creep | Tombstone | Ruin | Resource>,
-            amount: number,
-            resourceType?: ResourceConstant,
-        ): void
-
-        /**
-         * Deletes reservations with no target, pre-emptively modifies store values
-         */
-        reservationManager(): void
-
-        fulfillReservation(): boolean
-    }
-
-    interface CreepProperties {
-        /**
-         * The packed position of the moveRequest, if one has been made
-         */
-        moveRequest: string
-
-        /**
-         * Wether the creep moved a resource this tick
-         */
-        movedResource: boolean
-
-        /**
-         * The packed coord the creep is trying to act upon, if it exists. -1 means the move attempt failed
-         */
-        moved?: string | 'moved' | 'yield'
-
-        /**
-         * The creep's opts when trying to make a moveRequest intra tick
-         */
-        pathOpts: PathOpts
-    }
-
-    // Creeps
-
-    interface Creep extends CreepFunctions, CreepProperties {
-        combatTarget: Creep
-
-        /**
-         * Wether the creep did a harvest, build, upgrade, dismantle, or repair this tick
-         */
-        worked: boolean
-
-        /**
-         * Wether the creep rangedHealed or rangedAttacked this tick
-         */
-        ranged: boolean
-
-        /**
-         * Wether the creep healed or attacked this tick
-         */
-        meleed: boolean
-
-        /**
-         * Whether the creep is actively pulling another creep or not
-         */
-        pulling: boolean
-
-        /**
-         * Whether the creep is actively getting pulled by another creep or not
-         */
-        gettingPulled: boolean
-
-        /**
-         * The squad the creep belongs to
-         */
-        squad: Duo | Quad | undefined
-
-        /**
-         * Wether the squad has ran yet
-         */
-        squadRan: boolean
-
-        /**
-         * The ID of the spawn the creep is spawning in, if it is spawning
-         */
-        spawnID: Id<StructureSpawn>
-
-        // Creep Functions
-
-        advancedRenew(): void
-
-        findBulzodeTargets(goalCoord: RoomPosition): Id<Structure>[]
-
-        findQuadBulldozeTargets(goalCoord: RoomPosition): Id<Structure>[]
-
-        // Creep Getters
-
-        _role: CreepRoles
-
-        /**
-         * The lifetime designation that boardly describes what the creep should do
-         */
-        readonly role: CreepRoles
-
-        _cost: number
-
-        /**
-         * The amount of energy required to spawn the creep
-         */
-        readonly cost: number
-
-        _commune: Room | undefined
-
-        /**
-         * The name of the room the creep is from
-         */
-        readonly commune: Room | undefined
-
-        _dying: boolean
-
-        /**
-         * Wether the creep is as old as the time it takes to respawn, or is past a role-based threshold
-         */
-        readonly dying: boolean
-
-        _reservation: Reservation | false
-
-        readonly reservation: Reservation | false
-
-        _strength: number
-
-        /**
-         * A numerical measurement of the combat abilites of the creep
-         */
-        readonly strength: number
-
-        _attackStrength: number
-
-        /**
-         * The protential damage the creep can intent
-         */
-        readonly attackStrength: number
-
-        _healStrength: number
-
-        /**
-         * The potential heal the creep can intent
-         */
-        readonly healStrength: number
-
-        _defenceStrength: number
-
-        /**
-         * The multiplier to incoming damage the creep has
-         */
-        readonly defenceStrength: number
-
-        _parts: Partial<Record<BodyPartConstant, number>>
-
-        /**
-         * The number of parts organized by type the creep has
-         */
-        readonly parts: Partial<Record<BodyPartConstant, number>>
-
-        _boosts: Partial<Record<MineralBoostConstant, number>>
-
-        /**
-         * The number of boosts organized by type the creep has
-         */
-        readonly boosts: Partial<Record<MineralBoostConstant, number>>
-
-        _towerDamage: number
-
-        /**
-         * The amount of tower damage, accounting for maximum possible enemy heal, that can be done in the room
-         */
-        readonly towerDamage: number
-
-        _message: string
-
-        /**
-         * The cumulative message to present in say()
-         */
-        message: string
-
-        _freeCapacityNextTick: number
-
-        /**
-         * The estimated total free capacity the creep will have next tick
-         */
-        freeCapacityNextTick: number
-
-        _canMove: boolean
-
-        readonly canMove: boolean
-
-        _isOnExit: boolean
-
-        readonly isOnExit: boolean
-    }
-
-    interface CreepMemoryTemplate {
-        /**
-         * Task Room Name, the name of the room the creep is trying to perform a task in
-         */
-        TRN: string
-    }
-
-    interface CreepMemory extends CreepMemoryTemplate {
-        /**
-         * Wether the creep is old enough to need a replacement
-         */
-        D: boolean
-
-        /**
-         * The Source Index of recorded sources in the room
-         */
-        SI: 0 | 1
-
-        /**
-         * The creep's packed coord for a designated target
-         */
-        PC: string
-
-        /**
-         * Last Cache, the last time a path was cached in memory
-         */
-        LC: number
-
-        /**
-         * An array of positions desciring where the creep neeeds to move to get to its goal
-         */
-        P: string
-
-        /**
-         * Goal Pos, the position the creep is or has tried to path to
-         */
-        GP: string
-
-        /**
-         * Whether the creep is intended to move on its own or not
-         */
-        getPulled: boolean
-
-        /**
-         * The target for which the creep should repair
-         */
-        repairTarget: Id<Structure>
-
-        /**
-         * Scout Target, the name of the room the scout is trying to scout
-         */
-        scT: string
-
-        /**
-         * Sign Target, the name of the room the scout is trying to sign
-         */
-        siT: string
-
-        /**
-         * Remote Name of the room the creep is remoting for
-         */
-        RN: string
-
-        /**
-         * The target ID of the task (for hubHaulers)
-         */
-        taskTarget: Id<Creep | AnyStoreStructure>
-
-        /**
-         * Reservations, An array of targets with information to manage the resources of
-         */
-        Rs: Reservation[]
-
-        /**
-         * The target for which the creep should dismantle
-         */
-        dismantleTarget: Id<Structure>
-
-        /**
-         * Wether or not the creep Needs Resources
-         */
-        NR: boolean
-
-        /**
-         * Roads, wether or not the creep should use roads
-         */
-        R: boolean
-
-        /**
-         * The rampart repair quota the creep currently has decided on
-         */
-        quota: number
-
-        /**
-         * Squad Size of the squad the creep is attempting to form
-         */
-        SS: number | undefined
-
-        /**
-         * Squad Type the combat method the creep's squad is attempting
-         */
-        ST: 'rangedAttack' | 'attack' | 'dismantle'
-
-        /**
-         * Squad Formed, wether the creep has joined a squad or not
-         */
-        SF: boolean
-
-        /**
-         * Squad Member Names
-         */
-        SMNs: string[]
-
-        /**
-         * Quad Bulldoze Targets
-         */
-        QBTIDs: Id<Structure>[]
-
-        /**
-         * Combat Request Name, the name of the room the creep should do combat in
-         */
-        CRN: string | undefined
-
-        /**
-         * Recycle Target, the spawn ID the creep is going to recycle
-         */
-        RecT: Id<StructureSpawn | StructureContainer> | undefined
-
-        /**
-         * Ticks Waited for an arbitrary event
-         */
-        TW: number
-
-        /**
-         * Rampart Only Shoving, informs wether the creep must be shoved to viable ramparts or not
-         */
-        ROS: boolean
-    }
-
-    // PowerCreeps
-
-    interface PowerCreep extends CreepFunctions, CreepProperties {
-        /**
-         * Wether the creep has used a power this tick
-         */
-        powered: boolean
-    }
-
-    interface PowerCreepMemory extends CreepMemoryTemplate {
-        /**
-         * Commune Name
-         */
-        CN: string
-
-        /**
-         * Task name, the method for which the creep is trying to run inter tick
-         */
-        TN: keyof Operator
-
-        /**
-         * Task target, the ID of the target the creep is targeting for its task
-         */
-        TTID: Id<Structure | Source>
-    }
-
-    // Structures
-
-    interface Structure {
-        estimatedHits: number
-
-        // Getters
-
-        _RCLActionable: boolean
-
-        /**
-         * Wether the structure is disable or not by the room's controller level
-         */
-        readonly RCLActionable: boolean
-    }
-
-    interface StructureSpawn {
-        /**
-         * Wether the spawn has renewed a creep this tick
-         */
-        renewed: boolean
-
-        /**
-         * Wether the structure has been transfered or withdrawn from
-         */
-        hasHadResourcesMoved: boolean
-
-        // Functions
-
-        advancedSpawn(spawnRequest: SpawnRequest): ScreepsReturnCode
-    }
-
-    interface StructureExtension {
-        /**
-         * Wether the structure has been transfered or withdrawn from
-         */
-        hasHadResourcesMoved: boolean
-    }
-
-    interface StructureTower {
-        intended: boolean
-    }
-
-    interface StructureTerminal {
-        intended: boolean
-    }
-
-    interface RoomObject {
-        // Functions
-
-        /**
-         * Finds the present total store usage number of this RoomObject
-         * @param resourceType A resourceConstant to ensure proper querying of limit store RoomObjects
-         */
-        usedStore(resourceType?: ResourceConstant): number
-
-        /**
-         * Finds the total free store capacity of this RoomObject
-         * @param resourceType A resourceConstant to ensure proper querying of limit store RoomObjects
-         */
-        freeStore(): number
-
-        /**
-         * Finds the total free store capacity of a specific resource for this RoomObject
-         */
-        freeSpecificStore(resourceType?: ResourceConstant): number
-
-        // RoomObject getters
-
-        _effectsData: Map<PowerConstant | EffectConstant, RoomObjectEffect>
-
-        readonly effectsData: Map<PowerConstant | EffectConstant, RoomObjectEffect>
-
-        _estimatedHits: number
-
-        estimatedHits: number
-
-        _reserveStore: Partial<StoreDefinition>
-
-        readonly reserveStore: Partial<StoreDefinition>
-
-        _reservePowers: Set<PowerConstant>
-
-        readonly reservePowers: Set<PowerConstant>
-    }
-
-    interface Resource {
-        // Getters
-
-        _reserveAmount: number
-
-        reserveAmount: number
-    }
-
-    interface Source {
-        /**
-         * The index of the source in room.sources
-         */
-        index: number
-    }
-
-    // Global
-
-    namespace NodeJS {
-        interface Global {
-            [key: string]: any
-            /**
-             * Whether global is constructed or not
-             */
-            constructed: true | undefined
-
-            /**
-             * A strings to custom log as rich text
-             */
-            logs: string
-
-            /**
-             * The number of construction sites placed by the bot
-             */
-            constructionSitesCount: number
-
-            packedRoomNames: { [roomName: string]: string }
-
-            unpackedRoomNames: { [roomName: string]: string }
-            roomStats: { [roomType in StatsRoomTypes]: { [roomName: string]: Partial<RoomStats | RoomCommuneStats> } }
-            cpuUsers: CpuUsers
-
-            terrainCoords: { [roomName: string]: CoordMap }
-
-            lastReset: number
-
-            /**
-             * Room names that have controllers we own
-             */
-            communes: Set<string>
-
-            roomManagers: { [roomName: string]: RoomManager }
-
-            communeManagers: { [roomName: string]: CommuneManager }
-
-            // Command functions
-
-            /**
-             * Deletes all properties of global
-             */
-            clearGlobal(): void
-
-            /**
-             * Deletes all properties of Memory
-             */
-            clearMemory(avoidKeys?: string[]): string
-
-            /**
-             * Kills all creeps owned by the bot
-             */
-            killCreeps(roles?: CreepRoles[]): string
-
-            /**
-             * Removes all specified construction sites owned by the bot
-             */
-            removeCSites(removeInProgress?: boolean, types?: BuildableStructureConstant[]): string
-
-            /**
-             * Destroys all specified structures owned by the bot
-             */
-            destroyStructures(roomName: string, types?: StructureConstant[]): string
-
-            /**
-             * Destroys all specified structures in communes
-             */
-            destroyCommuneStructures(types?: StructureConstant[]): string
-
-            /**
-             * Responds, or if needed, creates, a claim request for a specified room, by a specified room
-             * @param requestName The roomName of the claimRequest to respond to
-             * @param commune The commune to respond to the claimRequest
-             */
-            claim(requestName: string, communeName?: string): string
-
-            deleteClaimRequests(): string
-
-            /**
-             * Responds, or if needed, creates, an attack request for a specified room, by a specified room
-             */
-            combat(
-                requestName: string,
-                type: CombatRequestTypes,
-                opts?: { [key: string]: number },
-                communeName?: string,
-            ): string
-
-            /**
-             * Deletes combatRequests for a specified room, if there are any
-             */
-            deleteCombatRequest(requestName: string): string
-
-            /**
-             * Creates an allyCreepRequest for a specified room, that can optionally be assigned to a specified commune
-             */
-            allyCreepRequest(requestName: string, communeName?: string): string
-
-            deleteBasePlans(roomName?: string): string
-        }
-    }
-
-    interface StringMap<T> {
-        [key: string]: T
-    }
-    type StringMapGeneric<V, K extends string> = {
-        [key in K]: V
-    }
-}
+import { CommuneManager } from './room/commune/communeManager'
+import { RoomManager } from './room/roomManager'
+import { Duo } from './room/creeps/roleManagers/antifa/duo'
+import { Quad } from './room/creeps/roleManagers/antifa/quad'
+import { CombatRequestData } from 'international/constants'
+import { Operator } from 'room/creeps/powerCreeps/operator'
+import { MeleeDefender } from 'room/creeps/roleManagers/commune/meleeDefender'
+import { Settings } from 'international/settings'
+
+declare global {
+    interface ProfilerMemory {
+        data: { [name: string]: ProfilerData }
+        start?: number
+        total: number
+    }
+
+    interface ProfilerData {
+        calls: number
+        time: number
+    }
+
+    interface Profiler {
+        clear(): void
+        output(): void
+        start(): void
+        status(): void
+        stop(): void
+        toString(): string
+    }
+
+    interface Coord {
+        x: number
+        y: number
+    }
+
+    interface Rect {
+        x1: number
+        y1: number
+        x2: number
+        y2: number
+    }
+
+    interface Colors {
+        white: string
+        lightGrey: string
+        lightBlue: string
+        darkBlue: string
+        black: string
+        yellow: string
+        red: string
+        green: string
+        brown: string
+    }
+
+    interface ResourceTarget {
+        resource: ResourceConstant
+        conditions?(communeManager: CommuneManager): any
+        min: number
+        max: number
+    }
+
+    type RemoteStampTypes = 'road' | 'container'
+
+    type StampTypes =
+        | 'fastFiller'
+        | 'hub'
+        | 'extensions'
+        | 'labs'
+        | 'tower'
+        | 'extension'
+        | 'observer'
+        | 'sourceLink'
+        | 'sourceExtension'
+        | 'container'
+        | 'extractor'
+        | 'road'
+        | 'rampart'
+
+    interface Stamp {
+        offset: number
+
+        /**
+         * The range of protection from the anchor to provide when deciding rampart placement
+         */
+        protectionOffset: number
+        size: number
+        structures: { [structureType: string]: Coord[] }
+        asymmetry?: number
+    }
+
+    type StampAnchors = Partial<Record<StampTypes, RoomPosition[]>>
+
+    type PosMap<T> = T[]
+
+    type CoordMap = Uint8Array
+
+    type CreepRoles =
+        | 'source1Harvester'
+        | 'source2Harvester'
+        | 'hauler'
+        | 'controllerUpgrader'
+        | 'builder'
+        | 'maintainer'
+        | 'mineralHarvester'
+        | 'hubHauler'
+        | 'fastFiller'
+        | 'meleeDefender'
+        | 'source1RemoteHarvester'
+        | 'source2RemoteHarvester'
+        | 'remoteHauler'
+        | 'remoteReserver'
+        | 'remoteDefender'
+        | 'remoteCoreAttacker'
+        | 'remoteDismantler'
+        | 'scout'
+        | 'claimer'
+        | 'vanguard'
+        | 'allyVanguard'
+        | 'antifaRangedAttacker'
+        | 'antifaAttacker'
+        | 'antifaHealer'
+        | 'antifaDismantler'
+        | 'antifaDowngrader'
+
+    type QuadTransformTypes = 'rotateLeft' | 'rotateRight' | 'tradeHorizontal' | 'tradeVertical'
+
+    interface PathGoal {
+        pos: RoomPosition
+        range: number
+    }
+
+    interface PathOpts {
+        /**
+         * Not required when pathing for creeps
+         */
+        origin?: RoomPosition
+        goals: PathGoal[]
+        /**
+         * room types as keys to weight based on properties
+         */
+        typeWeights?: { [weight: string]: number }
+        plainCost?: number
+        swampCost?: number
+        maxRooms?: number
+        flee?: boolean
+        creep?: Creep
+
+        avoidAbandonedRemotes?: boolean
+
+        weightStructures?: Partial<{ [key in StructureConstant]: number }>
+
+        /**
+         * An object with keys of weights and values of positions
+         */
+
+        weightPositions?: { [weight: string]: Coord[] | RoomPosition[] }
+
+        /**
+         *
+         */
+        weightCostMatrixes?: string[]
+
+        weightCoordMaps?: CoordMap[]
+
+        /**
+         *
+         */
+        avoidEnemyRanges?: boolean
+
+        avoidStationaryPositions?: boolean
+
+        /**
+         *
+         */
+        avoidImpassibleStructures?: boolean
+
+        /**
+         * Marks creeps not owned by the bot as avoid
+         */
+        avoidNotMyCreeps?: boolean
+
+        /**
+         * Weight my ramparts by this value
+         */
+        myRampartWeight?: number
+
+        weightStampAnchors?: boolean
+    }
+
+    interface FindClosestPosOfValueOpts {
+        coordMap: CoordMap
+        startCoords: Coord[]
+        requiredValue: number
+        reduceIterations: number
+        initialWeight?: number
+        adjacentToRoads?: boolean
+        roadCoords?: CoordMap
+        visuals?: boolean
+        /**
+         * Wether or not to attempt a cardinal flood
+         */
+        cardinalFlood?: boolean
+    }
+
+    interface FindClosestPosOfValueOptsAsym extends FindClosestPosOfValueOpts {
+        /**
+         * The x and y offset from the top left of the stamp
+         */
+        offset: number
+        /**
+         * The asymmetrical x and y offset from the top left of the stamp
+         */
+        asymOffset: number
+    }
+
+    interface MoveRequestOpts extends PathOpts {
+        cacheAmount?: number
+    }
+
+    type OrderedStructurePlans = BuildObj[]
+
+    interface BuildObj {
+        structureType: BuildableStructureConstant
+        x: number
+        y: number
+    }
+
+    interface SpawnRequestOpts {
+        role: CreepRoles
+        /**
+         * Parts that should be attempted to be implemented once
+         */
+        defaultParts: BodyPartConstant[]
+        /**
+         * Parts that should be attempted to be implemented based on the partsMultiplier
+         */
+        extraParts: BodyPartConstant[]
+        /**
+         * The number of times to attempt to duplicate extraParts
+         */
+        partsMultiplier: number
+        /**
+         * The absolute minimum cost the creep may be spawned with
+         */
+        minCost: number
+        /**
+         * The priority of spawning, where 0 is greatest, and Infinity is least
+         */
+        priority: number
+        /**
+         * Properties to apply to the creep on top of the defaults
+         */
+        memoryAdditions: Partial<CreepMemory>
+        /**
+         * The specific group of which to compare the creep amount to
+         */
+        spawnGroup?: string[]
+        /**
+         *
+         */
+        threshold?: number
+        /**
+         *
+         */
+        minCreeps?: number | undefined
+        /**
+         *
+         */
+        maxCreeps?: number | undefined
+        /**
+         * The absolute max cost a creep may be applied with
+         */
+        maxCostPerCreep?: number | undefined
+    }
+
+    interface ExtraOpts {
+        memory: CreepMemory
+        energyStructures: (StructureSpawn | StructureExtension)[]
+        dryRun: boolean
+    }
+
+    interface SpawnRequest {
+        role: CreepRoles
+        body: BodyPartConstant[]
+        tier: number
+        cost: number
+        extraOpts: ExtraOpts
+    }
+
+    type FlagNames = 'disableTowerAttacks'
+
+    type LogisticTaskTypes = 'transfer' | 'withdraw' | 'pickup' | 'offer'
+
+    interface LogisticTask {
+        ID: number
+        Type: LogisticTaskTypes
+        TargetID: Id<AnyStoreStructure | Creep | Tombstone | Ruin | Resource>
+        ResourceType: ResourceConstant
+    }
+
+    interface CreepLogisticTask {
+        /**
+         * The Type of logistic task
+         */
+        T: LogisticTaskTypes
+        /**
+         * The Amount of resources involved
+         */
+        A: number
+        /**
+         * The Resource Type involved
+         */
+        RT: ResourceConstant
+    }
+
+    interface CreepLogisticTansferTask extends CreepLogisticTask {
+        /**
+         * The Type of logistic task
+         */
+        T: 'transfer'
+        /**
+         * Target ID
+         */
+        TID: Id<AnyStoreStructure>
+    }
+
+    interface CreepLogisticWithdrawTask extends CreepLogisticTask {
+        /**
+         * The Type of logistic task
+         */
+        T: 'withdraw'
+        /**
+         * Target ID
+         */
+        TID: Id<AnyStoreStructure | Tombstone | Ruin | Creep>
+    }
+
+    interface CreepLogisticPickupTask extends CreepLogisticTask {
+        /**
+         * The Type of logistic task
+         */
+        T: 'pickup'
+        /**
+         * Target ID
+         */
+        TID: Id<AnyStoreStructure>
+    }
+
+    interface CreepLogisticOfferTask extends CreepLogisticTask {
+        /**
+         * The Type of logistic task
+         */
+        T: 'offer'
+        /**
+         * Target ID
+         */
+        TID: Id<AnyStoreStructure>
+    }
+
+    interface PowerTask {
+        taskID: number
+        targetID: Id<Structure | Source>
+        powerType: PowerConstant
+        packedCoord: string
+        cooldown: number
+        priority: number
+    }
+
+    interface PackedPowerTask {
+        /**
+         * Target ID
+         */
+        TID: Id<Structure | Source>
+        /**
+         * Power Type
+         */
+        PT: PowerConstant
+        /**
+         * Cooldown
+         */
+        C: number
+    }
+
+    type Reservations = 'transfer' | 'withdraw' | 'pickup'
+
+    interface Reservation {
+        type: Reservations
+        amount: number
+        resourceType: ResourceConstant
+        targetID: Id<AnyStoreStructure | Creep | Tombstone | Ruin | Resource>
+    }
+
+    type CombatRequestTypes = 'attack' | 'harass' | 'defend'
+
+    interface ClaimRequest {
+        /**
+         * The name of the room responding to the request
+         */
+        responder?: string
+        data: number[]
+    }
+
+    interface AllyCreepRequest {
+        /**
+         * The name of the room responding to the request
+         */
+        responder?: string
+        data: number[]
+    }
+
+    interface CombatRequest {
+        /**
+         * The Type of attack request
+         */
+        T: CombatRequestTypes
+        /**request
+         * The name of the room responding to the request
+         */
+        responder?: string
+        data: number[]
+    }
+
+    interface ControllerLevel {
+        level: number
+        progress: number
+        progressTotal: number
+    }
+    interface RoomStats {
+        /**
+         * Game Time
+         */
+        gt: number
+        /**
+         * Remote Count
+         */
+        rc: number
+        /**
+         * Remote Energy Stored
+         */
+        res: number
+        /**
+         * Remote Energy Input Harvest
+         */
+        reih: number
+        /**
+         * Remote Energy Output Repair Other (non-barricade structures)
+         */
+        reoro: number
+        /**
+         * Remote Energy Output Build
+         */
+        reob: number
+        /**
+         * Remote Room CPU Usage
+         */
+        rrocu: number
+        /**
+         * Remote Room Visuals Manager CPU Usage
+         */
+        rrvmcu: number
+        /**
+         * Remote Construction Manager CPU Usage
+         */
+        rcmcu: number
+        /**
+         * Remote Role Manager CPU Usage
+         */
+        rrolmcu: number
+        /**
+         * Remote Role Manager Per Creep CPU Usage
+         */
+        rrolmpccu: number
+        /**
+         * Remote End Tick Creep Manager CPU Usage
+         */
+        retcmcu: number
+        /**
+         * Remote Power Role Manager CPU Usage
+         */
+        rprmcu: number
+        /**
+         * Remote Power Role Manager Per Creep CPU Usage
+         */
+        rprmpccu: number
+    }
+
+    interface RoomCommuneStats extends RoomStats {
+        /**
+         * Controller Level
+         */
+        cl: number
+        /**
+         * Energy Input Harvest
+         */
+        eih: number
+        /**
+         * Energy Input Bought
+         */
+        eib?: number
+        /**
+         * Energy Output Upgrade
+         */
+        eou: number
+        /**
+         * Energy Output Repair Other (non-barricade structures)
+         */
+        eoro: number
+        /**
+         * Energy Output Repair Wall or Rampart
+         */
+        eorwr: number
+        /**
+         * Energy Output Build
+         */
+        eob: number
+        /**
+         * Energy Output Sold
+         */
+        eos: number
+        /**
+         * Energy Output Spawn
+         */
+        eosp: number
+        /**
+         * Energy Output Power
+         */
+        eop: number
+        /**
+         * Minerals Harvested
+         */
+        mh: number
+        /**
+         * Energy Stored
+         */
+        es: number
+
+        /**
+         * Batteries Stored *10
+         */
+        bes: number
+        /**
+         * Creep Count
+         */
+        cc: number
+        /**
+         * Total Creep Count
+         */
+        tcc: number
+        /**
+         * Spawn Usage
+         */
+        su: number
+        /**
+         * Ally Creep Request Manager CPU Usage
+         */
+        acrmcu: number
+        /**
+         * Claim Request Manager CPU Usage
+         */
+        clrmcu: number
+        /**
+         * Tower Manager CPU Usage
+         */
+        tmcu: number
+        /**
+         * Spawn Manager CPU Usage
+         */
+        smcu: number
+        /**
+         * Combat Request Manager CPU Usage
+         */
+        cormcu: number
+        /**
+         * Defence Manager CPU Usage
+         */
+        dmcu: number
+        /**
+         * Spawn Request Manager CPU Usage
+         */
+        srmcu: number
+        /**
+         * Room CPU Usage
+         */
+        rocu: number
+        /**
+         * Room Visuals Manager CPU Usage
+         */
+        rvmcu: number
+        /**
+         * Construction Manager CPU Usage
+         */
+        cmcu: number
+        /**
+         * Role Manager CPU Usage
+         */
+        rolmcu: number
+        /**
+         * Role Manager Per Creep CPU Usage
+         */
+        rolmpccu: number
+        /**
+         * End Tick Creep Manager CPU Usage
+         */
+        etcmcu: number
+        /**
+         * Power Role Manager CPU Usage
+         */
+        prmcu: number
+        /**
+         * Role Manager Per Creep CPU Usage
+         */
+        prmpccu: number
+    }
+
+    interface CpuUsers {
+        /**
+         * International Manager CPU Usage
+         */
+        imcu: number
+
+        /**
+         * Creep Organizer CPU Usage
+         */
+        cocu: number
+
+        /**
+         * Map Visuals Manager CPU Usage
+         */
+        mvmcu: number
+
+        /**
+         * Power Creep Organizer CPU Usage
+         */
+        pccu: number
+
+        /**
+         * Tick Config CPU Usage
+         */
+        tccu: number
+
+        /**
+         * Room Manager CPU Usage
+         */
+        roomcu: number
+
+        /**
+         * Stats Manager CPU Usage
+         */
+        smcu: number
+    }
+
+    type InternationalStatNames = keyof CpuUsers
+    type RoomStatNames = keyof RoomStats
+    type RoomCommuneStatNames = keyof RoomCommuneStats
+
+    interface Stats {
+        lastReset: number
+
+        lastTickTimestamp: number
+        tickLength: number
+
+        communeCount: number
+
+        resources: {
+            pixels: number
+            cpuUnlocks: number
+            accessKeys: number
+            credits: number
+        }
+
+        cpu: {
+            bucket: number
+            usage: number
+            limit: number
+        }
+
+        memory: {
+            usage: number
+            limit: number
+        }
+
+        gcl: ControllerLevel
+
+        gpl: ControllerLevel
+        rooms: { [key: string]: Partial<RoomCommuneStats> }
+        constructionSiteCount: number
+        cpuUsers: CpuUsers
+    }
+
+    type StatsRoomTypes = 'commune' | 'remote'
+
+    type RoomTypes =
+        | 'commune'
+        | 'remote'
+        | 'ally'
+        | 'allyRemote'
+        | 'enemy'
+        | 'enemyRemote'
+        | 'neutral'
+        | 'keeper'
+        | 'keeperCenter'
+        | 'highway'
+        | 'intersection'
+
+    interface RoomType {
+        [property: string]: true
+    }
+
+    interface PlayerInfo {
+        /**
+         * Defensive Threat, the enemy's perceived defensive ability
+         */
+        DT: number
+        /**
+         * Offensive Threat, the enemy's perceived offensive threat towards the bot
+         */
+        OT: number
+    }
+
+    interface Memory extends Settings {
+        /**
+         * The name of the user
+         */
+        me: string
+
+        /**
+         * An ongoing record of the latest ID assigned by the bot
+         */
+        ID: number
+
+        /**
+         * An object of constrctionsSites with keys of site IDs and properties of the site's age
+         */
+        constructionSites: { [ID: string]: number }
+
+        /**
+         *
+         */
+        claimRequests: { [roomName: string]: ClaimRequest }
+
+        combatRequests: { [roomName: string]: CombatRequest }
+
+        allyCreepRequests: { [roomName: string]: AllyCreepRequest }
+
+        stats: Partial<Stats>
+
+        players: { [playerName: string]: Partial<PlayerInfo> }
+
+        masterPlan: { resources?: { [key in ResourceConstant]?: number } }
+
+        // Other
+
+        profiler: ProfilerMemory
+    }
+
+    interface RawMemory {
+        [key: string]: any
+    }
+
+    type SpawningStructures = (StructureSpawn | StructureExtension)[]
+
+    interface OrganizedStructures {
+        spawn: StructureSpawn[]
+        extension: StructureExtension[]
+        road: StructureRoad[]
+        constructedWall: StructureWall[]
+        rampart: StructureRampart[]
+        keeperLair: StructureKeeperLair[]
+        portal: StructurePortal[]
+        controller: StructureController[]
+        link: StructureLink[]
+        storage: StructureStorage[]
+        tower: StructureTower[]
+        observer: StructureObserver[]
+        powerBank: StructurePowerBank[]
+        powerSpawn: StructurePowerSpawn[]
+        extractor: StructureExtractor[]
+        lab: StructureLab[]
+        terminal: StructureTerminal[]
+        container: StructureContainer[]
+        nuker: StructureNuker[]
+        factory: StructureFactory[]
+        invaderCore: StructureInvaderCore[]
+    }
+
+    interface RoomGlobal {
+        [key: string]: any
+
+        // RoomObjects
+
+        stampAnchors: StampAnchors
+
+        /**
+         * packed
+         */
+        sourcePaths: string[]
+
+        source1PathLength: number
+
+        source2PathLength: number
+
+        upgradePathLength: number
+
+        // Containers
+
+        sourceContainers: Id<StructureContainer>[]
+
+        sourceLinks: Id<StructureLink>[]
+
+        fastFillerContainerLeft: Id<StructureContainer> | undefined
+
+        fastFillerContainerRight: Id<StructureContainer> | undefined
+
+        controllerContainer: Id<StructureContainer> | undefined
+
+        mineralContainer: Id<StructureContainer> | undefined
+
+        centerUpgradePos: RoomPosition | false
+
+        // Links
+
+        controllerLink: Id<StructureLink> | undefined
+
+        fastFillerLink: Id<StructureLink> | undefined
+
+        hubLink: Id<StructureLink> | undefined
+    }
+
+    interface Room {
+        /**
+         * The amount of creeps with a task of harvesting sources in the room
+         */
+        creepsOfSourceAmount: number[]
+
+        /**
+         * An object with keys of roles with properties of arrays of creep names belonging to the role
+         */
+        myCreeps: { [key in CreepRoles]?: string[] }
+
+        /**
+         * The number of my creeps in the room
+         */
+        myCreepsAmount: number
+
+        /**
+         * An object with keys of roles with properties of arrays of power creep names belonging to the role
+         */
+        myPowerCreeps: { [key in PowerClassConstant]?: string[] }
+
+        /**
+         * The number of my power creeps in the room
+         */
+        myPowerCreepsAmount: number
+
+        /**
+         * An object with keys of roles and properties of the number of creeps with the role from this room
+         */
+        creepsFromRoom: { [key: string]: string[] }
+
+        /**
+         * The cumulative amount of creeps with a communeName value of this room's name
+         */
+        creepsFromRoomAmount: number
+
+        /**
+         * An object with keys of roles and properties of the number of creeps with the role from this room
+         */
+        creepsOfRemote: { [key: string]: { [key: string]: string[] } }
+
+        /**
+         * A set of roomNames representing the targets of scouts from this commune
+         */
+        scoutTargets: Set<string>
+
+        spawnRequests: { [priority: string]: SpawnRequest }
+
+        /**
+         * Tile types as defined by the rampartPlanner
+         */
+        tileCoords: CoordMap
+
+        unprotectedCoords: CoordMap
+
+        /**
+         * Wether the towers can sufficiently deal with the enemy threat in the room
+         */
+        towerInferiority: boolean
+
+        baseCoords: CoordMap
+
+        rampartCoords: CoordMap
+
+        roadCoords: CoordMap
+
+        /**
+         * A matrix with indexes of packed coords and values of creep names
+         */
+        creepPositions: Map<string, string>
+
+        /**
+         * A matrix with indexes of packed coords and values of creep names
+         */
+        powerCreepPositions: Map<string, string>
+
+        /**
+         * A matrix with indexes of packed coords and values of creep names
+         */
+        moveRequests: Map<string, string[]>
+
+        roomManager: RoomManager
+
+        communeManager: CommuneManager
+
+        /**
+         * The names of creeps looking to join a squad
+         */
+        squadRequests: Set<string>
+
+        powerTasks: { [ID: number]: PowerTask }
+
+        attackingDefenderIDs: Set<Id<Creep>>
+        defenderEnemyTargetsWithDamage: Map<Id<Creep>, number>
+        defenderEnemyTargetsWithDefender: Map<Id<Creep>, Id<Creep>[]>
+        towerAttackTarget: Creep
+
+        // Functions
+
+        /**
+         * Removes roomType-based values in the room's memory that don't match its type
+         */
+        cleanMemory(): void
+
+        /**
+         *
+         * @param pos1 The position of the thing performing the action
+         * @param pos2 The position of the thing getting intereacted with
+         * @param type The type of interaction, success if not provided
+         */
+        actionVisual(pos1: RoomPosition, pos2: RoomPosition, type?: string): void
+
+        targetVisual(coord1: Coord, coord2: Coord, visualize?: boolean): void
+
+        /**
+         * Generates a path between two positions
+         */
+        advancedFindPath(opts: PathOpts): RoomPosition[]
+
+        /**
+         * Tries to delete a task with the provided ID and response state
+         */
+        deleteTask(taskID: any, responder: boolean): void
+
+        scoutByRoomName(): RoomTypes | false
+
+        scoutReservedRemote(): RoomTypes | false
+
+        scoutUnreservedRemote(): RoomTypes | false
+
+        scoutMyRemote(scoutingRoom: Room): RoomTypes | false
+
+        scoutEnemyRoom(): RoomTypes | false
+
+        basicScout(): RoomTypes
+
+        /**
+         * Finds the type of a room and initializes its custom properties
+         * @param scoutingRoom The room that is performing the scout operation
+         */
+        advancedScout(scoutingRoom: Room): RoomTypes
+
+        makeRemote(scoutingRoom: Room): boolean
+
+        createAttackCombatRequest(): void
+
+        createHarassCombatRequest(): void
+
+        createDefendCombatRequest(opts?: { [key: string]: number }): void
+
+        /**
+         * Finds the score of rooms for potential communes
+         */
+        findScore(): void
+
+        /**
+         * Finds open spaces in a room and records them in a cost matrix
+         */
+        distanceTransform(
+            initialCoords?: CoordMap,
+            visuals?: boolean,
+            /**
+             * The smallest number to convert into an avoid value
+             */
+            minAvoid?: number,
+            x1?: number,
+            y1?: number,
+            x2?: number,
+            y2?: number,
+        ): CoordMap
+
+        /**
+         * Finds open spaces in a room without adding depth to diagonals, and records the depth results in a cost matrix
+         */
+        diagonalDistanceTransform(
+            initialCoords?: CoordMap,
+            visuals?: boolean,
+            /**
+             * The smallest number to convert into an avoid value
+             */
+            minAvoid?: number,
+            x1?: number,
+            y1?: number,
+            x2?: number,
+            y2?: number,
+        ): CoordMap
+
+        /**
+         * Gets ranges from for each position from a certain point
+         */
+        floodFill(seeds: Coord[], coordMap: CoordMap, visuals?: boolean): CoordMap
+
+        /**
+         * Flood fills a room until it finds the closest pos with a value greater than or equal to the one specified
+         */
+        findClosestPosOfValue(opts: FindClosestPosOfValueOpts): RoomPosition | false
+
+        /**
+         * Flood fills a room until it finds the closest pos with a value greater than or equal to the one specified, that does not infringe on disabled tiles
+         */
+        findClosestPosOfValueAsym(opts: FindClosestPosOfValueOptsAsym): RoomPosition | false
+
+        /**
+         *
+         */
+        pathVisual(path: RoomPosition[], color: keyof Colors, visualize?: boolean): void
+
+        errorVisual(coord: Coord, visualize?: boolean): void
+
+        /**
+         * Finds and records a construction site for builders to target
+         */
+        findAllyCSiteTargetID(creep: Creep): boolean
+
+        /**
+         * Groups positions with contigiousness, structured similarily to a flood fill
+         */
+        groupRampartPositions(rampartPositions: number[]): RoomPosition[][]
+
+        findUnprotectedCoords(visuals?: boolean): void
+
+        /**
+         *
+         */
+        findPositionsInsideRect(x1: number, y1: number, x2: number, y2: number): RoomPosition[]
+
+        /**
+         *
+         */
+        createPullTask(creator: Structure | Creep | Resource): void
+
+        /**
+         *
+         */
+        createPickupTasks(creator: Structure | Creep | Resource): void
+
+        /**
+         *
+         */
+        createOfferTasks(creator: Structure | Creep | Resource): void
+
+        /**
+         *
+         */
+        createTransferTasks(creator: Structure | Creep | Resource): void
+
+        /**
+         *
+         */
+        createWithdrawTasks(creator: Structure | Creep | Resource): void
+
+        visualizeCoordMap(coordMap: CoordMap, color?: boolean): void
+
+        visualizeCostMatrix(cm: CostMatrix, color?: boolean): void
+
+        coordHasStructureTypes(coord: Coord, types: Set<StructureConstant>): boolean
+
+        createPowerTask(target: Structure | Source, powerType: PowerConstant, priority: number): PowerTask | false
+
+        highestWeightedStoringStructures(resourceType: ResourceConstant): AnyStoreStructure | false
+
+        /**
+         * Crudely estimates a room's income by accounting for the number of work parts owned by sourceHarvesters
+         */
+        estimateIncome(): number
+
+        getPartsOfRoleAmount(role: CreepRoles, type?: BodyPartConstant): number
+
+        createClaimRequest(): boolean
+
+        findSwampPlainsRatio(): number
+
+        // General roomFunctions
+
+        claimRequestManager(): void
+        combatRequestManager(): void
+
+        allyCreepRequestManager(): void
+
+        haulerSizeManager(): void
+
+        trafficManager(): void
+
+        /**
+         * Dictates and operates tasks for factories
+         */
+        factoryManager(): void
+
+        // Spawn functions
+
+        /**
+         * Creates spawn requests for the commune
+         */
+        spawnRequester(): void
+
+        constructSpawnRequests(opts: SpawnRequestOpts | false): void
+
+        findMaxCostPerCreep(maxCostPerCreep: number): number
+
+        createSpawnRequest(
+            priority: number,
+            role: CreepRoles,
+            body: BodyPartConstant[],
+            tier: number,
+            cost: number,
+            memory: any,
+        ): void
+
+        spawnRequestIndividually(opts: SpawnRequestOpts): void
+
+        spawnRequestByGroup(opts: SpawnRequestOpts): void
+
+        // Market functions
+
+        advancedSell(resourceType: ResourceConstant, amount: number, targetAmount: number): boolean
+
+        advancedBuy(resourceType: ResourceConstant, amount: number, targetAmount: number): boolean
+
+        // Construction functions
+
+        remoteConstructionManager(): void
+
+        remotePlanner(commune: Room): boolean
+
+        clearOtherStructures(): void
+
+        remoteConstructionPlacement(): void
+
+        communeConstructionPlacement(): void
+
+        // Link functions
+
+        /**
+         * Dictates and operates tasks for links
+         */
+        linkManager(): void
+
+        sourcesToReceivers(sourceLinks: (StructureLink | false)[], receiverLinks: (StructureLink | false)[]): void
+
+        hubToFastFiller(hubLink: StructureLink | undefined, fastFillerLink: StructureLink | undefined): void
+
+        hubToController(hubLink: StructureLink | undefined, controllerLink: StructureLink | undefined): void
+
+        // Room Visuals
+
+        /**
+         * Adds annotations to the room, if roomVisuals are enabled
+         */
+        roomVisualsManager(): void
+
+        // Room Getters
+
+        readonly global: Partial<RoomGlobal>
+
+        _anchor: RoomPosition | undefined
+
+        readonly anchor: RoomPosition | undefined
+
+        // Resources
+
+        _sources: Source[]
+
+        readonly sources: Source[]
+
+        _sourcesByEfficacy: Source[]
+
+        readonly sourcesByEfficacy: Source[]
+
+        _mineral: Mineral
+
+        readonly mineral: Mineral
+
+        // Creeps
+
+        _enemyCreeps: Creep[]
+
+        readonly enemyCreeps: Creep[]
+
+        _enemyAttackers: Creep[]
+
+        readonly enemyAttackers: Creep[]
+
+        _allyCreeps: Creep[]
+
+        readonly allyCreeps: Creep[]
+
+        _myDamagedCreeps: Creep[]
+
+        readonly myDamagedCreeps: Creep[]
+
+        _myDamagedPowerCreeps: PowerCreep[]
+
+        readonly myDamagedPowerCreeps: PowerCreep[]
+
+        _allyDamagedCreeps: Creep[]
+
+        readonly allyDamagedCreeps: Creep[]
+
+        // Buildings
+
+        _structures: Partial<OrganizedStructures>
+
+        readonly structures: OrganizedStructures
+
+        _cSites: Partial<Record<StructureConstant, ConstructionSite[]>>
+
+        readonly cSites: Record<StructureConstant, ConstructionSite[]>
+
+        _enemyCSites: ConstructionSite[]
+
+        readonly enemyCSites: ConstructionSite[]
+
+        _allyCSites: ConstructionSite[]
+
+        readonly allyCSites: ConstructionSite[]
+
+        _allyCSitesByType: Partial<Record<StructureConstant, ConstructionSite[]>>
+
+        readonly allyCSitesByType: Record<StructureConstant, ConstructionSite[]>
+
+        readonly cSiteTarget: ConstructionSite | undefined
+
+        _spawningStructures: SpawningStructures
+
+        readonly spawningStructures: SpawningStructures
+
+        _spawningStructuresByPriority: SpawningStructures
+
+        readonly spawningStructuresByPriority: SpawningStructures
+
+        _spawningStructuresByNeed: SpawningStructures
+
+        readonly spawningStructuresByNeed: SpawningStructures
+
+        _taskNeedingSpawningStructures: SpawningStructures
+
+        readonly taskNeedingSpawningStructures: SpawningStructures
+
+        _dismantleTargets: Structure[]
+
+        readonly dismantleTargets: Structure[]
+
+        _destructableStructures: Structure[]
+
+        readonly destructableStructures: Structure[]
+
+        _combatStructureTargets: Structure[]
+
+        readonly combatStructureTargets: Structure[]
+
+        // Resource info
+
+        _sourcePositions: RoomPosition[][]
+
+        readonly sourcePositions: RoomPosition[][]
+
+        _usedSourceCoords: Set<string>[]
+
+        readonly usedSourceCoords: Set<string>[]
+
+        _sourcePaths: RoomPosition[][]
+
+        readonly sourcePaths: RoomPosition[][]
+
+        readonly centerUpgradePos: RoomPosition | false
+
+        _upgradePositions: RoomPosition[]
+
+        readonly upgradePositions: RoomPosition[]
+
+        _usedUpgradePositions: Set<string>
+
+        readonly usedUpgradePositions: Set<string>
+
+        _controllerPositions: RoomPosition[]
+
+        readonly controllerPositions: RoomPosition[]
+
+        readonly upgradePathLength: number
+
+        _mineralPositions: RoomPosition[]
+
+        readonly mineralPositions: RoomPosition[]
+
+        _usedMineralCoords: Set<string>
+
+        readonly usedMineralCoords: Set<string>
+
+        _fastFillerPositions: RoomPosition[]
+
+        readonly fastFillerPositions: RoomPosition[]
+
+        _usedFastFillerCoords: Set<string>
+
+        readonly usedFastFillerCoords: Set<string>
+
+        _remoteNamesBySourceEfficacy: string[]
+
+        readonly remoteNamesBySourceEfficacy: string[]
+
+        _remoteSourceIndexesByEfficacy: string[]
+
+        readonly remoteSourceIndexesByEfficacy: string[]
+
+        // Container
+
+        _sourceContainers: StructureContainer[]
+
+        readonly sourceContainers: StructureContainer[]
+
+        _sourceLinks: StructureLink[]
+
+        readonly sourceLinks: StructureLink[]
+
+        readonly fastFillerContainerLeft: StructureContainer | undefined
+
+        readonly fastFillerContainerRight: StructureContainer | undefined
+
+        readonly controllerContainer: StructureContainer | undefined
+
+        readonly mineralContainer: StructureContainer | undefined
+
+        // Links
+
+        readonly controllerLink: StructureLink | undefined
+
+        readonly fastFillerLink: StructureLink | undefined
+
+        readonly hubLink: StructureLink | undefined
+
+        _droppedEnergy: Resource[]
+
+        readonly droppedEnergy: Resource[]
+
+        readonly droppedResources: Resource[]
+
+        _actionableWalls: StructureWall[]
+
+        readonly actionableWalls: StructureWall[]
+
+        _quadCostMatrix: CostMatrix
+
+        readonly quadCostMatrix: CostMatrix
+
+        _quadBulldozeCostMatrix: CostMatrix
+
+        readonly quadBulldozeCostMatrix: CostMatrix
+
+        _enemyDamageThreat: boolean
+
+        readonly enemyDamageThreat: boolean
+
+        _enemyThreatCoords: Set<string>
+
+        readonly enemyThreatCoords: Set<string>
+
+        _enemyThreatGoals: PathGoal[]
+
+        readonly enemyThreatGoals: PathGoal[]
+
+        _flags: Partial<{ [key in FlagNames]: Flag }>
+
+        readonly flags: { [key in FlagNames]: Flag }
+
+        _defensiveRamparts: StructureRampart[]
+
+        readonly defensiveRamparts: StructureRampart[]
+
+        _factory: StructureFactory
+
+        readonly factory: StructureFactory
+
+        _powerSpawn: StructurePowerSpawn
+
+        readonly powerSpawn: StructurePowerSpawn
+
+        _nuker: StructureNuker
+
+        readonly nuker: StructureNuker
+
+        _observer: StructureObserver
+
+        readonly observer: StructureObserver
+
+        _resourcesInStoringStructures: Partial<{ [key in ResourceConstant]: number }>
+
+        readonly resourcesInStoringStructures: Partial<{ [key in ResourceConstant]: number }>
+
+        _unprotectedEnemyCreeps: Creep[]
+
+        readonly unprotectedEnemyCreeps: Creep[]
+
+        // Target finding
+
+        _MEWT: (Creep | AnyStoreStructure | Tombstone | Ruin | Resource)[]
+
+        /**
+         * Mandatory energy withdraw targets
+         */
+        readonly MEWT: (Creep | AnyStoreStructure | Tombstone | Ruin | Resource)[]
+
+        _OEWT: (Creep | AnyStoreStructure | Tombstone | Ruin | Resource)[]
+
+        /**
+         * Optional energy withdraw targets
+         */
+        readonly OEWT: (Creep | AnyStoreStructure | Tombstone | Ruin | Resource)[]
+
+        _MAWT: (Creep | AnyStoreStructure | Tombstone | Ruin | Resource)[]
+
+        /**
+         * Mandatory all withdraw targets
+         */
+        readonly MAWT: (Creep | AnyStoreStructure | Tombstone | Ruin | Resource)[]
+
+        _OAWT: (Creep | AnyStoreStructure | Tombstone | Ruin | Resource)[]
+
+        /**
+         * Optional all withdraw targets
+         */
+        readonly OAWT: (Creep | AnyStoreStructure | Tombstone | Ruin | Resource)[]
+
+        _METT: (Creep | AnyStoreStructure)[]
+
+        /**
+         * Mandatory energy transfer targets
+         */
+        readonly METT: (Creep | AnyStoreStructure)[]
+
+        _OETT: (Creep | AnyStoreStructure)[]
+
+        /**
+         * Optional energy transfer targets
+         */
+        readonly OETT: (Creep | AnyStoreStructure)[]
+
+        _MATT: (Creep | AnyStoreStructure)[]
+
+        /**
+         * Mandatory all transfer targets
+         */
+        readonly MATT: (Creep | AnyStoreStructure)[]
+
+        _OATT: (Creep | AnyStoreStructure)[]
+
+        /**
+         * Optional all transfer targets
+         */
+        readonly OATT: (Creep | AnyStoreStructure)[]
+
+        _MEFTT: (Creep | AnyStoreStructure)[]
+
+        /**
+         * Mandatory Energy Fill Transfer Targets
+         */
+        readonly MEFTT: (Creep | AnyStoreStructure)[]
+
+        _MOFTT: (Creep | AnyStoreStructure)[]
+
+        /**
+         * Mandatory Other Fill Transfer Targets
+         */
+        readonly MOFTT: (Creep | AnyStoreStructure)[]
+    }
+
+    interface DepositRecord {
+        decay: number
+        needs: number[]
+    }
+
+    interface RoomMemory {
+        /**
+         * A packed representation of the center of the fastFiller
+         */
+        anchor: number
+
+        /**
+         * Type of a room that generally describes properties of the room
+         */
+        T: RoomTypes
+
+        /**
+         * A set of names of remotes controlled by this room
+         */
+        remotes: string[]
+
+        /**
+         * Not Claimable, if the room can be constructed by the base planner
+         */
+        NC: boolean
+
+        /**
+         * Source IDs of the sources in the room
+         */
+        SIDs: Id<Source>[]
+
+        commune: string
+
+        /**
+         * Source Efficacies, An array of path distances from the remote's sources to its commune
+         */
+        SE: number[]
+
+        /**
+         * Reservation Efficacy, the path distance from the remote's sources to its commune
+         */
+        RE: number
+
+        /**
+         * A list of needs the remote wants met
+         */
+        data: number[]
+
+        /**
+         * The room owner
+         */
+        owner: string
+
+        /**
+         * The controller's level
+         */
+        level: number
+
+        powerEnabled: boolean
+
+        /**
+         * Wether the room has a terminal
+         */
+        terminal: boolean
+
+        /**
+         * The number of towers in the room
+         */
+        towers: number
+
+        /**
+         * The amount of stored energy in the room
+         */
+        energy: number
+
+        /**
+         * A set of roomNames that portals in this room go to
+         */
+        portalsTo: string[]
+
+        /**
+         * Last Scouted Tick, the last tick the room was scouted at
+         */
+        LST: number | undefined
+
+        /**
+         * The room name of the commune's claim target
+         */
+        claimRequest: string
+
+        /**
+         *
+         */
+        combatRequests: string[]
+
+        /**
+         * The room name of the room's ally creep target
+         */
+        allyCreepRequest: string
+
+        cSiteTargetID: Id<ConstructionSite>
+
+        stampAnchors: Partial<Record<StampTypes, number[]>>
+
+        powerBanks: { [roomName: string]: number[] }
+
+        deposits: Record<Id<Deposit>, DepositRecord>
+
+        /**
+         * Planning Completed, Wether or not commune planning has been completed for the room
+         */
+        PC: boolean
+
+        /**
+         * Remote Planned, wether or not remote planning has been completed for the room
+         */
+        RP: boolean
+
+        /**
+         * Remote Stamp Anchors
+         */
+        RSA: Partial<Record<RemoteStampTypes, string>>
+
+        /**
+         * Source Positions, packed positions around sources where harvesters can sit
+         */
+        SP: string[]
+
+        /**
+         * Mineral Positions, packed positions around the mineral where harvesters can sit
+         */
+        MP: string
+
+        /**
+         * Controller Positions, packed positions around the controller where reservers and downgraders can sit
+         */
+        CP: string
+
+        /**
+         * Defensive Threat
+         */
+        DT: number
+
+        /**
+         * Offensive Threat
+         */
+        OT: number
+
+        /**
+         * Minimum Hauler Cost, what the maxCost of a hauler should be to accomidate for CPU usage
+         */
+        MHC: number
+
+        /**
+         * Hauler Update, how many ticks ago the hauler size was updated
+         */
+        HU: number
+
+        /**
+         * Greatest Room Controller Level
+         */
+        GRCL: number
+
+        factoryProduct: CommodityConstant | MineralConstant | RESOURCE_ENERGY | RESOURCE_GHODIUM
+        factoryUsableResources: (CommodityConstant | MineralConstant | RESOURCE_GHODIUM | RESOURCE_ENERGY)[]
+
+        marketData: {
+            [RESOURCE_ENERGY]?: number
+            sellAvg?: { [key in ResourceConstant]?: number }
+            buyAvg?: { [key in ResourceConstant]?: number }
+            aquire?: { [key in ResourceConstant]?: number }
+        }
+    }
+
+    interface CreepFunctions {
+        preTickManager(): void
+
+        endTickManager(): void
+
+        advancedPickup(target: Resource): boolean
+
+        advancedTransfer(target: Creep | AnyStoreStructure, resourceType?: ResourceConstant, amount?: number): boolean
+
+        advancedWithdraw(
+            target: Creep | AnyStoreStructure | Tombstone | Ruin,
+            resourceType?: ResourceConstant,
+            amount?: number,
+        ): boolean
+
+        /**
+         * Harvests a source and informs the result, while recording the result if successful
+         */
+        advancedHarvestSource(source: Source): boolean
+
+        findUpgradePos(): RoomPosition | false
+
+        /**
+         * Attempts multiple methods to upgrade the controller
+         */
+        advancedUpgradeController(): boolean
+
+        /**
+         * Attempts multiple methods to build one of our construction sites
+         */
+        advancedBuildCSite(): boolean
+
+        /**
+         * Attempts multiple methods to build an ally construction site
+         */
+        advancedBuildAllyCSite(): boolean
+
+        /**
+         *
+         */
+        findRampartRepairTarget(): Structure | false
+
+        /**
+         *
+         */
+        findRepairTarget(): Structure | false
+
+        findOptimalSourceIndex(): boolean
+
+        findSourcePos(sourceIndex: number): false | Coord
+
+        findMineralHarvestPos(): false | Coord
+
+        /**
+         *
+         */
+        needsNewPath(goalPos: RoomPosition, cacheAmount: number, path: RoomPosition[] | undefined): boolean
+
+        /**
+         *
+         */
+        createMoveRequest(opts: MoveRequestOpts): boolean | 'unpathable'
+
+        assignMoveRequest(coord: Coord): void
+
+        findShovePositions(avoidPackedPositions: Set<string>): RoomPosition[]
+
+        shove(shoverPos: RoomPosition): boolean
+
+        /**
+         * Try to enforce a moveRequest and inform the result
+         */
+        runMoveRequest(): boolean
+
+        /**
+         *unpackCoordAsPos
+         */
+        recurseMoveRequest(queue?: string[]): void
+
+        avoidEnemyThreatCoords(): boolean
+
+        /**
+         * Decides if the creep needs to get more resources or not
+         */
+        needsResources(): boolean
+
+        findRecycleTarget(): StructureSpawn | StructureContainer | false
+
+        advancedRecycle(): boolean
+
+        advancedReserveController(): boolean
+
+        findCost(): number
+
+        passiveHeal(): boolean
+
+        /**
+         * Heal nearby allies without moving
+         */
+        aggressiveHeal(): boolean
+
+        /**
+         * Attack nearby enemies without moving
+         */
+        passiveRangedAttack(): boolean
+
+        reserveWithdrawEnergy(): void
+
+        reserveTransferEnergy(): void
+
+        // Reservation
+
+        deleteReservation(index: number): void
+
+        createReservation(
+            type: Reservations,
+            target: Id<AnyStoreStructure | Creep | Tombstone | Ruin | Resource>,
+            amount: number,
+            resourceType?: ResourceConstant,
+        ): void
+
+        /**
+         * Deletes reservations with no target, pre-emptively modifies store values
+         */
+        reservationManager(): void
+
+        fulfillReservation(): boolean
+    }
+
+    interface CreepProperties {
+        /**
+         * The packed position of the moveRequest, if one has been made
+         */
+        moveRequest: string
+
+        /**
+         * Wether the creep moved a resource this tick
+         */
+        movedResource: boolean
+
+        /**
+         * The packed coord the creep is trying to act upon, if it exists. -1 means the move attempt failed
+         */
+        moved?: string | 'moved' | 'yield'
+
+        /**
+         * The creep's opts when trying to make a moveRequest intra tick
+         */
+        pathOpts: PathOpts
+    }
+
+    // Creeps
+
+    interface Creep extends CreepFunctions, CreepProperties {
+        combatTarget: Creep
+
+        /**
+         * Wether the creep did a harvest, build, upgrade, dismantle, or repair this tick
+         */
+        worked: boolean
+
+        /**
+         * Wether the creep rangedHealed or rangedAttacked this tick
+         */
+        ranged: boolean
+
+        /**
+         * Wether the creep healed or attacked this tick
+         */
+        meleed: boolean
+
+        /**
+         * Whether the creep is actively pulling another creep or not
+         */
+        pulling: boolean
+
+        /**
+         * Whether the creep is actively getting pulled by another creep or not
+         */
+        gettingPulled: boolean
+
+        /**
+         * The squad the creep belongs to
+         */
+        squad: Duo | Quad | undefined
+
+        /**
+         * Wether the squad has ran yet
+         */
+        squadRan: boolean
+
+        /**
+         * The ID of the spawn the creep is spawning in, if it is spawning
+         */
+        spawnID: Id<StructureSpawn>
+
+        // Creep Functions
+
+        advancedRenew(): void
+
+        findBulzodeTargets(goalCoord: RoomPosition): Id<Structure>[]
+
+        findQuadBulldozeTargets(goalCoord: RoomPosition): Id<Structure>[]
+
+        // Creep Getters
+
+        _role: CreepRoles
+
+        /**
+         * The lifetime designation that boardly describes what the creep should do
+         */
+        readonly role: CreepRoles
+
+        _cost: number
+
+        /**
+         * The amount of energy required to spawn the creep
+         */
+        readonly cost: number
+
+        _commune: Room | undefined
+
+        /**
+         * The name of the room the creep is from
+         */
+        readonly commune: Room | undefined
+
+        _dying: boolean
+
+        /**
+         * Wether the creep is as old as the time it takes to respawn, or is past a role-based threshold
+         */
+        readonly dying: boolean
+
+        _reservation: Reservation | false
+
+        readonly reservation: Reservation | false
+
+        _strength: number
+
+        /**
+         * A numerical measurement of the combat abilites of the creep
+         */
+        readonly strength: number
+
+        _attackStrength: number
+
+        /**
+         * The protential damage the creep can intent
+         */
+        readonly attackStrength: number
+
+        _healStrength: number
+
+        /**
+         * The potential heal the creep can intent
+         */
+        readonly healStrength: number
+
+        _defenceStrength: number
+
+        /**
+         * The multiplier to incoming damage the creep has
+         */
+        readonly defenceStrength: number
+
+        _parts: Partial<Record<BodyPartConstant, number>>
+
+        /**
+         * The number of parts organized by type the creep has
+         */
+        readonly parts: Partial<Record<BodyPartConstant, number>>
+
+        _boosts: Partial<Record<MineralBoostConstant, number>>
+
+        /**
+         * The number of boosts organized by type the creep has
+         */
+        readonly boosts: Partial<Record<MineralBoostConstant, number>>
+
+        _towerDamage: number
+
+        /**
+         * The amount of tower damage, accounting for maximum possible enemy heal, that can be done in the room
+         */
+        readonly towerDamage: number
+
+        _message: string
+
+        /**
+         * The cumulative message to present in say()
+         */
+        message: string
+
+        _freeCapacityNextTick: number
+
+        /**
+         * The estimated total free capacity the creep will have next tick
+         */
+        freeCapacityNextTick: number
+
+        _canMove: boolean
+
+        readonly canMove: boolean
+
+        _isOnExit: boolean
+
+        readonly isOnExit: boolean
+    }
+
+    interface CreepMemoryTemplate {
+        /**
+         * Task Room Name, the name of the room the creep is trying to perform a task in
+         */
+        TRN: string
+    }
+
+    interface CreepMemory extends CreepMemoryTemplate {
+        /**
+         * Wether the creep is old enough to need a replacement
+         */
+        D: boolean
+
+        /**
+         * The Source Index of recorded sources in the room
+         */
+        SI: 0 | 1
+
+        /**
+         * The creep's packed coord for a designated target
+         */
+        PC: string
+
+        /**
+         * Last Cache, the last time a path was cached in memory
+         */
+        LC: number
+
+        /**
+         * An array of positions desciring where the creep neeeds to move to get to its goal
+         */
+        P: string
+
+        /**
+         * Goal Pos, the position the creep is or has tried to path to
+         */
+        GP: string
+
+        /**
+         * Whether the creep is intended to move on its own or not
+         */
+        getPulled: boolean
+
+        /**
+         * The target for which the creep should repair
+         */
+        repairTarget: Id<Structure>
+
+        /**
+         * Scout Target, the name of the room the scout is trying to scout
+         */
+        scT: string
+
+        /**
+         * Sign Target, the name of the room the scout is trying to sign
+         */
+        siT: string
+
+        /**
+         * Remote Name of the room the creep is remoting for
+         */
+        RN: string
+
+        /**
+         * The target ID of the task (for hubHaulers)
+         */
+        taskTarget: Id<Creep | AnyStoreStructure>
+
+        /**
+         * Reservations, An array of targets with information to manage the resources of
+         */
+        Rs: Reservation[]
+
+        /**
+         * The target for which the creep should dismantle
+         */
+        dismantleTarget: Id<Structure>
+
+        /**
+         * Wether or not the creep Needs Resources
+         */
+        NR: boolean
+
+        /**
+         * Roads, wether or not the creep should use roads
+         */
+        R: boolean
+
+        /**
+         * The rampart repair quota the creep currently has decided on
+         */
+        quota: number
+
+        /**
+         * Squad Size of the squad the creep is attempting to form
+         */
+        SS: number | undefined
+
+        /**
+         * Squad Type the combat method the creep's squad is attempting
+         */
+        ST: 'rangedAttack' | 'attack' | 'dismantle'
+
+        /**
+         * Squad Formed, wether the creep has joined a squad or not
+         */
+        SF: boolean
+
+        /**
+         * Squad Member Names
+         */
+        SMNs: string[]
+
+        /**
+         * Quad Bulldoze Targets
+         */
+        QBTIDs: Id<Structure>[]
+
+        /**
+         * Combat Request Name, the name of the room the creep should do combat in
+         */
+        CRN: string | undefined
+
+        /**
+         * Recycle Target, the spawn ID the creep is going to recycle
+         */
+        RecT: Id<StructureSpawn | StructureContainer> | undefined
+
+        /**
+         * Ticks Waited for an arbitrary event
+         */
+        TW: number
+
+        /**
+         * Rampart Only Shoving, informs wether the creep must be shoved to viable ramparts or not
+         */
+        ROS: boolean
+    }
+
+    // PowerCreeps
+
+    interface PowerCreep extends CreepFunctions, CreepProperties {
+        /**
+         * Wether the creep has used a power this tick
+         */
+        powered: boolean
+    }
+
+    interface PowerCreepMemory extends CreepMemoryTemplate {
+        /**
+         * Commune Name
+         */
+        CN: string
+
+        /**
+         * Task name, the method for which the creep is trying to run inter tick
+         */
+        TN: keyof Operator
+
+        /**
+         * Task target, the ID of the target the creep is targeting for its task
+         */
+        TTID: Id<Structure | Source>
+    }
+
+    // Structures
+
+    interface Structure {
+        estimatedHits: number
+
+        // Getters
+
+        _RCLActionable: boolean
+
+        /**
+         * Wether the structure is disable or not by the room's controller level
+         */
+        readonly RCLActionable: boolean
+    }
+
+    interface StructureSpawn {
+        /**
+         * Wether the spawn has renewed a creep this tick
+         */
+        renewed: boolean
+
+        /**
+         * Wether the structure has been transfered or withdrawn from
+         */
+        hasHadResourcesMoved: boolean
+
+        // Functions
+
+        advancedSpawn(spawnRequest: SpawnRequest): ScreepsReturnCode
+    }
+
+    interface StructureExtension {
+        /**
+         * Wether the structure has been transfered or withdrawn from
+         */
+        hasHadResourcesMoved: boolean
+    }
+
+    interface StructureTower {
+        intended: boolean
+    }
+
+    interface StructureTerminal {
+        intended: boolean
+    }
+
+    interface RoomObject {
+        // Functions
+
+        /**
+         * Finds the present total store usage number of this RoomObject
+         * @param resourceType A resourceConstant to ensure proper querying of limit store RoomObjects
+         */
+        usedStore(resourceType?: ResourceConstant): number
+
+        /**
+         * Finds the total free store capacity of this RoomObject
+         * @param resourceType A resourceConstant to ensure proper querying of limit store RoomObjects
+         */
+        freeStore(): number
+
+        /**
+         * Finds the total free store capacity of a specific resource for this RoomObject
+         */
+        freeSpecificStore(resourceType?: ResourceConstant): number
+
+        // RoomObject getters
+
+        _effectsData: Map<PowerConstant | EffectConstant, RoomObjectEffect>
+
+        readonly effectsData: Map<PowerConstant | EffectConstant, RoomObjectEffect>
+
+        _estimatedHits: number
+
+        estimatedHits: number
+
+        _reserveStore: Partial<StoreDefinition>
+
+        readonly reserveStore: Partial<StoreDefinition>
+
+        _reservePowers: Set<PowerConstant>
+
+        readonly reservePowers: Set<PowerConstant>
+    }
+
+    interface Resource {
+        // Getters
+
+        _reserveAmount: number
+
+        reserveAmount: number
+    }
+
+    interface Source {
+        /**
+         * The index of the source in room.sources
+         */
+        index: number
+    }
+
+    // Global
+
+    namespace NodeJS {
+        interface Global {
+            [key: string]: any
+            /**
+             * Whether global is constructed or not
+             */
+            constructed: true | undefined
+
+            /**
+             * A strings to custom log as rich text
+             */
+            logs: string
+
+            /**
+             * The number of construction sites placed by the bot
+             */
+            constructionSitesCount: number
+
+            packedRoomNames: { [roomName: string]: string }
+
+            unpackedRoomNames: { [roomName: string]: string }
+            roomStats: { [roomType in StatsRoomTypes]: { [roomName: string]: Partial<RoomStats | RoomCommuneStats> } }
+            cpuUsers: CpuUsers
+
+            terrainCoords: { [roomName: string]: CoordMap }
+
+            lastReset: number
+
+            /**
+             * Room names that have controllers we own
+             */
+            communes: Set<string>
+
+            roomManagers: { [roomName: string]: RoomManager }
+
+            communeManagers: { [roomName: string]: CommuneManager }
+
+            // Command functions
+
+            /**
+             * Deletes all properties of global
+             */
+            clearGlobal(): void
+
+            /**
+             * Deletes all properties of Memory
+             */
+            clearMemory(avoidKeys?: string[]): string
+
+            /**
+             * Kills all creeps owned by the bot
+             */
+            killCreeps(roles?: CreepRoles[]): string
+
+            /**
+             * Removes all specified construction sites owned by the bot
+             */
+            removeCSites(removeInProgress?: boolean, types?: BuildableStructureConstant[]): string
+
+            /**
+             * Destroys all specified structures owned by the bot
+             */
+            destroyStructures(roomName: string, types?: StructureConstant[]): string
+
+            /**
+             * Destroys all specified structures in communes
+             */
+            destroyCommuneStructures(types?: StructureConstant[]): string
+
+            /**
+             * Responds, or if needed, creates, a claim request for a specified room, by a specified room
+             * @param requestName The roomName of the claimRequest to respond to
+             * @param commune The commune to respond to the claimRequest
+             */
+            claim(requestName: string, communeName?: string): string
+
+            deleteClaimRequests(): string
+
+            /**
+             * Responds, or if needed, creates, an attack request for a specified room, by a specified room
+             */
+            combat(
+                requestName: string,
+                type: CombatRequestTypes,
+                opts?: { [key: string]: number },
+                communeName?: string,
+            ): string
+
+            /**
+             * Deletes combatRequests for a specified room, if there are any
+             */
+            deleteCombatRequest(requestName: string): string
+
+            /**
+             * Creates an allyCreepRequest for a specified room, that can optionally be assigned to a specified commune
+             */
+            allyCreepRequest(requestName: string, communeName?: string): string
+
+            deleteBasePlans(roomName?: string): string
+        }
+    }
+
+    interface StringMap<T> {
+        [key: string]: T
+    }
+    type StringMapGeneric<V, K extends string> = {
+        [key in K]: V
+    }
+}