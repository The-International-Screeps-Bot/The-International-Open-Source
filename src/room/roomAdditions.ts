--- conflicted
+++ resolved
@@ -1549,9 +1549,6 @@
             this._MAWT = [
                 ...this.droppedResources,
                 ...this.find(FIND_TOMBSTONES).filter(cr => cr.store.getUsedCapacity() > 0),
-<<<<<<< HEAD
-                ...this.sourceContainers.filter(cr => cr.store.getUsedCapacity() > 0),
-=======
                 //Priortize ruins that have short-ish life remaining over source containers
                 //  So that we get all the resources out of the ruins
                 ...this.find(FIND_RUINS).filter(ru => ru.ticksToDecay < 10000 && ru.store.getUsedCapacity() > 0),
@@ -1569,7 +1566,6 @@
                 ),
                 //But we still want to pull from ruins if the source containers are empty.
                 ...this.find(FIND_RUINS).filter(ruin => ruin.ticksToDecay >= 10000 && ruin.store.getUsedCapacity()),
->>>>>>> 482aef7e
                 ...(this.find(FIND_HOSTILE_STRUCTURES).filter(structure => {
                     return (
                         (structure as any).store &&
