import {
    allStructureTypes,
    allyPlayers,
    defaultSwampCost,
    impassibleStructureTypes,
    myColors,
    roomDimensions,
    structureTypesByBuildPriority,
} from 'international/constants'
import {
    createPosMap,
    customLog,
    findClosestObject,
    findObjectWithID,
    findCoordsInsideRect,
    getRange,
    pack,
    packXY,
    unpackAsPos,
    unpackAsRoomPos,
} from 'international/utils'
import { internationalManager } from 'international/internationalManager'
import { packCoordList, packPosList, unpackPosList } from 'other/packrat'

Object.defineProperties(Room.prototype, {
    global: {
        get() {
            if (global[this.name]) return global[this.name]

            return (global[this.name] = {})
        },
    },
    anchor: {
        get() {
            if (this._anchor) return this._anchor

            return (this._anchor =
                this.memory.stampAnchors && this.memory.stampAnchors.fastFiller.length
                    ? unpackAsRoomPos(this.memory.stampAnchors.fastFiller[0], this.name)
                    : undefined)
        },
    },
    sources: {
        get() {
            if (this._sources) return this._sources

            this._sources = []

            if (this.memory.SIDs) {
                for (const index in this.memory.SIDs) {
                    const source = findObjectWithID(this.memory.SIDs[index])

                    source.index = parseInt(index)
                    this._sources.push(source)
                }

                return this._sources
            }

            this.memory.SIDs = []

            const sources = this.find(FIND_SOURCES)

            for (const index in sources) {
                const source = sources[index]

                source.index = parseInt(index)

                this.memory.SIDs.push(source.id)
                this._sources.push(source)
            }

            return this._sources
        },
    },
    sourcesByEfficacy: {
        get() {
            if (this._sourcesByEfficacy) return this._sourcesByEfficacy

            this._sourcesByEfficacy = [].concat(this.sources)

            return this._sourcesByEfficacy.sort((a, b) => {
                return this.sourcePaths[a.index].length - this.sourcePaths[b.index].length
            })
        },
    },
    mineral: {
        get() {
            if (this._mineral) return this._mineral

            return (this._mineral = this.find(FIND_MINERALS)[0])
        },
    },
    enemyCreeps: {
        get() {
            if (this._enemyCreeps) return this._enemyCreeps

            // If commune, only avoid ally creeps

            if (this.memory.T === 'commune') {
                return (this._enemyCreeps = this.find(FIND_HOSTILE_CREEPS, {
                    filter: creep => !Memory.allyPlayers.includes(creep.owner.username),
                }))
            }

            // In any other room avoid ally creeps and neutral creeps

            return (this._enemyCreeps = this.find(FIND_HOSTILE_CREEPS, {
                filter: creep =>
                    !Memory.allyPlayers.includes(creep.owner.username) &&
                    !Memory.nonAggressionPlayers.includes(creep.owner.username),
            }))
        },
    },
    enemyAttackers: {
        get() {
            if (this._enemyAttackers) return this._enemyAttackers

            // If commune, only avoid ally creeps

            if (this.memory.T === 'commune') {
                return (this._enemyAttackers = this.enemyCreeps.filter(function (creep) {
                    return creep.parts.attack + creep.parts.ranged_attack + creep.parts.work + creep.parts.heal > 0
                }))
            }

            return (this._enemyAttackers = this.enemyCreeps.filter(function (creep) {
                return creep.parts.attack + creep.parts.ranged_attack + creep.parts.heal > 0
            }))
        },
    },
    allyCreeps: {
        get() {
            if (this._allyCreeps) return this._allyCreeps

            return (this._allyCreeps = this.find(FIND_HOSTILE_CREEPS, {
                filter: creep => Memory.allyPlayers.includes(creep.owner.username),
            }))
        },
    },
    myDamagedCreeps: {
        get() {
            if (this._myDamagedCreeps) return this._myDamagedCreeps

            return (this._myDamagedCreeps = this.find(FIND_MY_CREEPS, {
                filter: creep => creep.hits < creep.hitsMax,
            }))
        },
    },
    allyDamagedCreeps: {
        get() {
            if (this._allyDamagedCreeps) return this._allyDamagedCreeps

            return (this._allyDamagedCreeps = this.allyCreeps.filter(creep => {
                return creep.hits < creep.hitsMax
            }))
        },
    },
    structures: {
        get() {
            if (this._structures) return this._structures

            // Construct storage of structures based on structureType

            this._structures = {}

            // Make array keys for each structureType

            for (const structureType of allStructureTypes) this._structures[structureType] = []

            // Group structures by structureType

            for (const structure of this.find(FIND_STRUCTURES))
                this._structures[structure.structureType].push(structure as any)

            return this._structures
        },
    },
    cSites: {
        get() {
            if (this._cSites) return this._cSites

            // Construct storage of structures based on structureType

            this._cSites = {}

            // Make array keys for each structureType

            for (const structureType of allStructureTypes) this._cSites[structureType] = []

            // Group cSites by structureType

            for (const cSite of this.find(FIND_MY_CONSTRUCTION_SITES)) this._cSites[cSite.structureType].push(cSite)

            return this._cSites
        },
    },
    cSiteTarget: {
        get() {
            if (this.memory.cSiteTargetID) {
                const cSiteTarget = findObjectWithID(this.memory.cSiteTargetID)
                if (cSiteTarget) return cSiteTarget
            }

            if (!this.find(FIND_MY_CONSTRUCTION_SITES).length) return false

            let totalX = 0
            let totalY = 0
            let count = 1

            if (this.anchor) {
                totalX += this.anchor.x
                totalY += this.anchor.y
            } else {
                totalX += 25
                totalX += 25
            }

            for (const creepName of this.myCreeps.builder) {
                const pos = Game.creeps[creepName].pos

                totalX += pos.x
                totalY += pos.y
                count += 1
            }

            const searchAnchor = new RoomPosition(Math.floor(totalX / count), Math.floor(totalY / count), this.name)

            // Loop through structuretypes of the build priority

            for (const structureType of structureTypesByBuildPriority) {
                const cSitesOfType = this.cSites[structureType]
                if (!cSitesOfType.length) continue

                let target = searchAnchor.findClosestByPath(cSitesOfType, {
                    ignoreCreeps: true,
                    ignoreDestructibleStructures: true,
                    range: 3,
                })

                if (!target) target = findClosestObject(searchAnchor, cSitesOfType)

                this.memory.cSiteTargetID = target.id
                return target
            }

            return false
        },
    },
    enemyCSites: {
        get() {
            if (this._enemyCSites) return this._enemyCSites

            return (this._enemyCSites = this.find(FIND_HOSTILE_CONSTRUCTION_SITES, {
                filter: cSite => !Memory.allyPlayers.includes(cSite.owner.username),
            }))
        },
    },
    allyCSites: {
        get() {
            if (this._allyCSites) return this._allyCSites

            return (this._allyCSites = this.find(FIND_HOSTILE_CONSTRUCTION_SITES, {
                filter: cSite => Memory.allyPlayers.includes(cSite.owner.username),
            }))
        },
    },
    allyCSitesByType: {
        get() {
            if (this._allyCSitesByType) return this._allyCSitesByType

            // Construct storage of structures based on structureType

            this._allyCSitesByType = {}

            // Make array keys for each structureType

            for (const structureType of allStructureTypes) this._allyCSitesByType[structureType] = []

            // Group cSites by structureType

            for (const cSite of this.allyCSites) this._allyCSitesByType[cSite.structureType].push(cSite)

            return this._allyCSitesByType
        },
    },
    spawningStructures: {
        get() {
            if (this._spawningStructures) return this._spawningStructures

            if (!this.anchor) return []

            return (this._spawningStructures = [...this.structures.spawn, ...this.structures.extension])
        },
    },
    spawningStructuresByPriority: {
        get() {
            if (this._spawningStructuresByPriority) return this._spawningStructuresByPriority

            // Sort based on lowest range from the anchor

            return (this._spawningStructuresByPriority = this.spawningStructures.sort(
                (a, b) =>
                    getRange(a.pos.x, this.anchor.x, a.pos.y, this.anchor.y) -
                    getRange(b.pos.x, this.anchor.x, b.pos.y, this.anchor.y),
            ))
        },
    },
    spawningStructuresByNeed: {
        get() {
            if (this._spawningStructuresByNeed) return this._spawningStructuresByNeed

            this._spawningStructuresByNeed = this.spawningStructures

            // loop through sourceNames

            for (const index in this.sources) {
                // Get the closestHarvestPos using the sourceName, iterating if undefined

                const closestSourcePos = this.sourcePositions[index][0]

                // Assign structuresForSpawning that are not in range of 1 to the closestHarvestPos

                this._spawningStructuresByNeed = this._spawningStructuresByNeed.filter(
                    structure => getRange(structure.pos.x, closestSourcePos.x, structure.pos.y, closestSourcePos.y) > 1,
                )
            }

            if (
                this.anchor &&
                this.myCreeps.fastFiller.length &&
                ((this.fastFillerLink && this.hubLink && this.storage) ||
                    (this.fastFillerContainerLeft && this.fastFillerContainerRight))
            ) {
                this._spawningStructuresByNeed = this._spawningStructuresByNeed.filter(
                    structure => getRange(structure.pos.x, this.anchor.x, structure.pos.y, this.anchor.y) > 2,
                )
            }

            return this._spawningStructuresByNeed
        },
    },
    dismantleableStructures: {
        get() {
            if (this._dismantleableStructures) return this._dismantleableStructures

            return (this._dismantleableStructures = this.find(FIND_STRUCTURES, {
                filter: structure =>
                    structure.structureType !== STRUCTURE_CONTROLLER &&
                    structure.structureType !== STRUCTURE_INVADER_CORE,
            }))
        },
    },
    sourcePositions: {
        get() {
            if (this._sourcePositions && this._sourcePositions.length) return this._sourcePositions

            if (this.memory.SP && this.memory.SP.length) {
                this._sourcePositions = []

                for (const positions of this.memory.SP) this._sourcePositions.push(unpackPosList(positions))

                return this._sourcePositions
            }

            this.memory.SP = []
            this._sourcePositions = []

            if (this.memory.T === 'remote') {
                const commune = Game.rooms[this.memory.commune]
                if (!commune) return []

                const terrain = Game.map.getRoomTerrain(this.name)

                const anchor = commune.anchor || new RoomPosition(25, 25, commune.name)

                for (const source of this.sources) {
                    const positions = []

                    // Find positions adjacent to source

                    const adjacentPositions = findCoordsInsideRect(
                        source.pos.x - 1,
                        source.pos.y - 1,
                        source.pos.x + 1,
                        source.pos.y + 1,
                    )

                    // Loop through each pos

                    for (const coord of adjacentPositions) {
                        // Iterate if terrain for pos is a wall

                        if (terrain.get(coord.x, coord.y) === TERRAIN_MASK_WALL) continue

                        // Add pos to harvestPositions

                        positions.push(new RoomPosition(coord.x, coord.y, this.name))
                    }

                    positions.sort((a, b) => {
                        return (
                            this.advancedFindPath({
                                origin: a,
                                goals: [{ pos: anchor, range: 3 }],
                            }).length -
                            this.advancedFindPath({
                                origin: b,
                                goals: [{ pos: anchor, range: 3 }],
                            }).length
                        )
                    })

                    this.memory.SP.push(packPosList(positions))
                    this._sourcePositions.push(positions)
                }

                return this._sourcePositions
            }

            const anchor = this.anchor || new RoomPosition(25, 25, this.name)

            const terrain = Game.map.getRoomTerrain(this.name)

            for (const source of this.sources) {
                const positions = []

                // Find positions adjacent to source

                const adjacentPositions = findCoordsInsideRect(
                    source.pos.x - 1,
                    source.pos.y - 1,
                    source.pos.x + 1,
                    source.pos.y + 1,
                )

                // Loop through each pos

                for (const coord of adjacentPositions) {
                    // Iterate if terrain for pos is a wall

                    if (terrain.get(coord.x, coord.y) === TERRAIN_MASK_WALL) continue

                    // Add pos to harvestPositions

                    positions.push(new RoomPosition(coord.x, coord.y, this.name))
                }

                positions.sort((a, b) => {
                    return (
                        this.advancedFindPath({
                            origin: a,
                            goals: [{ pos: anchor, range: 3 }],
                        }).length -
                        this.advancedFindPath({
                            origin: b,
                            goals: [{ pos: anchor, range: 3 }],
                        }).length
                    )
                })

                this.memory.SP.push(packPosList(positions))
                this._sourcePositions.push(positions)
            }

            return this._sourcePositions
        },
    },
    usedSourceCoords: {
        get() {
            if (this._usedSourceCoords) return this._usedSourceCoords

            this._usedSourceCoords = []

            for (const source of this.sources) this._usedSourceCoords.push(new Set())

            let harvesterNames
            if (this.memory.T === 'commune') {
                harvesterNames = this.myCreeps.source1Harvester
                if (this.sources.length >= 2) harvesterNames = harvesterNames.concat(this.myCreeps.source2Harvester)
                harvesterNames = harvesterNames.concat(this.myCreeps.vanguard)
            } else {
                harvesterNames = this.myCreeps.source1RemoteHarvester
                if (this.sources.length >= 2)
                    harvesterNames = harvesterNames.concat(this.myCreeps.source2RemoteHarvester)
            }

            for (const creepName of harvesterNames) {
                // Get the creep using its name

                const creep = Game.creeps[creepName]

                // If the creep is dying, iterate

                if (creep.dying) continue

                if (creep.memory.SI === undefined) continue

                if (!creep.memory.packedPos) continue

                // If the creep has a packedHarvestPos, record it in usedHarvestPositions

                this._usedSourceCoords[creep.memory.SI].add(creep.memory.packedPos)
            }

            return this._usedSourceCoords
        },
    },
    sourcePaths: {
        get() {
            if (this._sourcePaths?.length) return this._sourcePaths

            this._sourcePaths = []

            if (this.global.sourcePaths?.length) {
                for (const path of this.global.sourcePaths) this._sourcePaths.push(unpackPosList(path))

                return this._sourcePaths
            }

            this.global.sourcePaths = []

            if (this.memory.T === 'remote') {
                const commune = Game.rooms[this.memory.commune]
                if (!commune) return []

                for (const source of this.sources) {
                    const path = this.advancedFindPath({
                        origin: source.pos,
                        goals: [{ pos: commune.anchor, range: 3 }],
                    })

                    this._sourcePaths.push(path)
                    this.global.sourcePaths.push(packPosList(path))
                }

                return this._sourcePaths
            }

            for (const source of this.sources) {
                const path = this.advancedFindPath({
                    origin: source.pos,
                    goals: [{ pos: this.anchor, range: 3 }],
                })

                this._sourcePaths.push(path)
                this.global.sourcePaths.push(packPosList(path))
            }

            return this._sourcePaths
        },
    },
    controllerPositions: {
        get() {
            if (this._controllerPositions) return this._controllerPositions

            if (this.memory.CP) {
                return (this._controllerPositions = unpackPosList(this.memory.CP))
            }

            this._controllerPositions = []
            const { controller } = this

            if (this.memory.T === 'remote') {
                const commune = Game.rooms[this.memory.commune]
                if (!commune) return undefined

                const terrain = Game.map.getRoomTerrain(this.name)

                const anchor = commune.anchor || new RoomPosition(25, 25, commune.name)

                // Find positions adjacent to source

                const adjacentPositions = findCoordsInsideRect(
                    controller.pos.x - 1,
                    controller.pos.y - 1,
                    controller.pos.x + 1,
                    controller.pos.y + 1,
                )

                // Loop through each pos

                for (const coord of adjacentPositions) {
                    // Iterate if terrain for pos is a wall

                    if (terrain.get(coord.x, coord.y) === TERRAIN_MASK_WALL) continue

                    // Add pos to harvestPositions

                    this._controllerPositions.push(new RoomPosition(coord.x, coord.y, this.name))
                }

                this._controllerPositions.sort((a, b) => {
                    return (
                        this.advancedFindPath({
                            origin: a,
                            goals: [{ pos: anchor, range: 3 }],
                        }).length -
                        this.advancedFindPath({
                            origin: b,
                            goals: [{ pos: anchor, range: 3 }],
                        }).length
                    )
                })

                this.memory.CP = packPosList(this._controllerPositions)
                return this._controllerPositions
            }

            const anchor = this.anchor || new RoomPosition(25, 25, this.name)

            const terrain = Game.map.getRoomTerrain(this.name)

            // Find positions adjacent to source

            const adjacentPositions = findCoordsInsideRect(
                controller.pos.x - 1,
                controller.pos.y - 1,
                controller.pos.x + 1,
                controller.pos.y + 1,
            )

            // Loop through each pos

            for (const coord of adjacentPositions) {
                // Iterate if terrain for pos is a wall

                if (terrain.get(coord.x, coord.y) === TERRAIN_MASK_WALL) continue

                // Add pos to harvestPositions

                this._controllerPositions.push(new RoomPosition(coord.x, coord.y, this.name))
            }

            this._controllerPositions.sort((a, b) => {
                return (
                    this.advancedFindPath({
                        origin: a,
                        goals: [{ pos: anchor, range: 3 }],
                    }).length -
                    this.advancedFindPath({
                        origin: b,
                        goals: [{ pos: anchor, range: 3 }],
                    }).length
                )
            })

            this.memory.CP = packPosList(this._controllerPositions)
            return this._controllerPositions
        },
    },
    upgradePathLength: {
        get() {
            if (this.global.upgradePathLength) return this.global.upgradePathLength

            if (!this.anchor) return 0

            const centerUpgradePos = this.get('centerUpgradePos')

            if (!centerUpgradePos) return 0

            return (this.global.upgradePathLength = this.advancedFindPath({
                origin: centerUpgradePos,
                goals: [{ pos: this.anchor, range: 3 }],
            }).length)
        },
    },
    remoteNamesBySourceEfficacy: {
        get() {
            if (this._remoteNamesBySourceEfficacy) return this._remoteNamesBySourceEfficacy

            // Filter rooms that have some sourceEfficacies recorded

            this._remoteNamesBySourceEfficacy = this.memory.remotes.filter(function (roomName) {
                return Memory.rooms[roomName].SE.length
            })

            // Sort the remotes based on the average source efficacy

            return this._remoteNamesBySourceEfficacy.sort(function (a1, b1) {
                return (
                    Memory.rooms[a1].SE.reduce((a2, b2) => a2 + b2) / Memory.rooms[a1].SE.length -
                    Memory.rooms[b1].SE.reduce((a2, b2) => a2 + b2) / Memory.rooms[b1].SE.length
                )
            })
        },
    },
    remoteSourceIndexesByEfficacy: {
        get() {
            if (this._remoteSourceIndexesByEfficacy) return this._remoteSourceIndexesByEfficacy

            this._remoteSourceIndexesByEfficacy = []

            for (let remoteIndex = 0; remoteIndex < this.memory.remotes.length; remoteIndex++) {
                const remoteName = this.memory.remotes[remoteIndex]
                const remoteMemory = Memory.rooms[remoteName]

                for (let sourceIndex = 0; sourceIndex < remoteMemory.SIDs.length; sourceIndex++) {
                    this._remoteSourceIndexesByEfficacy.push(remoteName + ' ' + sourceIndex)
                }
            }

            return this._remoteSourceIndexesByEfficacy.sort(function (a, b) {
                const aSplit = a.split(' ')
                const bSplit = b.split(' ')

                return Memory.rooms[aSplit[0]].SE[parseInt(aSplit[1])] - Memory.rooms[bSplit[0]].SE[parseInt(bSplit[1])]
            })
        },
    },
    sourceContainers: {
        get() {
            if (this._sourceContainers) return this._sourceContainers

            if (this.global.sourceContainers) {
                const containers = []

                for (const ID of this.global.sourceContainers) {
                    const container = findObjectWithID(ID)
                    if (!container) break

                    containers.push(container)
                }

                if (containers.length === this.sources.length) return (this._sourceContainers = containers)
            }

            this.global.sourceContainers = []
            const containers = []

            for (const positions of this.sourcePositions) {
                for (let structure of positions[0].lookFor(LOOK_STRUCTURES) as StructureContainer[]) {
                    if (structure.structureType !== STRUCTURE_CONTAINER) continue

                    this.global.sourceContainers.push(structure.id)
                    containers.push(structure)
                    break
                }
            }

            return (this._sourceContainers = containers)
        },
    },
    sourceLinks: {
        get() {
            if (this._sourceLinks) return this._sourceLinks

            if (this.global.sourceLinks) {
                const links = []

                for (const ID of this.global.sourceLinks) {
                    const link = findObjectWithID(ID)
                    if (!link) break

                    links.push(link)
                }

                if (links.length === this.sources.length) return (this._sourceLinks = links)
            }

            this.global.sourceLinks = []
            const links = []

            for (const positions of this.sourcePositions) {
                const anchor = positions[0]

                const adjacentStructures = this.lookForAtArea(
                    LOOK_STRUCTURES,
                    anchor.y - 1,
                    anchor.x - 1,
                    anchor.y + 1,
                    anchor.x + 1,
                    true,
                )

                for (const posData of adjacentStructures) {
                    const structure = posData.structure as StructureLink

                    if (structure.structureType !== STRUCTURE_LINK) continue

                    this.global.sourceLinks.push(structure.id)
                    links.push(structure)
                    break
                }
            }

            return (this._sourceLinks = links)
        },
    },
    fastFillerContainerLeft: {
        get() {
            if (this.global.fastFillerContainerLeft) {
                const container = findObjectWithID(this.global.fastFillerContainerLeft)

                if (container) return container
            }

            if (!this.anchor) return false

            for (const structure of this.lookForAt(LOOK_STRUCTURES, this.anchor.x - 2, this.anchor.y)) {
                if (structure.structureType !== STRUCTURE_CONTAINER) continue

                this.global.fastFillerContainerLeft = structure.id as Id<StructureContainer>
                return structure
            }

            return false
        },
    },
    fastFillerContainerRight: {
        get() {
            if (this.global.fastFillerContainerRight) {
                const container = findObjectWithID(this.global.fastFillerContainerRight)

                if (container) return container
            }

            if (!this.anchor) return false

            for (const structure of this.lookForAt(LOOK_STRUCTURES, this.anchor.x + 2, this.anchor.y)) {
                if (structure.structureType !== STRUCTURE_CONTAINER) continue

                this.global.fastFillerContainerRight = structure.id as Id<StructureContainer>
                return structure
            }

            return false
        },
    },
    controllerContainer: {
        get() {
            if (this.global.controllerContainer) {
                const container = findObjectWithID(this.global.controllerContainer)

                if (container) return container
            }

            const centerUpgradePos: RoomPosition = this.get('centerUpgradePos')
            if (!centerUpgradePos) return false

            for (const structure of centerUpgradePos.lookFor(LOOK_STRUCTURES)) {
                if (structure.structureType !== STRUCTURE_CONTAINER) continue

                this.global.controllerContainer = structure.id as Id<StructureContainer>
                return structure
            }

            return false
        },
    },
    mineralContainer: {
        get() {
            if (this.global.mineralContainer) {
                const container = findObjectWithID(this.global.mineralContainer)

                if (container) return container
            }

            const mineralHarvestPos: RoomPosition = this.get('closestMineralHarvestPos')
            if (!mineralHarvestPos) return false

            for (const structure of mineralHarvestPos.lookFor(LOOK_STRUCTURES)) {
                if (structure.structureType !== STRUCTURE_CONTAINER) continue

                this.global.mineralContainer = structure.id as Id<StructureContainer>
                return structure
            }

            return false
        },
    },
    controllerLink: {
        get() {
            if (this.global.controllerLink) {
                const container = findObjectWithID(this.global.controllerLink)

                if (container) return container
            }

            const centerUpgradePos = this.get('centerUpgradePos')

            if (!centerUpgradePos) return false

            for (const structure of centerUpgradePos.lookFor(LOOK_STRUCTURES)) {
                if (structure.structureType !== STRUCTURE_LINK) continue

                this.global.controllerLink = structure.id as Id<StructureLink>
                return structure
            }

            return false
        },
    },
    fastFillerLink: {
        get() {
            if (this.global.fastFillerLink) {
                const container = findObjectWithID(this.global.fastFillerLink)

                if (container) return container
            }

            if (!this.anchor) return false

            for (const structure of this.anchor.lookFor(LOOK_STRUCTURES)) {
                if (structure.structureType !== STRUCTURE_LINK) continue

                this.global.fastFillerLink = structure.id as Id<StructureLink>
                return structure
            }

            return false
        },
    },
    hubLink: {
        get() {
            if (this.global.hubLink) {
                const structure = findObjectWithID(this.global.hubLink)

                if (structure) return structure
            }

            if (!this.memory.stampAnchors.hub) return false

            const hubAnchor = unpackAsPos(this.memory.stampAnchors.hub[0])
            if (!hubAnchor) return false
            //console.log(JSON.stringify(hubAnchor))
            for (const structure of new RoomPosition(hubAnchor.x, hubAnchor.y + 1, this.name).lookFor(
                LOOK_STRUCTURES,
            )) {
                if (structure.structureType !== STRUCTURE_LINK) continue

                this.global.hubLink = structure.id as Id<StructureLink>
                return structure
            }

            for (const structure of this.lookForAtArea(
                LOOK_STRUCTURES,
                hubAnchor.y - 1,
                hubAnchor.x - 1,
                hubAnchor.y + 1,
                hubAnchor.x + 1,
                true,
            )) {
                if (structure.structure.structureType !== STRUCTURE_LINK) continue

                this.global.hubLink = structure.structure.id as Id<StructureLink>
                return structure.structure
            }

            return false
        },
    },
    droppedEnergy: {
        get() {
            if (this._droppedEnergy) return this._droppedEnergy

            return (this._droppedEnergy = this.find(FIND_DROPPED_RESOURCES, {
                filter: resource => resource.resourceType === RESOURCE_ENERGY,
            }))
        },
    },
    droppedResources: {
        get() {
            if (this._droppedEnergy) return this._droppedEnergy

            return (this._droppedEnergy = this.find(FIND_DROPPED_RESOURCES))
        },
    },
    actionableWalls: {
        get() {
            if (this._actionableWalls) return this._actionableWalls

            return (this._actionableWalls = this.structures.constructedWall.filter(function (structure) {
                return structure.hits
            }))
        },
    },
    quadCostMatrix: {
        get() {
            if (this._quadCostMatrix) return this._quadCostMatrix

            const terrainCoords = new Uint8Array(internationalManager.getTerrainCoords(this.name))
            this._quadCostMatrix = new PathFinder.CostMatrix()

            for (const road of this.structures.road) this._quadCostMatrix.set(road.pos.x, road.pos.y, 1)

            // Avoid not my creeps

            for (const creep of this.enemyCreeps) terrainCoords[pack(creep.pos)] = 255
            for (const creep of this.allyCreeps) terrainCoords[pack(creep.pos)] = 255

            for (const creep of this.find(FIND_HOSTILE_POWER_CREEPS)) terrainCoords[pack(creep.pos)] = 255

            // Avoid impassible structures

            for (const rampart of this.structures.rampart) {
                // If the rampart is mine

                if (rampart.my) continue

                // Otherwise if the rampart is owned by an ally, iterate

                if (rampart.isPublic) continue

                // Otherwise set the rampart's pos as impassible

                terrainCoords[pack(rampart.pos)] = 255
            }

            // Loop through structureTypes of impassibleStructureTypes

            for (const structureType of impassibleStructureTypes) {
                for (const structure of this.structures[structureType]) {
                    // Set pos as impassible

                    terrainCoords[pack(structure.pos)] = 255
                }

                for (const cSite of this.cSites[structureType]) {
                    // Set pos as impassible

                    terrainCoords[pack(cSite.pos)] = 255
                }
            }

            //

            for (const portal of this.structures.portal) terrainCoords[pack(portal.pos)] = 255

            // Loop trough each construction site belonging to an ally

            for (const cSite of this.allyCSites) terrainCoords[pack(cSite.pos)] = 255

            let x

            // Configure y and loop through top exits

            let y = 0
            for (x = 0; x < roomDimensions; x += 1)
                terrainCoords[packXY(x, y)] = Math.max(terrainCoords[packXY(x, y)], 254)

            // Configure x and loop through left exits

            x = 0
            for (y = 0; y < roomDimensions; y += 1)
                terrainCoords[packXY(x, y)] = Math.max(terrainCoords[packXY(x, y)], 254)

            // Configure y and loop through bottom exits

            y = roomDimensions - 1
            for (x = 0; x < roomDimensions; x += 1)
                terrainCoords[packXY(x, y)] = Math.max(terrainCoords[packXY(x, y)], 254)

            // Configure x and loop through right exits

            x = roomDimensions - 1
            for (y = 0; y < roomDimensions; y += 1)
                terrainCoords[packXY(x, y)] = Math.max(terrainCoords[packXY(x, y)], 254)

            const terrainCM = this.getTerrain()

            // Assign impassible to tiles we can't aren't 2x2 passible

            for (let x = 0; x < roomDimensions; x += 1) {
                for (let y = 0; y < roomDimensions; y += 1) {
                    const offsetCoords = [
                        {
                            x,
                            y,
                        },
                        {
                            x: x + 1,
                            y,
                        },
                        {
                            x,
                            y: y + 1,
                        },
                        {
                            x: x + 1,
                            y: y + 1,
                        },
                    ]

                    let largestValue = terrainCoords[packXY(x, y)]

                    for (const coord of offsetCoords) {
                        const coordValue = terrainCoords[pack(coord)]
                        if (!coordValue || coordValue < 254) continue

                        largestValue = Math.max(largestValue, coordValue)
                    }

                    if (largestValue >= 254) {
                        this._quadCostMatrix.set(x, y, largestValue)
                        continue
                    }

                    largestValue = 0

                    for (const coord of offsetCoords) {
                        const value = terrainCM.get(coord.x, coord.y)
                        if (value === TERRAIN_MASK_SWAMP) largestValue = defaultSwampCost * 2
                    }

                    for (const coord of offsetCoords) {
                        this._quadCostMatrix.set(coord.x, coord.y, largestValue)
                    }
                }
            }

            this.visualizeCostMatrix(this._quadCostMatrix, true)

            return this._quadCostMatrix
        },
    },
    enemyDamageThreat: {
        get() {
            if (this._enemyDamageThreat !== undefined) return this._enemyDamageThreat

            for (const enemyAttacker of this.enemyAttackers) {
                if (!enemyAttacker.attackStrength) continue

                return (this._enemyDamageThreat = true)
            }

            return (this._enemyDamageThreat = false)
        },
    },
    MEWT: {
        get() {
            if (this._MEWT) return this._MEWT

            this._MEWT = [
                ...this.droppedEnergy,
                ...this.find(FIND_TOMBSTONES),
                //Priortize ruins that have short-ish life remaining over source containers
                //  So that we get all the resources out of the ruins
                ...this.find(FIND_RUINS).filter(ru => ru.ticksToDecay < 10000),
                ...this.sourceContainers,
                //But we still want to pull from ruins if the source containers are empty.
                ...this.find(FIND_RUINS).filter(ru => ru.ticksToDecay >= 10000),
                ...(this.find(FIND_HOSTILE_STRUCTURES).filter(structure => {
                    return (
                        (structure as any).store &&
                        //And there's not a rampart on top of it...
                        !structure.pos
                            .lookFor(LOOK_STRUCTURES)
                            .filter(
                                structure2 =>
                                    structure2.structureType === STRUCTURE_RAMPART &&
                                    !(structure2 as StructureRampart).my,
                            )
                    )
                }) as AnyStoreStructure[]),
            ]

            return this._MEWT
        },
    },
    OEWT: {
        get() {
            if (this._OEWT) return this._OEWT

            this._OEWT = []

            if (this.storage) {
                if (this.controller.my) this._OEWT.push(this.storage)
                // If it's not my controller but there are no enemy ramparts on the structure
                else if (
                    !this.storage.pos
                        .lookFor(LOOK_STRUCTURES)
                        .find(
                            structure =>
                                structure.structureType === STRUCTURE_RAMPART && !(structure as StructureRampart).my,
                        )
                )
                    this._OEWT.push(this.storage)
            }

            if (this.terminal) {
                if (this.controller.my) this._OEWT.push(this.terminal)
                // If it's not my controller but there are no enemy ramparts on the structure
                else if (
                    !this.terminal.pos
                        .lookFor(LOOK_STRUCTURES)
                        .find(
                            structure =>
                                structure.structureType === STRUCTURE_RAMPART && !(structure as StructureRampart).my,
                        )
                )
                    this._OEWT.push(this.terminal)
            }

            return this._OEWT
        },
    },
    MAWT: {
        get() {
            if (this._MAWT) return this._MAWT
            this._MAWT = [
                ...this.droppedResources,
                ...this.find(FIND_TOMBSTONES).filter(cr => cr.store.getUsedCapacity() > 0),
                //Priortize ruins that have short-ish life remaining over source containers
                //  So that we get all the resources out of the ruins
<<<<<<< HEAD
                ...this.find(FIND_RUINS).filter(ru => ru.ticksToDecay < 10000 && ru.store.getUsedCapacity() > 0),
                ...this.sourceContainers.filter(
                    cr =>
                        cr.store.getUsedCapacity() >
                        _.sum(
                            _.filter(
                                Game.creeps,
                                c => c.memory.Rs && c.memory.Rs?.length > 0 && c.memory.Rs[0].targetID === cr.id,
                            ),
                            c => c.memory.Rs[0].amount,
                        ),
                ),
=======
                ...this.find(FIND_RUINS).filter(ruin => ruin.ticksToDecay < 10000 && ruin.store.getUsedCapacity() > 0),
                ...this.sourceContainers.filter(cr => cr.store.getUsedCapacity() > 0),
>>>>>>> 1f05df1e
                //But we still want to pull from ruins if the source containers are empty.
                ...this.find(FIND_RUINS).filter(ruin => ruin.ticksToDecay >= 10000 && ruin.store.getUsedCapacity()),
                ...(this.find(FIND_HOSTILE_STRUCTURES).filter(structure => {
                    return (
                        (structure as any).store &&
                        //And there's not a rampart on top of it...
                        !structure.pos
                            .lookFor(LOOK_STRUCTURES)
                            .filter(
                                structure2 =>
                                    structure2.structureType === STRUCTURE_RAMPART &&
                                    !(structure2 as StructureRampart).my,
                            )
                    )
                }) as AnyStoreStructure[]),
            ]
            return this._MAWT
        },
    },
    OAWT: {
        get() {
            if (this._OAWT) return this._OAWT

            this._OAWT = this.OEWT

            return this._OAWT
        },
    },
    METT: {
        get() {
            if (this._METT) return this._METT

            this._METT = [...this.spawningStructuresByNeed]

            if (!this.fastFillerContainerLeft && !this.fastFillerContainerRight) {
                // Add builders that need energy

                for (const creepName of this.myCreeps.builder) {
                    const creep = Game.creeps[creepName]

                    if (creep.spawning) continue

                    if (creep.store.getCapacity() * 0.5 >= creep.store.getUsedCapacity()) this._METT.push(creep)
                }
            }

            // Add towers below half capacity

            this._METT = this._METT.concat(
                this.structures.tower.filter(tower => {
                    return tower.store.energy <= tower.store.getCapacity(RESOURCE_ENERGY) * 0.5
                }),
            )

            return this._METT
        },
    },
    OETT: {
        get() {
            if (this._OETT) return this._OETT

            this._OETT = []

            if (this.storage) this._OETT.push(this.storage)
            if (this.terminal) this._OETT.push(this.terminal)

            return this._OETT
        },
    },
    MATT: {
        get() {
            if (this._MATT) return this._MATT

            this._MATT = this.METT

            return this._MATT
        },
    },
    OATT: {
        get() {
            if (this._OATT) return this._OATT

            this._OATT = this.OETT

            return this._OATT
        },
    },
    MEFTT: {
        get() {
            if (this._MEFTT) return this._MEFTT

            this._MEFTT = []

            if (this.controllerContainer) this._MEFTT.push(this.controllerContainer)
            if (this.controllerLink && !this.hubLink) this._MEFTT.push(this.controllerLink)
            if (this.fastFillerContainerLeft) this._MEFTT.push(this.fastFillerContainerLeft)
            if (this.fastFillerContainerRight) this._MEFTT.push(this.fastFillerContainerRight)

            return this._MEFTT
        },
    },
    MOFTT: {
        get() {
            if (this._MOFTT) return this._MOFTT

            this._MOFTT = []

            return this._MOFTT
        },
    },
} as PropertyDescriptorMap & ThisType<Room>)<|MERGE_RESOLUTION|>--- conflicted
+++ resolved
@@ -1203,23 +1203,8 @@
                 ...this.find(FIND_TOMBSTONES).filter(cr => cr.store.getUsedCapacity() > 0),
                 //Priortize ruins that have short-ish life remaining over source containers
                 //  So that we get all the resources out of the ruins
-<<<<<<< HEAD
                 ...this.find(FIND_RUINS).filter(ru => ru.ticksToDecay < 10000 && ru.store.getUsedCapacity() > 0),
-                ...this.sourceContainers.filter(
-                    cr =>
-                        cr.store.getUsedCapacity() >
-                        _.sum(
-                            _.filter(
-                                Game.creeps,
-                                c => c.memory.Rs && c.memory.Rs?.length > 0 && c.memory.Rs[0].targetID === cr.id,
-                            ),
-                            c => c.memory.Rs[0].amount,
-                        ),
-                ),
-=======
-                ...this.find(FIND_RUINS).filter(ruin => ruin.ticksToDecay < 10000 && ruin.store.getUsedCapacity() > 0),
                 ...this.sourceContainers.filter(cr => cr.store.getUsedCapacity() > 0),
->>>>>>> 1f05df1e
                 //But we still want to pull from ruins if the source containers are empty.
                 ...this.find(FIND_RUINS).filter(ruin => ruin.ticksToDecay >= 10000 && ruin.store.getUsedCapacity()),
                 ...(this.find(FIND_HOSTILE_STRUCTURES).filter(structure => {
