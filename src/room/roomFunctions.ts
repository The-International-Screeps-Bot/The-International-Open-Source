import {
    allStructureTypes,
    allyPlayers,
    ClaimRequestData,
    CombatRequestData,
    defaultPlainCost,
    defaultSwampCost,
    impassibleStructureTypes,
    maxRampartGroupSize,
    minHarvestWorkRatio,
    myColors,
    numbersByStructureTypes,
    prefferedCommuneRange,
    RemoteData,
    roomDimensions,
    roomTypeProperties,
    roomTypes,
    stamps,
    structureTypesByBuildPriority,
} from 'international/constants'
import {
    advancedFindDistance,
    areCoordsEqual,
    createPosMap,
    customLog,
    findClosestClaimType,
    findClosestCommuneName,
    findCoordsInsideRect,
    getRange,
    pack,
    packXY,
    unpackAsPos,
    unpackAsRoomPos,
} from 'international/utils'
import { internationalManager } from 'international/internationalManager'
import { packCoord, unpackCoordAsPos, unpackPos } from 'other/packrat'
import { basePlanner } from './construction/communePlanner'
import { RoomCacheObject } from './roomObject'

Room.prototype.get = function (roomObjectName) {
    const room = this

    // Resources

    // Harvest positions

    /**
     * Finds positions adjacent to a source that a creep can harvest
     * @param source source of which to find harvestPositions for
     * @returns source's harvestPositions, a list of positions
     */
    function findHarvestPositions(source: Source | Mineral) {
        // Stop and inform empty array if there is no source

        if (!source) return []

        // Construct harvestPositions

        const harvestPositions = []

        // Find terrain in room

        const terrain = Game.map.getRoomTerrain(room.name)

        // Find positions adjacent to source

        const adjacentPositions = findCoordsInsideRect(
            source.pos.x - 1,
            source.pos.y - 1,
            source.pos.x + 1,
            source.pos.y + 1,
        )

        // Loop through each pos

        for (const pos of adjacentPositions) {
            // Iterate if terrain for pos is a wall

            if (terrain.get(pos.x, pos.y) === TERRAIN_MASK_WALL) continue

            // Add pos to harvestPositions

            harvestPositions.push(new RoomPosition(pos.x, pos.y, room.name))
        }

        // Inform harvestPositions

        return harvestPositions
    }

    /**
     * @param harvestPositions array of RoomPositions to filter
     * @returns the closest harvestPosition to the room's anchor
     */
    function findClosestHarvestPos(harvestPositions: RoomPosition[]): void | RoomPosition {
        // Get the room anchor, stopping if it's undefined

        if (!room.anchor) return

        // Filter harvestPositions by closest one to anchor

        return room.anchor.findClosestByPath(harvestPositions, {
            ignoreCreeps: true,
            ignoreDestructibleStructures: true,
            ignoreRoads: true,
        })
    }

    new RoomCacheObject({
        name: 'mineralHarvestPositions',
        valueType: 'object',
        cacheType: 'global',
        cacheAmount: Infinity,
        room,
        valueConstructor() {
            return findHarvestPositions(room.mineral)
        },
    })

    new RoomCacheObject({
        name: 'closestMineralHarvestPos',
        valueType: 'pos',
        cacheType: 'global',
        cacheAmount: Infinity,
        room,
        valueConstructor() {
            return findClosestHarvestPos(room.roomObjects.mineralHarvestPositions.getValue())
        },
    })

    // Upgrade positions

    function findCenterUpgradePos() {
        // Get the anchor, informing false if it's undefined

        if (!room.anchor) return false

        // Get the open areas in a range of 3 to the controller

        const distanceCoords = room.distanceTransform(
            undefined,
            false,
            255,
            room.controller.pos.x - 2,
            room.controller.pos.y - 2,
            room.controller.pos.x + 2,
            room.controller.pos.y + 2,
        )

        // Find the closest value greater than two to the centerUpgradePos and inform it

        return room.findClosestPosOfValue({
            coordMap: distanceCoords,
            startCoords: [room.anchor],
            requiredValue: 2,
            reduceIterations: 1,
            visuals: false,
            cardinalFlood: true,
        })
    }

    new RoomCacheObject({
        name: 'centerUpgradePos',
        valueType: 'pos',
        cacheType: 'global',
        cacheAmount: Infinity,
        room,
        valueConstructor: findCenterUpgradePos,
    })

    function findUpgradePositions() {
        // Get the center upgrade pos, stopping if it's undefined

        const centerUpgradePos = room.roomObjects.centerUpgradePos.getValue()
        if (!centerUpgradePos) return []

        if (!room.anchor) return []

        // Construct harvestPositions

        const upgradePositions = []

        // Find terrain in room

        const terrain = internationalManager.getTerrainCoords(room.name)

        // Find positions adjacent to source

        const adjacentPositions = findCoordsInsideRect(
            centerUpgradePos.x - 1,
            centerUpgradePos.y - 1,
            centerUpgradePos.x + 1,
            centerUpgradePos.y + 1,
        )

        // Loop through each pos

        for (const coord of adjacentPositions) {
            // Iterate if terrain for pos is a wall

            if (terrain[pack(coord)] === 255) continue

            // Add pos to harvestPositions

            upgradePositions.push(new RoomPosition(coord.x, coord.y, room.name))
        }

        upgradePositions.sort(function (a, b) {
            return getRange(a.x, room.anchor.x, a.y, room.anchor.y) - getRange(b.x, room.anchor.x, b.y, room.anchor.y)
        })

        // Make the closest pos the least to be chosen

        upgradePositions.push(upgradePositions.shift())

        // Inform harvestPositions

        return upgradePositions
    }

    new RoomCacheObject({
        name: 'upgradePositions',
        valueType: 'object',
        cacheType: 'global',
        cacheAmount: Infinity,
        room,
        valueConstructor: findUpgradePositions,
    })

    function findFastFillerPositions() {
        if (!room.anchor) return []

        // Construct fastFillerPositions from the top / bottom and left, right adjacent positions

        const fastFillerPositions = [
            {
                x: room.anchor.x - 1,
                y: room.anchor.y - 1,
            },
            {
                x: room.anchor.x + 1,
                y: room.anchor.y - 1,
            },
            {
                x: room.anchor.x - 1,
                y: room.anchor.y + 1,
            },
            {
                x: room.anchor.x + 1,
                y: room.anchor.y + 1,
            },
        ]

        let adjacentStructures
        let adjacentStructuresByType: Partial<Record<StructureConstant, number>>

        // Loop through each fastFillerPos

        for (let index = fastFillerPositions.length - 1; index >= 0; index -= 1) {
            // Get the pos using the index

            const pos = fastFillerPositions[index]

            // Get adjacent structures

            adjacentStructures = room.lookForAtArea(LOOK_STRUCTURES, pos.y - 1, pos.x - 1, pos.y + 1, pos.x + 1, true)

            // Construct organized adjacent structures

            adjacentStructuresByType = {
                spawn: 0,
                extension: 0,
                container: 0,
                link: 0,
            }

            // For each structure of adjacentStructures

            for (const adjacentPosData of adjacentStructures) {
                // Get the structureType at the adjacentPos

                const { structureType } = adjacentPosData.structure

                if (adjacentStructuresByType[structureType] === undefined) continue

                // Increase structure amount for this structureType on the adjacentPos

                adjacentStructuresByType[structureType] += 1
            }

            // If there is more than one adjacent extension and container, iterate

            if (
                adjacentStructuresByType[STRUCTURE_CONTAINER] + adjacentStructuresByType[STRUCTURE_LINK] > 0 &&
                (adjacentStructuresByType[STRUCTURE_SPAWN] > 0 || adjacentStructuresByType[STRUCTURE_EXTENSION] > 1)
            )
                continue

            // Otherwise, remove the pos from fastFillePositions

            fastFillerPositions.splice(index, 1)
        }

        // Inform fastFillerPositions

        return fastFillerPositions
    }

    new RoomCacheObject({
        name: 'fastFillerPositions',
        valueType: 'object',
        cacheType: 'global',
        cacheAmount: 1,
        room,
        valueConstructor: findFastFillerPositions,
    })

    // usedMineralHarvestPositions

    function findUsedMineralHarvestPositions() {
        // Construct usedHarvestPositions

        const usedHarvestPositions: Set<number> = new Set()

        // Loop through each sourceHarvester's name in the room

        for (const creepName of room.creepsFromRoom.mineralHarvester) {
            // Get the creep using its name

            const creep = Game.creeps[creepName]

            // If the creep is dying, iterate

            if (creep.dying) continue

            // If the creep has a packedHarvestPos, record it in usedHarvestPositions

            if (creep.memory.packedPos) usedHarvestPositions.add(creep.memory.packedPos)
        }

        // Inform usedHarvestPositions

        return usedHarvestPositions
    }

    new RoomCacheObject({
        name: 'usedMineralHarvestPositions',
        valueType: 'object',
        cacheType: 'global',
        cacheAmount: 1,
        room,
        valueConstructor: findUsedMineralHarvestPositions,
    })

    // usedUpgradePositions

    function findUsedUpgradePositions() {
        // Construct usedUpgradePositions

        const usedUpgradePositions: Set<number> = new Set()

        // Get the controllerContainer

        const controllerContainer: StructureContainer = room.controllerContainer

        // If there is no controllerContainer

        if (!controllerContainer) {
            // Get the centerUpgradePos and set it as avoid in usedUpgradePositions

            const centerUpgadePos = room.roomObjects.centerUpgradePos.getValue()
            usedUpgradePositions.add(pack(centerUpgadePos))
        }

        // Get the hubAnchor, informing false if it's not defined

        const hubAnchor = unpackAsRoomPos(room.memory.stampAnchors.hub[0], room.name)
        if (!hubAnchor) return false

        // Get the upgradePositions, informing false if they're undefined

        const upgradePositions: RoomPosition[] = room.roomObjects.upgradePositions.getValue()
        if (!upgradePositions.length) return false

        // Assign closestUpgradePos in usedUpgradePositions

        usedUpgradePositions.add(
            pack(
                hubAnchor.findClosestByPath(upgradePositions, {
                    ignoreCreeps: true,
                    ignoreDestructibleStructures: true,
                    ignoreRoads: true,
                }),
            ),
        )

        // Loop through each controllerUpgrader's name in the room

        for (const creepName of room.myCreeps.controllerUpgrader) {
            // Get the creep using its name

            const creep = Game.creeps[creepName]

            // If the creep is dying, iterate

            if (creep.dying) continue

            // If the creep has a packedUpgradePos, record it in usedUpgradePositions

            if (creep.memory.packedPos) usedUpgradePositions.add(creep.memory.packedPos)
        }

        // Inform usedUpgradePositions

        return usedUpgradePositions
    }

    new RoomCacheObject({
        name: 'usedUpgradePositions',
        valueType: 'object',
        cacheType: 'global',
        cacheAmount: 1,
        room,
        valueConstructor: findUsedUpgradePositions,
    })

    function findUsedFastFillerPositions() {
        // Construct usedFastFillerPositions

        const usedFastFillerPositions: Set<number> = new Set()

        // Loop through each sourceHarvester's name in the room

        for (const creepName of room.creepsFromRoom.fastFiller) {
            // Get the creep using its name

            const creep = Game.creeps[creepName]

            // If the creep is dying, iterate

            if (creep.dying) continue

            // If the creep has a packedFastFillerPos, record it in usedFastFillerPositions

            if (creep.memory.packedPos) usedFastFillerPositions.add(creep.memory.packedPos)
        }

        // Inform usedFastFillerPositions

        return usedFastFillerPositions
    }

    new RoomCacheObject({
        name: 'usedFastFillerPositions',
        valueType: 'object',
        cacheType: 'global',
        cacheAmount: 1,
        room,
        valueConstructor: findUsedFastFillerPositions,
    })

    new RoomCacheObject({
        name: 'labContainer',
        valueType: 'id',
        cacheType: 'global',
        cacheAmount: Infinity,
        room,
        valueConstructor() {},
    })

    // Get the roomObject using it's name

    const roomObject = room.roomObjects[roomObjectName]

    // Inform the roomObject's value

    return roomObject.getValue()
}

/**
    @param pos1 pos of the object performing the action
    @param pos2 pos of the object getting acted on
    @param [type] The status of action performed
*/
Room.prototype.actionVisual = function (pos1, pos2, type?) {
    const room = this

    // Stop if roomVisuals are disabled

    if (!Memory.roomVisuals) return

    // Construct colors for each type

    const colorsForTypes: { [key: string]: string } = {
        success: myColors.lightBlue,
        fail: myColors.red,
    }

    // If no type, type is success. Construct type from color

    if (!type) type = 'success'
    const color: string = colorsForTypes[type]

    // Create visuals

    room.visual.circle(pos2.x, pos2.y, { stroke: color })
    room.visual.line(pos1, pos2, { color })
}

interface RoutePart {
    exit: ExitConstant
    room: string
}

type Route = RoutePart[]

/**
 * @param opts options
 * @returns An array of RoomPositions
 */
Room.prototype.advancedFindPath = function (opts: PathOpts): RoomPosition[] {
    const room = this

    opts.plainCost = opts.plainCost || defaultPlainCost
    opts.swampCost = opts.swampCost || defaultSwampCost

    const allowedRoomNames = new Set()
    allowedRoomNames.add(opts.origin.roomName)

    // Construct route

    function generateRoute(): void {
        for (const goal of opts.goals) {
            // If the goal is in the same room as the origin

            if (opts.origin.roomName === goal.pos.roomName) continue

            // Construct route by searching through rooms

            const route = Game.map.findRoute(opts.origin.roomName, goal.pos.roomName, {
                // Essentially a costMatrix for the rooms, priority is for the lower values. Infinity is impassible

                routeCallback(roomName: string) {
                    // If the goal is in the room, inform 1

                    if (roomName === goal.pos.roomName) return 1

                    // Get the room's memory

                    const roomMemory = Memory.rooms[roomName]

                    // If there is no memory for the room, inform impassible

                    if (!roomMemory) return Infinity

                    // If the type is in typeWeights, inform the weight for the type

                    if (opts.typeWeights && opts.typeWeights[roomMemory.T]) return opts.typeWeights[roomMemory.T]

                    // Inform to consider this room

                    return 2
                },
            })

            // If a route can't be found

            if (route === ERR_NO_PATH) continue

            for (const roomRoute of route) allowedRoomNames.add(roomRoute.room)
        }
    }

    generateRoute()

    // Construct path

    function generatePath() {
        const pathFinderResult = PathFinder.search(opts.origin, opts.goals, {
            plainCost: opts.plainCost,
            swampCost: opts.swampCost,
            maxRooms: allowedRoomNames.size,
            maxOps: 100000,
            flee: opts.flee,

            // Create costMatrixes for room tiles, where lower values are priority, and 255 or more is considered impassible

            roomCallback(roomName) {
                // Get the room using the roomName

                const room = Game.rooms[roomName]

                // If the room is not allowed

                if (!allowedRoomNames.has(roomName)) return false

                // Create a costMatrix for the room

                const cm = new PathFinder.CostMatrix()

                // If there is no route

                if (allowedRoomNames.size <= 1) {
                    let x

                    // Configure y and loop through top exits

                    let y = 0
                    for (x = 0; x < roomDimensions; x += 1) cm.set(x, y, 255)

                    // Configure x and loop through left exits

                    x = 0
                    for (y = 0; y < roomDimensions; y += 1) cm.set(x, y, 255)

                    // Configure y and loop through bottom exits

                    y = roomDimensions - 1
                    for (x = 0; x < roomDimensions; x += 1) cm.set(x, y, 255)

                    // Configure x and loop through right exits

                    x = roomDimensions - 1
                    for (y = 0; y < roomDimensions; y += 1) cm.set(x, y, 255)
                }

                /* if (room) room.visualizeCostMatrix(cm) */

                // Weight positions

                for (const weight in opts.weightPositions) {
                    // Use the weight to get the positions

                    const positions = opts.weightPositions[weight]

                    // Get the numeric value of the weight

                    const weightNum = parseInt(weight)

                    // Loop through each gameObject and set their pos to the weight in the cm

                    for (const pos of positions) cm.set(pos.x, pos.y, weightNum)
                }

                // Weight costMatrixes

                if (opts.weightCoordMaps) {
                    for (const coordMap of opts.weightCoordMaps) {
                        for (const index in coordMap) {
                            const packedCoord = parseInt(index)
                            if (coordMap[packedCoord] === 0) continue

                            const coord = unpackAsPos(packedCoord)

                            cm.set(coord.x, coord.y, coordMap[packedCoord])
                        }
                    }
                }

                if (opts.weightStampAnchors) {
                    if (room.memory.T === 'commune') {
                    } else if (room.memory.T === 'remote') {
                    }
                }

                // If there is no vision in the room, inform the costMatrix

                if (!room) return cm

                // Stop if there are no cost matrixes to weight

                if (opts.weightCostMatrixes) {
                    // Otherwise iterate through each x and y in the room

                    for (let x = 0; x < roomDimensions; x += 1) {
                        for (let y = 0; y < roomDimensions; y += 1) {
                            // Loop through each costMatrix

                            for (const weightCMName of opts.weightCostMatrixes) {
                                const weightCM = room[weightCMName as unknown as keyof Room]
                                if (!weightCM) continue

                                cm.set(x, y, (weightCM as CostMatrix).get(x, y))
                            }
                        }
                    }
                }

                if (opts.creep) {
                    let roadCost = 1
                    if (!opts.creep.memory.R) roadCost = opts.plainCost

                    for (const road of room.structures.road) cm.set(road.pos.x, road.pos.y, roadCost)
                }

                // Weight structures

                for (const weight in opts.weightStructures) {
                    // Get the numeric value of the weight

                    const weightNum = parseInt(weight)

                    for (const structureType of opts.weightStructures[weight]) {
                        for (const structure of room.structures[structureType])
                            cm.set(structure.pos.x, structure.pos.y, weightNum)
                    }
                }

                for (const portal of room.structures.portal) cm.set(portal.pos.x, portal.pos.y, 255)

                // Loop trough each construction site belonging to an ally

                for (const cSite of room.allyCSites) cm.set(cSite.pos.x, cSite.pos.y, 255)

                // If there is a request to avoid enemy ranges

                avoidEnemyRanges()

                function avoidEnemyRanges() {
                    // Stop if avoidEnemyRanges isn't specified

                    if (!opts.avoidEnemyRanges) return

                    // Stop if the is a controller, it's mine, and it's in safemode

                    if (room.controller && room.controller.my && room.controller.safeMode) return

                    // Get enemies and loop through them

                    const enemyAttackers: Creep[] = []
                    const enemyRangedAttackers: Creep[] = []

                    for (const enemyCreep of room.enemyAttackers) {
                        if (enemyCreep.parts.ranged_attack > 0) {
                            enemyRangedAttackers.push(enemyCreep)
                            continue
                        }

                        if (enemyCreep.parts.attack > 0) enemyAttackers.push(enemyCreep)
                    }

                    for (const enemyAttacker of enemyAttackers) {
                        // Construct rect and get positions inside

                        const positions = findCoordsInsideRect(
                            enemyAttacker.pos.x - 2,
                            enemyAttacker.pos.y - 2,
                            enemyAttacker.pos.x + 2,
                            enemyAttacker.pos.y + 2,
                        )

                        // Loop through positions and set them as impassible

                        for (const pos of positions) cm.set(pos.x, pos.y, 255)
                    }

                    for (const enemyAttacker of enemyRangedAttackers) {
                        // Construct rect and get positions inside

                        const positions = findCoordsInsideRect(
                            enemyAttacker.pos.x - 3,
                            enemyAttacker.pos.y - 3,
                            enemyAttacker.pos.x + 3,
                            enemyAttacker.pos.y + 3,
                        )

                        // Loop through positions and set them as impassible

                        for (const pos of positions) cm.set(pos.x, pos.y, 255)
                    }
                }

                if (opts.avoidNotMyCreeps) {
                    for (const creep of room.enemyCreeps) cm.set(creep.pos.x, creep.pos.y, 255)
                    for (const creep of room.allyCreeps) cm.set(creep.pos.x, creep.pos.y, 255)

                    for (const creep of room.find(FIND_HOSTILE_POWER_CREEPS)) cm.set(creep.pos.x, creep.pos.y, 255)
                }

                // If avoiding structures that can't be walked on is enabled

                if (opts.avoidImpassibleStructures) {
                    for (const rampart of room.structures.rampart) {
                        // If the rampart is mine

                        if (rampart.my) {
                            // If there is no weight for my ramparts, iterate

                            if (!opts.myRampartWeight) continue

                            // Otherwise, record rampart by the weight and iterate

                            cm.set(rampart.pos.x, rampart.pos.y, opts.myRampartWeight)
                            continue
                        }

                        // Otherwise if the rampart is owned by an ally, iterate

                        if (rampart.isPublic) continue

                        // Otherwise set the rampart's pos as impassible

                        cm.set(rampart.pos.x, rampart.pos.y, 255)
                    }

                    // Loop through structureTypes of impassibleStructureTypes

                    for (const structureType of impassibleStructureTypes) {
                        for (const structure of room.structures[structureType]) {
                            // Set pos as impassible

                            cm.set(structure.pos.x, structure.pos.y, 255)
                        }

                        for (const cSite of room.cSites[structureType]) {
                            // Set pos as impassible

                            cm.set(cSite.pos.x, cSite.pos.y, 255)
                        }
                    }
                }

                // If avoidStationaryPositions is requested

                if (opts.avoidStationaryPositions) {
                    // Loop through them

                    for (const index in room.sources) {
                        // Loop through each position of harvestPositions, have creeps prefer to avoid

                        for (const pos of room.sourcePositions[index]) cm.set(pos.x, pos.y, 10)
                    }

                    // If the anchor is defined

                    if (room.anchor) {
                        // Get the upgradePositions, and use the anchor to find the closest upgradePosition to the anchor

                        const upgradePositions: RoomPosition[] = room.get('upgradePositions')
                        const deliverUpgradePos = room.anchor.findClosestByPath(upgradePositions, {
                            ignoreCreeps: true,
                            ignoreDestructibleStructures: true,
                            ignoreRoads: true,
                        })

                        // Loop through each pos of upgradePositions, assigning them as prefer to avoid in the cost matrix

                        for (const pos of upgradePositions) {
                            // If the pos and deliverUpgradePos are the same, iterate

                            if (areCoordsEqual(pos, deliverUpgradePos)) continue

                            // Otherwise have the creep prefer to avoid the pos

                            cm.set(pos.x, pos.y, 10)
                        }
                    }

                    // Get the hubAnchor

                    const hubAnchor =
                        room.memory.stampAnchors && room.memory.stampAnchors.hub[0]
                            ? unpackAsRoomPos(room.memory.stampAnchors.hub[0], roomName)
                            : undefined

                    // If the hubAnchor is defined

                    if (hubAnchor) cm.set(hubAnchor.x, hubAnchor.y, 10)

                    // Get fastFillerPositions

                    const fastFillerPositions: Coord[] = room.get('fastFillerPositions')

                    // If there are fastFillerPositions

                    if (fastFillerPositions.length) {
                        // Loop through each position of fastFillerPositions, have creeps prefer to avoid

                        for (const pos of fastFillerPositions) cm.set(pos.x, pos.y, 10)
                    }
                }

                // Inform the CostMatrix

                return cm
            },
        })

        // If the pathFindResult is incomplete, inform an empty array

        if (pathFinderResult.incomplete) {
            customLog(
                'Incomplete Path',
                `${pathFinderResult.path}, ${JSON.stringify(opts.goals)}`,
                myColors.white,
                myColors.red,
            )

            room.pathVisual(pathFinderResult.path, 'red')
            room.errorVisual(opts.origin)

            let lastPos = opts.origin

            for (const goal of opts.goals) {
                // Ensure no visuals are generated outside of the origin room

                if (lastPos.roomName !== goal.pos.roomName) continue

                room.visual.line(lastPos, goal.pos, {
                    color: myColors.red,
                    width: 0.15,
                    opacity: 0.3,
                    lineStyle: 'solid',
                })

                lastPos = goal.pos
            }

            return []
        }

        // Otherwise inform the path from pathFinderResult

        return pathFinderResult.path
    }

    // Call path generation and inform the result

    return generatePath()
}

Room.prototype.findType = function (scoutingRoom: Room) {
    const room = this
    const { controller } = room

    // Record that the room was scouted this tick

    room.memory.LST = Game.time

    // Find the numbers in the room's name

    const [EWstring, NSstring] = room.name.match(/\d+/g)

    // Convert he numbers from strings into actual numbers

    const EW = parseInt(EWstring)
    const NS = parseInt(NSstring)

    // Use the numbers to deduce some room types - quickly!

    if (EW % 10 === 0 && NS % 10 === 0) {
        room.memory.T = 'intersection'
        return
    }

    if (EW % 10 === 0 || NS % 10 === 0) {
        room.memory.T = 'highway'
        return
    }

    if (EW % 5 === 0 && NS % 5 === 0) {
        room.memory.T = 'keeperCenter'
        return
    }

    if (Math.abs(5 - (EW % 10)) <= 1 && Math.abs(5 - (NS % 10)) <= 1) {
        room.memory.T = 'keeper'
        return
    }

    // If there is a controller

    if (controller) {
        // If the contoller is owned

        if (controller.owner) {
            // Stop if the controller is owned by me

            if (controller.my) return

            const owner = controller.owner.username

            room.memory.owner = owner

            // If the controller is owned by an ally

            if (Memory.allyPlayers.includes(owner)) {
                room.memory.T = 'ally'
                return
            }

            room.memory.T = 'enemy'

            // If the controller is not owned by an ally

            const playerInfo = Memory.players[owner]

            if (!playerInfo) Memory.players[owner] = {}

            const level = controller.level

            if (level) Memory.players[owner].GRCL = Math.max(level, playerInfo.GRCL)
            room.memory.level = level

            // Offensive threat

            let threat = 0

            threat += Math.pow(level, 2)

            threat += room.structures.spawn.length * 50

            threat += room.structures.nuker.length * 300

            threat += Math.pow(room.structures.lab.length * 10000, 0.4)

            room.memory.OT = threat
            Memory.players[owner].OT = Math.max(threat, playerInfo.OT)

            // Defensive threat

            threat = 0

            const energy = room.findStoredResourceAmount(RESOURCE_ENERGY)

            room.memory.energy = energy
            threat += Math.pow(energy, 0.5)

            const ramparts = room.structures.rampart
            const avgRampartHits = ramparts.reduce((total, rampart) => total + rampart.hits, 0) / ramparts.length

            threat += Math.pow(avgRampartHits, 0.5)

            threat += room.structures.spawn.length * 100

            threat += room.structures.tower.length * 300

            threat += Math.pow(room.structures.extension.length * 400, 0.8)

            const hasTerminal = room.terminal !== undefined

            if (hasTerminal) {
                threat += 800

                room.memory.terminal = true
            }

            room.memory.powerEnabled = controller.isPowerEnabled

            room.memory.DT = threat
            Memory.players[owner].DT = Math.max(threat, playerInfo.DT)

            return
        }

        // Filter sources that have been harvested

        const harvestedSources = room.find(FIND_SOURCES).filter(source => source.ticksToRegeneration > 0)

        if (isReservedRemote()) return

        function isReservedRemote(): boolean {
            // If there is no reservation inform false

            if (!controller.reservation) return false

            // If I am the reserver, inform false

            if (controller.reservation.username === Memory.me) return false

            // If the reserver is an Invader, inform false

            if (controller.reservation.username === 'Invader') return false

            // Get roads

            const roads = room.structures.road

            // Get containers

            const containers = room.structures.container

            // If there are roads or containers or sources harvested, inform false

            if (roads.length === 0 && containers.length === 0 && !harvestedSources) return false

            // If the controller is not reserved by an ally

            if (!Memory.allyPlayers.includes(controller.reservation.username)) {
                // Set type to enemyRemote and inform true

                room.memory.T = 'enemyRemote'
                room.memory.owner = controller.reservation.username
                return true
            }

            // Otherwise if the room is reserved by an ally

            // Set type to allyRemote and inform true

            room.memory.T = 'allyRemote'
            room.memory.owner = controller.reservation.username
            return true
        }

        if (isUnReservedRemote()) return

        function isUnReservedRemote() {
            if (controller.reservation) {
                // If I am the reserver, inform false

                if (controller.reservation.username === Memory.me) return false

                // If the reserver is an Invader, inform false

                if (controller.reservation.username === 'Invader') return false
            }

            // If there are no sources harvested

            if (harvestedSources.length === 0) return false

            // Find creeps that I don't own that aren't invaders

            const creepsNotMine = room.enemyCreeps.concat(room.allyCreeps)

            // Iterate through them

            for (const creep of creepsNotMine) {
                // If the creep is an invdader, iterate

                if (creep.owner.username === 'Invader') continue

                // If the creep has work parts

                if (creep.parts.work > 0) {
                    // If the creep is owned by an ally

                    if (Memory.allyPlayers.includes(creep.owner.username)) {
                        // Set type to allyRemote and stop

                        room.memory.T = 'allyRemote'
                        room.memory.owner = creep.owner.username
                        return true
                    }

                    // If the creep is not owned by an ally

                    // Set type to enemyRemote and stop

                    room.memory.T = 'enemyRemote'
                    room.memory.owner = creep.owner.username

                    room.createAttackCombatRequest()
                    /* room.createHarassCombatRequest() */

                    return true
                }
            }

            return false
        }

        if (room.makeRemote(scoutingRoom)) return

        room.memory.T = 'neutral'

        room.createClaimRequest()
    }
}

Room.prototype.makeRemote = function (scoutingRoom) {
    const room = this

    let distance = Game.map.getRoomLinearDistance(scoutingRoom.name, room.name)

    // Find distance from scoutingRoom

    if (distance <= 5)
        distance = advancedFindDistance(scoutingRoom.name, room.name, {
            keeper: Infinity,
            enemy: Infinity,
            enemyRemote: Infinity,
            ally: Infinity,
            allyRemote: Infinity,
            /* highway: Infinity, */
        })

    if (distance <= 5) {
        // If the room is already a remote of the scoutingRoom

        if (room.memory.T === 'remote' && scoutingRoom.name === room.memory.commune) return true

        // Get the anchor from the scoutingRoom, stopping if it's undefined

        if (!scoutingRoom.anchor) return true

        const newSourceEfficacies = []
        let newSourceEfficaciesTotal = 0

        // Get base planning data

        // loop through sourceNames

        for (const source of room.sources) {
            const path = room.advancedFindPath({
                origin: source.pos,
                goals: [{ pos: scoutingRoom.anchor, range: 1 }],
                typeWeights: {
                    enemy: Infinity,
                    ally: Infinity,
                    keeper: Infinity,
                    enemyRemote: Infinity,
                    allyRemote: Infinity,
                },
            })

            // Stop if there is a source inefficient enough

            if (path.length >= 300) return true

            const uniqueRoomNames = [...new Set(path.map(rp => rp.roomName))]

            //Pull the terrain into a dictionary, because creating the object is expensive-ish
            let terrianDictionary: { [roomName: string]: RoomTerrain } = {}
            for (let roomName of uniqueRoomNames) {
                terrianDictionary[roomName] = new Room.Terrain(roomName)
            }

            let sourceEfficancy = path
                //Map the Room position to the travel costs
                .map(roomPos =>
                    //Swamps
                    terrianDictionary[roomPos.roomName].get(roomPos.x, roomPos.y) == TERRAIN_MASK_SWAMP ? 5 : 1,
                )
                //And sum it
                .reduce((partialSum, a) => partialSum + a, 0)

            newSourceEfficacies.push(sourceEfficancy)
            newSourceEfficaciesTotal += sourceEfficancy

            /*
            // Loop through positions of the path

            for (const pos of path) {

                // Record the pos in roadCM

                roadCM.set(pos.x, pos.y, 1)

                // Plan for a road at this position

                structurePlans.set(pos.x, pos.y, structureTypesByNumber[STRUCTURE_ROAD])
            }
            */
        }

        const newReservationEfficacy = room.advancedFindPath({
            origin: room.controller.pos,
            goals: [{ pos: scoutingRoom.anchor, range: 3 }],
            typeWeights: {
                enemy: Infinity,
                ally: Infinity,
                keeper: Infinity,
                enemyRemote: Infinity,
                allyRemote: Infinity,
            },
        }).length

        // If the room isn't already a remote

        if (room.memory.T !== 'remote' || !global.communes.has(room.memory.commune)) {
            room.memory.T = 'remote'

            // Assign the room's commune as the scoutingRoom

            room.memory.commune = scoutingRoom.name

            // Generate new important positions

            delete room.memory.SP
            delete room._sourcePositions
            room.sourcePositions

            delete room.memory.CP
            delete room._controllerPositions
            room.controllerPositions

            // Add the room's name to the scoutingRoom's remotes list

            scoutingRoom.memory.remotes.push(room.name)

            room.memory.SE = newSourceEfficacies
            room.memory.RE = newReservationEfficacy

            room.memory.data = []
            for (const key in RemoteData) room.memory.data[parseInt(key)] = 0

            return true
        }

        const currentRemoteEfficacy =
            room.memory.SE.reduce((sum, el) => sum + el) / room.memory.SE.length + room.memory.RE
        const newRemoteEfficacy = newSourceEfficaciesTotal / newSourceEfficacies.length + newReservationEfficacy

        // If the new average source efficacy is above the current, stop

        if (newRemoteEfficacy >= currentRemoteEfficacy) return true

        room.memory.T = 'remote'

        // Assign the room's commune as the scoutingRoom

        room.memory.commune = scoutingRoom.name

        // Generate new important positions

        delete room.memory.SP
        delete room._sourcePositions
        room.sourcePositions

        delete room.memory.CP
        delete room._controllerPositions
        room.controllerPositions

        // Add the room's name to the scoutingRoom's remotes list

        scoutingRoom.memory.remotes.push(room.name)

        room.memory.SE = newSourceEfficacies
        room.memory.RE = newReservationEfficacy

        room.memory.data = []
        for (const key in RemoteData) room.memory.data[parseInt(key)] = 0

        return true
    }

    if (room.memory.T !== 'remote') return false

    if (!global.communes.has(room.memory.commune)) return false

    return true
}

<<<<<<< HEAD
Room.prototype.createAttackCombatRequest = function () {
=======
Room.prototype.createAttackCombatRequest = function() {

    if (!Memory.autoAttack) return
>>>>>>> 1f05df1e
    if (Memory.combatRequests[this.name]) return
    if (!this.enemyCreeps.length) return
    if (Memory.nonAggressionPlayers.includes(this.memory.owner)) return
    if (this.enemyAttackers.length > 0) return

    const request = (Memory.combatRequests[this.name] = {
        T: 'attack',
        data: [0],
    })

    request.data[CombatRequestData.minDamage] = 10
    request.data[CombatRequestData.minHeal] = 10
    request.data[CombatRequestData.quadCount] = 2
}

Room.prototype.createHarassCombatRequest = function () {

    if (!Memory.autoAttack) return
    if (Memory.combatRequests[this.name]) return
    if (!this.enemyCreeps.length) return
    if (Memory.nonAggressionPlayers.includes(this.memory.owner)) return
    if (this.enemyAttackers.length > 0) return

    const request = (Memory.combatRequests[this.name] = {
        T: 'harass',
        data: [0],
    })

    request.data[CombatRequestData.attack] = 3
    request.data[CombatRequestData.minDamage] = 40
    request.data[CombatRequestData.minHeal] = 10

    const structures = this.dismantleableStructures

    let totalHits = 0
    for (const structure of structures) totalHits += structure.hits

    if (structures.length > 0)
        request.data[CombatRequestData.dismantle] = Math.min(Math.ceil(totalHits / DISMANTLE_POWER / 5000), 20)
}

<<<<<<< HEAD
Room.prototype.createDefendCombatRequest = function () {}
=======
Room.prototype.createDefendCombatRequest = function() {

    if (!Memory.autoAttack) return
}
>>>>>>> 1f05df1e

Room.prototype.cleanMemory = function () {
    const room = this

    // Stop if the room doesn't have a type

    if (!room.memory.T) return

    // Loop through keys in the room's memory

    for (const key in room.memory) {
        // Iterate if key is not part of roomTypeProperties

        if (!roomTypeProperties[key]) continue

        // Iterate if key part of this roomType's properties

        if (roomTypes[room.memory.T][key]) continue

        // Delete the property

        delete room.memory[key as keyof RoomMemory]
    }
}

Room.prototype.findStoredResourceAmount = function (resourceType, includeContainers = false) {
    const room = this

    // If room.storedResources doesn't exist, construct it

    if (!room.storedResources) room.storedResources = {}
    // Otherwise if there is already data about the storedResources, inform it
    else if (room.storedResources[resourceType]) return room.storedResources[resourceType]

    // Otherwise construct the number for this stored resource

    room.storedResources[resourceType] = 0

    // Create array of room and terminal

    const storageStructures: AnyStoreStructure[] = [
        room.storage,
        room.terminal,
        ...room.structures.factory,
        ...room.structures.powerSpawn,
    ]
    if (includeContainers) storageStructures.push(...room.structures.container)

    // Iterate through storageStructures

    for (const storageStructure of storageStructures) {
        // Iterate if storageStructure isn't defined

        if (!storageStructure) continue

        // Add the amount of resources in the storageStructure to the rooms storedResources of resourceType

        room.storedResources[resourceType] += storageStructure.store.getUsedCapacity(resourceType)
    }

    // Inform room's storedResources of resourceType

    return room.storedResources[resourceType]
}

Room.prototype.distanceTransform = function (
    initialCoords,
    visuals,
    minAvoid = 1,
    x1 = 0,
    y1 = 0,
    x2 = roomDimensions - 1,
    y2 = roomDimensions - 1,
) {
    // Use a costMatrix to record distances

    const distanceCoords = new Uint8Array(2500)

    if (!initialCoords) initialCoords = new Uint8Array(internationalManager.getTerrainCoords(this.name))

    let x
    let y
    let minX = Math.max(x1 - 1, 0)
    let minY = Math.max(y1 - 1, 0)
    let maxX = Math.min(x2 + 1, roomDimensions - 1)
    let maxY = Math.min(y2 + 1, roomDimensions - 1)
    let packedCoord

    for (x = minX; x <= maxX; x += 1) {
        for (y = minY; y <= maxY; y += 1) {
            packedCoord = packXY(x, y)
            distanceCoords[packedCoord] = initialCoords[packedCoord] >= minAvoid ? 0 : 255
        }
    }

    let top
    let left
    let topLeft
    let topRight
    let bottomLeft

    // Loop through the xs and ys inside the bounds

    for (x = x1; x <= x2; x += 1) {
        for (y = y1; y <= y2; y += 1) {
            top = distanceCoords[packXY(x, y - 1)] || 0
            left = distanceCoords[packXY(x - 1, y)] || 0
            topLeft = distanceCoords[packXY(x - 1, y - 1)] || 0
            topRight = distanceCoords[packXY(x + 1, y - 1)] || 0
            bottomLeft = distanceCoords[packXY(x - 1, y + 1)] || 0

            packedCoord = packXY(x, y)

            distanceCoords[packedCoord] = Math.min(
                Math.min(top, left, topLeft, topRight, bottomLeft) + 1,
                distanceCoords[packedCoord],
            )
        }
    }

    let bottom
    let right
    let bottomRight

    // Loop through the xs and ys inside the bounds

    for (x = x2; x >= x1; x -= 1) {
        for (y = y2; y >= y1; y -= 1) {
            bottom = distanceCoords[packXY(x, y + 1)] || 0
            right = distanceCoords[packXY(x + 1, y)] || 0
            bottomRight = distanceCoords[packXY(x + 1, y + 1)] || 0
            topRight = distanceCoords[packXY(x + 1, y - 1)] || 0
            bottomLeft = distanceCoords[packXY(x - 1, y + 1)] || 0

            packedCoord = packXY(x, y)

            distanceCoords[packedCoord] = Math.min(
                Math.min(bottom, right, bottomRight, topRight, bottomLeft) + 1,
                distanceCoords[packedCoord],
            )
        }
    }

    if (visuals) {
        // Loop through the xs and ys inside the bounds

        for (x = x1; x <= x2; x += 1) {
            for (y = y1; y <= y2; y += 1) {
                this.visual.rect(x - 0.5, y - 0.5, 1, 1, {
                    fill: `hsl(${200}${distanceCoords[packXY(x, y)] * 10}, 100%, 60%)`,
                    opacity: 0.4,
                })
                this.visual.text(distanceCoords[packXY(x, y)].toString(), x, y)
            }
        }
    }

    return distanceCoords
}

Room.prototype.diagonalDistanceTransform = function (
    initialCoords,
    visuals,
    minAvoid = 1,
    x1 = 0,
    y1 = 0,
    x2 = roomDimensions - 1,
    y2 = roomDimensions - 1,
) {
    // Use a costMatrix to record distances

    const distanceCoords = new Uint8Array(2500)

    if (!initialCoords) initialCoords = new Uint8Array(internationalManager.getTerrainCoords(this.name))

    let x
    let y
    let packedCoord

    for (x = x1; x <= x2; x += 1) {
        for (y = y1; y <= y2; y += 1) {
            packedCoord = packXY(x, y)
            distanceCoords[packedCoord] = initialCoords[packedCoord] >= minAvoid ? 0 : 255
        }
    }

    let top
    let left

    // Loop through the xs and ys inside the bounds

    for (x = x1; x <= x2; x += 1) {
        for (y = y1; y <= y2; y += 1) {
            top = distanceCoords[packXY(x, y - 1)] || 0
            left = distanceCoords[packXY(x - 1, y)] || 0

            packedCoord = packXY(x, y)

            distanceCoords[packedCoord] = Math.min(Math.min(top, left) + 1, distanceCoords[packedCoord])
        }
    }

    let bottom
    let right

    // Loop through the xs and ys inside the bounds

    for (x = x2; x >= x1; x -= 1) {
        for (y = y2; y >= y1; y -= 1) {
            bottom = distanceCoords[packXY(x, y + 1)] || 0
            right = distanceCoords[packXY(x + 1, y)] || 0

            packedCoord = packXY(x, y)

            distanceCoords[packedCoord] = Math.min(Math.min(bottom, right) + 1, distanceCoords[packedCoord])
        }
    }

    if (visuals) {
        // Loop through the xs and ys inside the bounds

        for (x = x1; x <= x2; x += 1) {
            for (y = y1; y <= y2; y += 1) {
                this.visual.rect(x - 0.5, y - 0.5, 1, 1, {
                    fill: `hsl(${200}${distanceCoords[packXY(x, y)] * 10}, 100%, 60%)`,
                    opacity: 0.4,
                })
                this.visual.text(distanceCoords[packXY(x, y)].toString(), x, y)
            }
        }
    }

    return distanceCoords
}

Room.prototype.floodFill = function (seeds, coordMap, visuals) {
    // Construct a cost matrix for the flood

    const floodCoords = new Uint8Array(2500)
    const terrainCoords = new Uint8Array(internationalManager.getTerrainCoords(this.name))
    const visitedCoords = new Uint8Array(2500)

    // Construct values for the flood

    let depth = 0
    let thisGeneration = seeds
    let nextGeneration: Coord[] = []

    // Loop through positions of seeds

    for (const coord of seeds) visitedCoords[pack(coord)] = 1

    // So long as there are positions in this gen

    while (thisGeneration.length) {
        // Reset next gen

        nextGeneration = []

        // Iterate through positions of this gen

        for (const coord1 of thisGeneration) {
            // If the depth isn't 0

            if (depth > 0) {
                const packedCoord1 = pack(coord1)

                // Iterate if the terrain is a wall

                if (terrainCoords[packedCoord1] === 255) continue

                if (coordMap && coordMap[pack(coord1)] > 0) continue

                // Otherwise so long as the pos isn't a wall record its depth in the flood cost matrix

                floodCoords[packedCoord1] = depth

                // If visuals are enabled, show the depth on the pos
                /*
                if (visuals)
                    this.visual.rect(coord1.x - 0.5, coord1.y - 0.5, 1, 1, {
                        fill: `hsl(${200}${depth * 2}, 100%, 60%)`,
                        opacity: 0.4,
                    })
                     */
            }

            // Loop through adjacent positions

            for (const coord2 of findCoordsInsideRect(coord1.x - 1, coord1.y - 1, coord1.x + 1, coord1.y + 1)) {
                const packedCoord2 = pack(coord2)

                // Iterate if the adjacent pos has been visited or isn't a tile

                if (visitedCoords[packedCoord2] === 1) continue

                // Otherwise record that it has been visited

                visitedCoords[packedCoord2] = 1

                // Add it to the next gen

                nextGeneration.push(coord2)
            }
        }

        // Set this gen to next gen

        thisGeneration = nextGeneration

        // Increment depth

        depth += 1
    }

    return floodCoords
}

Room.prototype.findClosestPosOfValue = function (opts) {
    const room = this

    if (opts.visuals) {
        for (const coord of opts.startCoords)
            this.visual.circle(coord.x, coord.y, {
                stroke: myColors.yellow,
            })
    }

    /**
     *
     */
    function isViableAnchor(coord1: Coord): boolean {
        // Get the value of the pos4271

        const posValue = opts.coordMap[pack(coord1)]
        if (posValue === 255) return false
        if (posValue === 0) return false

        // If the posValue is less than the requiredValue, inform false

        if (posValue < opts.requiredValue) return false

        // If adjacentToRoads is a requirement

        if (!opts.adjacentToRoads) return true

        if (opts.roadCoords[pack(coord1)] > 0) return false

        // Loop through adjacent positions

        for (const coord2 of findCoordsInsideRect(coord1.x - 1, coord1.y - 1, coord1.x + 1, coord1.y + 1)) {
            // If the adjacentPos isn't a roadPosition, iterate

            if (opts.roadCoords[pack(coord2)] !== 1) continue

            // Otherwise set nearbyRoad to true and stop the loop

            return true
        }

        return false
    }

    while (opts.reduceIterations >= 0) {
        // Construct a cost matrix for visited tiles and add seeds to it

        let visitedCoords = new Uint8Array(2500)

        // Record startPos as visited

        for (const coord of opts.startCoords) visitedCoords[pack(coord)] = 1

        // Construct values for the check

        let thisGeneration = opts.startCoords
        let nextGeneration: Coord[] = []
        let i = 0

        // So long as there are positions in this gen

        while (thisGeneration.length) {
            // Reset nextGeneration

            nextGeneration = []
            i++

            let localVisitedCoords = new Uint8Array(visitedCoords)

            // Flood cardinal directions, excluding impassibles

            if (opts.cardinalFlood) {
                // Iterate through positions of this gen

                for (const coord1 of thisGeneration) {
                    // If the pos can be an anchor, inform it

                    if (isViableAnchor(coord1)) return new RoomPosition(coord1.x, coord1.y, room.name)

                    // Otherwise construct a rect and get the positions in a range of 1 (not diagonals)

                    const adjacentCoords = [
                        {
                            x: coord1.x - 1,
                            y: coord1.y,
                        },
                        {
                            x: coord1.x + 1,
                            y: coord1.y,
                        },
                        {
                            x: coord1.x,
                            y: coord1.y - 1,
                        },
                        {
                            x: coord1.x,
                            y: coord1.y + 1,
                        },
                    ]

                    // Loop through adjacent positions

                    for (const coord2 of adjacentCoords) {
                        // Iterate if the pos doesn't map onto a room

                        if (coord2.x < 0 || coord2.x >= roomDimensions || coord2.y < 0 || coord2.y >= roomDimensions)
                            continue

                        // Iterate if the adjacent pos has been visited or isn't a tile

                        if (localVisitedCoords[pack(coord2)] === 1) continue

                        // Otherwise record that it has been visited

                        localVisitedCoords[pack(coord2)] = 1

                        if (opts.coordMap[pack(coord2)] === 0) continue

                        // Add it tofastFillerSide the next gen

                        nextGeneration.push(coord2)
                    }
                }
            }

            // Flood all adjacent positions excluding diagonals

            if (!nextGeneration.length) {
                localVisitedCoords = new Uint8Array(visitedCoords)

                // Iterate through positions of this gen

                for (const coord1 of thisGeneration) {
                    // If the pos can be an anchor, inform it

                    if (isViableAnchor(coord1)) return new RoomPosition(coord1.x, coord1.y, room.name)

                    // Otherwise construct a rect and get the positions in a range of 1 (not diagonals)

                    const adjacentCoords = findCoordsInsideRect(coord1.x - 1, coord1.y - 1, coord1.x + 1, coord1.y + 1)

                    // Loop through adjacent positions

                    for (const coord2 of adjacentCoords) {
                        // Iterate if the pos doesn't map onto a room

                        if (coord2.x < 0 || coord2.x >= roomDimensions || coord2.y < 0 || coord2.y >= roomDimensions)
                            continue

                        // Iterate if the adjacent pos has been visited or isn't a tile

                        if (localVisitedCoords[pack(coord2)] === 1) continue

                        // Otherwise record that it has been visited

                        localVisitedCoords[pack(coord2)] = 1

                        if (opts.coordMap[pack(coord2)] === 0) continue

                        // Add it tofastFillerSide the next gen

                        nextGeneration.push(coord2)
                    }
                }
            }

            // Flood all adjacent positions, including diagonals

            if (!nextGeneration.length) {
                localVisitedCoords = new Uint8Array(visitedCoords)

                // Iterate through positions of this gen

                for (const coord1 of thisGeneration) {
                    // If the pos can be an anchor, inform it

                    if (isViableAnchor(coord1)) return new RoomPosition(coord1.x, coord1.y, room.name)

                    // Otherwise construct a rect and get the positions in a range of 1 (not diagonals)

                    const adjacentCoords = findCoordsInsideRect(coord1.x - 1, coord1.y - 1, coord1.x + 1, coord1.y + 1)
                    // Loop through adjacent positions

                    for (const coord2 of adjacentCoords) {
                        // Iterate if the pos doesn't map onto a room

                        if (coord2.x < 0 || coord2.x >= roomDimensions || coord2.y < 0 || coord2.y >= roomDimensions)
                            continue

                        // Iterate if the adjacent pos has been visited or isn't a tile

                        if (localVisitedCoords[pack(coord2)] === 1) continue

                        // Otherwise record that it has been visited

                        localVisitedCoords[pack(coord2)] = 1

                        // Add it tofastFillerSide the next gen

                        nextGeneration.push(coord2)
                    }
                }
            }

            if (opts.visuals) {
                for (const coord of nextGeneration)
                    this.visual.text(opts.coordMap[pack(coord)].toString(), coord.x, coord.y, {
                        font: 0.5,
                        color: myColors.yellow,
                    })
            }

            // Set this gen to next gen

            visitedCoords = new Uint8Array(localVisitedCoords)
            thisGeneration = nextGeneration
        }

        opts.reduceIterations -= 1
        opts.requiredValue -= 1
    }

    // Inform false if no value was found

    return false
}

Room.prototype.findClosestPosOfValueAsym = function (opts) {
    const room = this

    if (opts.visuals) {
        for (const coord of opts.startCoords)
            this.visual.circle(coord.x, coord.y, {
                stroke: myColors.yellow,
            })
    }

    /**
     *
     */
    function isViableAnchor(coord1: Coord): boolean {
        // Get the value of the pos4271

        const posValue = opts.coordMap[pack(coord1)]
        if (posValue === 255) return false
        if (posValue === 0) return false

        // If the posValue is less than the requiredValue, inform false

        if (posValue < opts.requiredValue) return false

        // Loop through adjacent positions

        for (const coord2 of findCoordsInsideRect(
            coord1.x - opts.offset,
            coord1.y - opts.offset,
            coord1.x + opts.offset + opts.asymOffset,
            coord1.y + opts.offset + opts.asymOffset,
        )) {
            // If the adjacentPos isn't walkable, iterate

            if (opts.coordMap[pack(coord2)] === 0) return false
        }
        /*
        for (const coord2 of findCoordsInsideRect(coord1.x - opts.offset, coord1.y - opts.offset, coord1.x + opts.offset + opts.asymOffset, coord1.y + opts.offset + opts.asymOffset)) {
            // If the adjacentPos isn't walkable, iterate
            room.visual.text(opts.coordMap[pack(coord2)].toString(), coord2.x, coord2.y)
        }
 */
        // If adjacentToRoads is a requirement

        if (!opts.adjacentToRoads) return true

        if (opts.roadCoords[pack(coord1)] > 0) return false

        // Loop through adjacent positions

        for (const coord2 of findCoordsInsideRect(coord1.x - 1, coord1.y - 1, coord1.x + 1, coord1.y + 1)) {
            // If the adjacentPos isn't a roadPosition, iterate

            if (opts.roadCoords[pack(coord2)] !== 1) continue

            // Otherwise set nearbyRoad to true and stop the loop

            return true
        }

        return false
    }

    while (opts.reduceIterations >= 0) {
        // Construct a cost matrix for visited tiles and add seeds to it

        let visitedCoords = new Uint8Array(2500)

        // Record startPos as visited

        for (const coord of opts.startCoords) visitedCoords[pack(coord)] = 1

        // Construct values for the check

        let thisGeneration = opts.startCoords
        let nextGeneration: Coord[] = []
        let i = 0
        // So long as there are positions in this gen

        while (thisGeneration.length) {
            // Reset nextGeneration

            nextGeneration = []
            i++

            let localVisitedCoords = new Uint8Array(visitedCoords)

            // Flood cardinal directions, excluding impassibles

            if (opts.cardinalFlood) {
                // Iterate through positions of this gen

                for (const coord1 of thisGeneration) {
                    // If the pos can be an anchor, inform it

                    if (isViableAnchor(coord1)) return new RoomPosition(coord1.x, coord1.y, room.name)

                    // Otherwise construct a rect and get the positions in a range of 1 (not diagonals)

                    const adjacentCoords = [
                        {
                            x: coord1.x - 1,
                            y: coord1.y,
                        },
                        {
                            x: coord1.x + 1,
                            y: coord1.y,
                        },
                        {
                            x: coord1.x,
                            y: coord1.y - 1,
                        },
                        {
                            x: coord1.x,
                            y: coord1.y + 1,
                        },
                    ]

                    // Loop through adjacent positions

                    for (const coord2 of adjacentCoords) {
                        // Iterate if the pos doesn't map onto a room

                        if (coord2.x < 0 || coord2.x >= roomDimensions || coord2.y < 0 || coord2.y >= roomDimensions)
                            continue

                        // Iterate if the adjacent pos has been visited or isn't a tile

                        if (localVisitedCoords[pack(coord2)] === 1) continue

                        // Otherwise record that it has been visited

                        localVisitedCoords[pack(coord2)] = 1

                        if (opts.coordMap[pack(coord2)] === 0) continue

                        // Add it tofastFillerSide the next gen

                        nextGeneration.push(coord2)
                    }
                }
            }

            // Flood all adjacent positions excluding diagonals

            if (!nextGeneration.length) {
                localVisitedCoords = new Uint8Array(visitedCoords)

                // Iterate through positions of this gen

                for (const coord1 of thisGeneration) {
                    // If the pos can be an anchor, inform it

                    if (isViableAnchor(coord1)) return new RoomPosition(coord1.x, coord1.y, room.name)

                    // Otherwise construct a rect and get the positions in a range of 1 (not diagonals)

                    const adjacentCoords = findCoordsInsideRect(coord1.x - 1, coord1.y - 1, coord1.x + 1, coord1.y + 1)

                    // Loop through adjacent positions

                    for (const coord2 of adjacentCoords) {
                        // Iterate if the pos doesn't map onto a room

                        if (coord2.x < 0 || coord2.x >= roomDimensions || coord2.y < 0 || coord2.y >= roomDimensions)
                            continue

                        // Iterate if the adjacent pos has been visited or isn't a tile

                        if (localVisitedCoords[pack(coord2)] === 1) continue

                        // Otherwise record that it has been visited

                        localVisitedCoords[pack(coord2)] = 1

                        if (opts.coordMap[pack(coord2)] === 0) continue

                        // Add it tofastFillerSide the next gen

                        nextGeneration.push(coord2)
                    }
                }
            }

            // Flood all adjacent positions, including diagonals

            if (!nextGeneration.length) {
                localVisitedCoords = new Uint8Array(visitedCoords)

                // Iterate through positions of this gen

                for (const coord1 of thisGeneration) {
                    // If the pos can be an anchor, inform it

                    if (isViableAnchor(coord1)) return new RoomPosition(coord1.x, coord1.y, room.name)

                    // Otherwise construct a rect and get the positions in a range of 1 (not diagonals)

                    const adjacentCoords = findCoordsInsideRect(coord1.x - 1, coord1.y - 1, coord1.x + 1, coord1.y + 1)
                    // Loop through adjacent positions

                    for (const coord2 of adjacentCoords) {
                        // Iterate if the pos doesn't map onto a room

                        if (coord2.x < 0 || coord2.x >= roomDimensions || coord2.y < 0 || coord2.y >= roomDimensions)
                            continue

                        // Iterate if the adjacent pos has been visited or isn't a tile

                        if (localVisitedCoords[pack(coord2)] === 1) continue

                        // Otherwise record that it has been visited

                        localVisitedCoords[pack(coord2)] = 1

                        // Add it tofastFillerSide the next gen

                        nextGeneration.push(coord2)
                    }
                }
            }

            if (opts.visuals) {
                for (const coord of nextGeneration)
                    this.visual.text(opts.coordMap[pack(coord)].toString(), coord.x, coord.y, {
                        font: 0.5,
                        color: myColors.yellow,
                    })
            }

            // Set this gen to next gen

            visitedCoords = new Uint8Array(localVisitedCoords)
            thisGeneration = nextGeneration
        }

        opts.reduceIterations -= 1
        opts.requiredValue -= 1
    }

    // Inform false if no value was found

    return false
}

Room.prototype.pathVisual = function (path, color, visualize = Memory.roomVisuals) {
    if (!visualize) return

    if (!path.length) return

    // Filter only positions in the path that are in the path's starting room

    const currentRoomName = path[0].roomName

    for (let index = 0; index < path.length; index += 1) {
        const pos = path[index]

        if (pos.roomName === currentRoomName) continue

        path.splice(index, path.length - 1)
        break
    }

    // Generate the visual

    this.visual.poly(path, {
        stroke: myColors[color],
        strokeWidth: 0.15,
        opacity: 0.3,
    })
}

Room.prototype.errorVisual = function (coord, visualize = Memory.roomVisuals) {

    if (!visualize) return

    this.visual.circle(coord.x, coord.y, {
        fill: '',
        stroke: myColors.red,
        radius: 0.5,
        strokeWidth: 0.15,
        opacity: 0.3,
    })
}

Room.prototype.findAllyCSiteTargetID = function (creep) {
    // If there are no sites inform false

    if (!this.allyCSites.length) return false

    // Loop through structuretypes of the build priority

    for (const structureType of structureTypesByBuildPriority) {
        // Get the structures with the relevant type

        const cSitesOfType = this.allyCSitesByType[structureType]

        // If there are no cSites of this type, iterate

        if (!cSitesOfType.length) continue

        // Ptherwise get the anchor, using the creep's pos if undefined, or using the center of the room if there is no creep

        const anchor = this.anchor || creep?.pos || new RoomPosition(25, 25, this.name)

        // Record the closest site to the anchor in the room's global and inform true

        this.memory.cSiteTargetID = anchor.findClosestByPath(cSitesOfType, {
            ignoreCreeps: true,
            ignoreDestructibleStructures: true,
            ignoreRoads: true,
            range: 3,
        }).id
        return true
    }

    // If no cSiteTarget was found, inform false

    return false
}

Room.prototype.findUnprotectedCoords = function (visuals) {
    // Construct a cost matrix for the flood

    this.unprotectedCoords = new Uint8Array(2500)
    const visitedCoords = new Uint8Array(2500)

    // Construct values for the flood

    let depth = 0
    let thisGeneration: Coord[] = this.find(FIND_EXIT)
    let nextGeneration: Coord[] = []

    // Loop through positions of seeds

    for (const coord of thisGeneration) visitedCoords[pack(coord)] = 1

    // So long as there are positions in this gen

    while (thisGeneration.length) {
        // Reset next gen

        nextGeneration = []

        // Iterate through positions of this gen

        for (const coord1 of thisGeneration) {
            // If the depth isn't 0

            if (depth > 0) {
                const packedCoord1 = pack(coord1)

                // Iterate if the terrain is a wall

                if (this.rampartCoords[packedCoord1] > 0) continue

                // Otherwise so long as the pos isn't a wall record its depth in the flood cost matrix

                this.unprotectedCoords[packedCoord1] = depth * 10 + 10

                // If visuals are enabled, show the depth on the pos
                /*
                if (visuals)
                    this.visual.rect(coord1.x - 0.5, coord1.y - 0.5, 1, 1, {
                        fill: `hsl(${200}${depth * 2}, 100%, 60%)`,
                        opacity: 0.4,
                    })
                    this.visual.text(depth.toString(), coord1.x, coord1.y)
 */
            }

            // Loop through adjacent positions

            for (const coord2 of findCoordsInsideRect(coord1.x - 1, coord1.y - 1, coord1.x + 1, coord1.y + 1)) {
                const packedCoord2 = pack(coord2)

                // Iterate if the adjacent pos has been visited or isn't a tile

                if (visitedCoords[packedCoord2] === 1) continue

                // Otherwise record that it has been visited

                visitedCoords[packedCoord2] = 1

                // Add it to the next gen

                nextGeneration.push(coord2)
            }
        }

        // Set this gen to next gen

        thisGeneration = nextGeneration

        // Increment depth

        depth += 1
    }
}

Room.prototype.groupRampartPositions = function (rampartPositions) {
    const room = this

    // Construct a costMatrix to store visited positions

    const visitedCoords = new Uint8Array(2500)

    const groupedPositions = []
    let groupIndex = 0

    // Loop through each pos of positions

    for (const packedPos of rampartPositions) {
        const pos = unpackAsPos(packedPos)

        // If the pos has already been visited, iterate

        if (visitedCoords[pack(pos)] === 1) continue

        // Record that this pos has been visited

        visitedCoords[pack(pos)] = 1

        // Construct the group for this index with the pos in it the group

        groupedPositions[groupIndex] = [new RoomPosition(pos.x, pos.y, room.name)]

        // Construct values for floodFilling

        let thisGeneration = [pos]
        let nextGeneration: Coord[] = []
        let groupSize = 0

        // So long as there are positions in this gen

        while (thisGeneration.length) {
            // Reset next gen

            nextGeneration = []

            // Iterate through positions of this gen

            for (const pos of thisGeneration) {
                // Construct a rect and get the positions in a range of 1 (not diagonals)

                const adjacentPositions = findCoordsInsideRect(pos.x - 1, pos.y - 1, pos.x + 1, pos.y + 1)

                // Loop through adjacent positions

                for (const adjacentPos of adjacentPositions) {
                    // Iterate if adjacentPos is out of room bounds

                    if (
                        adjacentPos.x <= 0 ||
                        adjacentPos.x >= roomDimensions ||
                        adjacentPos.y <= 0 ||
                        adjacentPos.y >= roomDimensions
                    )
                        continue

                    const packedAdjacentCoord = pack(adjacentPos)

                    // Iterate if the adjacent pos has been visited or isn't a tile

                    if (visitedCoords[packedAdjacentCoord] === 1) continue

                    // Otherwise record that it has been visited

                    visitedCoords[packedAdjacentCoord] = 1

                    // If a rampart is not planned for this position, iterate

                    if (this.rampartCoords[pack(adjacentPos)] !== 1) continue

                    // Add it to the next gen and this group

                    groupedPositions[groupIndex].push(new RoomPosition(adjacentPos.x, adjacentPos.y, room.name))

                    groupSize += 1
                    nextGeneration.push(adjacentPos)
                }
            }

            if (groupSize >= maxRampartGroupSize) break

            // Set this gen to next gen

            thisGeneration = nextGeneration
        }

        // Increase the groupIndex

        groupIndex += 1
    }

    // Inform groupedPositions

    return groupedPositions
}

Room.prototype.createPullTask = function (creator) {
    const room = this
}

Room.prototype.createPickupTasks = function (creator) {
    const room = this
}

Room.prototype.createOfferTasks = function (creator) {
    const room = this
}

Room.prototype.createTransferTasks = function (creator) {
    const room = this
}

Room.prototype.createWithdrawTasks = function (creator) {
    const room = this
}

Room.prototype.estimateIncome = function () {
    const harvesterNames = this.creepsFromRoom.source1Harvester
        .concat(this.creepsFromRoom.source2Harvester)
        .concat(this.creepsFromRoom.source1RemoteHarvester)
        .concat(this.creepsFromRoom.source2RemoteHarvester)

    // Construct income starting at 0

    let income = 0

    for (const creepName of harvesterNames) {
        // Get the creep using creepName

        const creep = Game.creeps[creepName]

        // Add the number of work parts owned by the creep at a max of 5, times harvest power

        income += Math.min(6, creep.parts.work) * minHarvestWorkRatio
    }

    // Inform income

    return income
}

Room.prototype.findRoomPositionsInsideRect = function (x1, y1, x2, y2) {
    // Construct positions

    const positions = []

    // Loop through coordinates inside the rect

    for (let x = x1; x <= x2; x += 1) {
        for (let y = y1; y <= y2; y += 1) {
            // Iterate if the pos doesn't map onto a room

            if (x < 0 || x >= roomDimensions || y < 0 || y >= roomDimensions) continue

            // Otherwise ass the x and y to positions

            positions.push(new RoomPosition(x, y, this.name))
        }
    }

    // Inform positions

    return positions
}

Room.prototype.getPartsOfRoleAmount = function (role, type) {
    let partsAmount = 0

    // Loop through every creepName in the creepsFromRoom of the specified role

    for (const creepName of this.creepsFromRoom[role]) {
        const creep = Game.creeps[creepName]

        if (!type) {
            partsAmount += creep.body.length
            continue
        }

        partsAmount += creep.parts[type]
    }

    return partsAmount
}

Room.prototype.createClaimRequest = function () {
    if (this.sources.length !== 2) return false

    if (this.memory.NC) return false

    if (Memory.claimRequests[this.name]) return false

    if (basePlanner(this) === 'failed') return false

    const request = (Memory.claimRequests[this.name] = {
        data: [0],
    })

    let score = 0

    // Prefer communes not too close and not too far from the commune

    const closestClaimTypeName = findClosestClaimType(this.name)
    const closestCommuneRange = Game.map.getRoomLinearDistance(closestClaimTypeName, this.name)
    score += Math.abs(prefferedCommuneRange - closestCommuneRange)

    score += this.sourcePaths[0].length / 10
    score += this.sourcePaths[1].length / 10
    score += this.upgradePathLength / 10
    score += this.findSwampPlainsRatio() * 10

    request.data[ClaimRequestData.score] = score

    return true
}

Room.prototype.findSwampPlainsRatio = function () {
    const terrainAmounts = [0, 0, 0]

    const terrain = this.getTerrain()

    for (let x = 0; x < roomDimensions; x += 1) {
        for (let y = 0; y < roomDimensions; y += 1) {
            terrainAmounts[terrain.get(x, y)] += 1
        }
    }

    return terrainAmounts[TERRAIN_MASK_SWAMP] / terrainAmounts[0]
}

Room.prototype.visualizeCoordMap = function (coordMap, color) {
    if (color) {
        for (let x = 0; x < roomDimensions; x += 1) {
            for (let y = 0; y < roomDimensions; y += 1) {
                this.visual.rect(x - 0.5, y - 0.5, 1, 1, {
                    fill: `hsl(${200}${coordMap[packXY(x, y)] * 10}, 100%, 60%)`,
                    opacity: 0.4,
                })
            }
        }

        return
    }

    for (let x = 0; x < roomDimensions; x += 1) {
        for (let y = 0; y < roomDimensions; y += 1) {
            this.visual.text(coordMap[packXY(x, y)].toString(), x, y, {
                font: 0.5,
            })
        }
    }
}

Room.prototype.visualizeCostMatrix = function (cm, color) {
    if (color) {
        for (let x = 0; x < roomDimensions; x += 1) {
            for (let y = 0; y < roomDimensions; y += 1) {
                this.visual.rect(x - 0.5, y - 0.5, 1, 1, {
                    fill: `hsl(${200}${cm.get(x, y) * 10}, 100%, 60%)`,
                    opacity: 0.4,
                })
            }
        }

        return
    }

    for (let x = 0; x < roomDimensions; x += 1) {
        for (let y = 0; y < roomDimensions; y += 1) {
            this.visual.text(cm.get(x, y).toString(), x, y, {
                font: 0.5,
            })
        }
    }
}<|MERGE_RESOLUTION|>--- conflicted
+++ resolved
@@ -1343,13 +1343,7 @@
     return true
 }
 
-<<<<<<< HEAD
 Room.prototype.createAttackCombatRequest = function () {
-=======
-Room.prototype.createAttackCombatRequest = function() {
-
-    if (!Memory.autoAttack) return
->>>>>>> 1f05df1e
     if (Memory.combatRequests[this.name]) return
     if (!this.enemyCreeps.length) return
     if (Memory.nonAggressionPlayers.includes(this.memory.owner)) return
@@ -1366,7 +1360,6 @@
 }
 
 Room.prototype.createHarassCombatRequest = function () {
-
     if (!Memory.autoAttack) return
     if (Memory.combatRequests[this.name]) return
     if (!this.enemyCreeps.length) return
@@ -1391,14 +1384,7 @@
         request.data[CombatRequestData.dismantle] = Math.min(Math.ceil(totalHits / DISMANTLE_POWER / 5000), 20)
 }
 
-<<<<<<< HEAD
 Room.prototype.createDefendCombatRequest = function () {}
-=======
-Room.prototype.createDefendCombatRequest = function() {
-
-    if (!Memory.autoAttack) return
-}
->>>>>>> 1f05df1e
 
 Room.prototype.cleanMemory = function () {
     const room = this
@@ -2218,7 +2204,6 @@
 }
 
 Room.prototype.errorVisual = function (coord, visualize = Memory.roomVisuals) {
-
     if (!visualize) return
 
     this.visual.circle(coord.x, coord.y, {
