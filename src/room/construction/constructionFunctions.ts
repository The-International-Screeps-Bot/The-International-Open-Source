--- conflicted
+++ resolved
@@ -30,11 +30,6 @@
     )
         return
 
-<<<<<<< HEAD
-    if (!this.myCreeps.builder.length && !randomTick(200)) return
-
-=======
->>>>>>> 89b51f48
     // If the construction site count is at its limit, stop
 
     if (global.constructionSitesCount === MAX_CONSTRUCTION_SITES) return
