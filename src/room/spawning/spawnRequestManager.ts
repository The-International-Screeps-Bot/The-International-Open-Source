--- conflicted
+++ resolved
@@ -307,11 +307,6 @@
 
     this.constructSpawnRequests(
         ((): SpawnRequestOpts | false => {
-<<<<<<< HEAD
-            if (!this.towerSuperiority) return false
-=======
->>>>>>> f19e4d74
-
             // If there is no extractor, inform false
 
             if (!this.structures.extractor.length) return false
