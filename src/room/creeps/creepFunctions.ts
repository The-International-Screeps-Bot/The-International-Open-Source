import { spawn } from 'child_process'
import {
     allyList,
     cacheAmountModifier,
     constants,
     CPUBucketCapacity,
     CPUBucketRenewThreshold,
} from 'international/constants'
import {
     arePositionsEqual,
     customLog,
     findCreepInQueueMatchingRequest,
     findObjectWithID,
     getRange,
     getRangeBetween,
     pack,
     unpackAsPos,
     unpackAsRoomPos,
} from 'international/generalFunctions'
import { internationalManager } from 'international/internationalManager'
import { pick, repeat } from 'lodash'
import { packCoord, packPos, packPosList, unpackPos, unpackPosList } from 'other/packrat'
import { RoomOfferTask, RoomPickupTask, RoomTask, RoomTransferTask, RoomWithdrawTask } from 'room/roomTasks'
import { creepClasses } from './creepClasses'

Creep.prototype.preTickManager = function () {}

Creep.prototype.isDying = function () {
     // Inform as dying if creep is already recorded as dying

     if (this.memory.dying) return true

     // Stop if creep is spawning

     if (!this.ticksToLive) return false

     // If the creep's remaining ticks are more than the estimated spawn time, inform false

     if (this.ticksToLive > this.body.length * CREEP_SPAWN_TIME) return false

     // Record creep as dying

     return (this.memory.dying = true)
}

Creep.prototype.advancedTransfer = function (target, resourceType = RESOURCE_ENERGY, amount) {
     const { room } = this

     // If creep isn't in transfer range

     if (this.pos.getRangeTo(target.pos) > 1) {
          // Make a moveRequest to target and inform false

          this.createMoveRequest({
               origin: this.pos,
               goal: { pos: target.pos, range: 1 },
               avoidEnemyRanges: true,
               weightGamebjects: {
                    1: room.get('road'),
               },
          })
          return false
     }

     if (this.movedResource) return false

     // Try to transfer, recording the result

     const transferResult = this.transfer(target as any, resourceType, amount)
     this.message += transferResult

     // If the action can be considered a success

     if (transferResult === OK || transferResult === ERR_FULL || transferResult === ERR_NOT_ENOUGH_RESOURCES) {
          this.movedResource = true
          return true
     }

     // Otherwise inform false

     return false
}

Creep.prototype.advancedWithdraw = function (target, resourceType = RESOURCE_ENERGY, amount) {
     const { room } = this

     // If creep isn't in transfer range

     if (this.pos.getRangeTo(target.pos) > 1) {
          // Create a moveRequest to the target and inform failure

          this.createMoveRequest({
               origin: this.pos,
               goal: { pos: target.pos, range: 1 },
               avoidEnemyRanges: true,
               weightGamebjects: {
                    1: room.get('road'),
               },
          })

          return false
     }

     if (this.movedResource) return false

     // Try to withdraw, recording the result

     const withdrawResult = this.withdraw(target as any, resourceType, amount)
     this.message += withdrawResult

     // If the action can be considered a success

     if (withdrawResult === OK || withdrawResult === ERR_FULL) {
          this.movedResource = true
          return true
     }

     // Otherwise inform false

     return false
}

Creep.prototype.advancedPickup = function (target) {
     const { room } = this

     // If creep isn't in transfer range

     if (this.pos.getRangeTo(target.pos) > 1) {
          // Make a moveRequest to the target and inform failure

          this.createMoveRequest({
               origin: this.pos,
               goal: { pos: target.pos, range: 1 },
               avoidEnemyRanges: true,
               weightGamebjects: {
                    1: room.get('road'),
               },
          })

          return false
     }

     if (this.movedResource) return false

     const pickupResult = this.pickup(target)
     this.message += pickupResult

     // Try to pickup. if the action can be considered a success

     if (pickupResult === OK || pickupResult === ERR_FULL) {
          this.movedResource = true
          return true
     }

     // Otherwise inform false

     return false
}

Creep.prototype.advancedHarvestSource = function (source) {
     // Harvest the source, informing the result if it didn't succeed

     if (this.harvest(source) !== OK) return false

     // Record that the creep has worked

     this.hasWorked = true

     // Find amount of energy harvested and record it in data

     const energyHarvested = Math.min(this.parts.work * HARVEST_POWER, source.energy)
     if (global.roomStats[this.room.name]) global.roomStats[this.room.name].eih += energyHarvested

     this.say(`⛏️${energyHarvested}`)

     // Inform true

     return true
}

Creep.prototype.advancedUpgradeController = function () {
     const { room } = this

     // Assign either the controllerLink or controllerContainer as the controllerStructure

     const controllerStructure: StructureLink | StructureContainer | undefined =
          room.controllerContainer || room.controllerLink

     // If there is a controllerContainer

     if (controllerStructure) {
          // if the creep doesn't have an upgrade pos

          if (!this.memory.packedPos) {
               // Get upgrade positions

               const upgradePositions: RoomPosition[] = room.get('upgradePositions')

               // Get usedUpgradePositions, informing false if they're undefined

               const usedUpgradePositions: Set<number> = room.get('usedUpgradePositions')
               if (!usedUpgradePositions) return false

               let packedPos

               // Loop through each upgradePositions

               for (const pos of upgradePositions) {
                    // Construct the packedPos using pos

                    packedPos = pack(pos)

                    // Iterate if the pos is used

                    if (usedUpgradePositions.has(packedPos)) continue

                    // Otherwise record packedPos in the creep's memory and in usedUpgradePositions

                    this.memory.packedPos = packedPos
                    usedUpgradePositions.add(packedPos)
                    break
               }
          }

          if (!this.memory.packedPos) return false

          const upgradePos = unpackAsRoomPos(this.memory.packedPos, room.name)
          const upgradePosRange = getRange(this.pos.x - upgradePos.x, this.pos.y - upgradePos.y)

          if (upgradePosRange > 0) {
               this.createMoveRequest({
                    origin: this.pos,
                    goal: {
                         pos: upgradePos,
                         range: 0,
                    },
                    avoidEnemyRanges: true,
                    weightGamebjects: {
                         1: room.get('road'),
                    },
               })

               this.message += '➡️'
          }

          const workPartCount = this.parts.work
          const controllerRange = getRange(this.pos.x - room.controller.pos.x, this.pos.y - room.controller.pos.y)

          if (controllerRange <= 3 && this.store.energy > 0) {
               if (this.upgradeController(room.controller) === OK) {
                    this.store.energy -= workPartCount

                    const controlPoints = workPartCount * UPGRADE_CONTROLLER_POWER

<<<<<<< HEAD
                    if (global.roomStats[this.room.name]) global.roomStats[this.room.name].eou += controlPoints
                    say += `🔋${controlPoints}`
=======
                    Memory.stats.controlPoints += controlPoints
                    this.message += `🔋${controlPoints}`
>>>>>>> 0f4daca1
               }
          }

          const controllerStructureRange = getRange(
               this.pos.x - controllerStructure.pos.x,
               this.pos.y - controllerStructure.pos.y,
          )

          if (controllerStructureRange <= 3) {
               // If the controllerStructure is a container and is in need of repair

               if (
                    this.store.energy > 0 &&
                    controllerStructure.structureType === STRUCTURE_CONTAINER &&
                    controllerStructure.hitsMax - controllerStructure.hits >= workPartCount * REPAIR_POWER
               ) {
                    // If the repair worked

                    if (this.repair(controllerStructure) === OK) {
                         // Find the repair amount by finding the smaller of the creep's work and the progress left for the cSite divided by repair power

                         const energySpentOnRepairs = Math.min(
                              workPartCount,
                              (controllerStructure.hitsMax - controllerStructure.hits) / REPAIR_POWER,
                         )

                         this.store.energy -= workPartCount

                         // Add control points to total controlPoints counter and say the success

<<<<<<< HEAD
                         if (global.roomStats[this.room.name])
                              global.roomStats[this.room.name].eoro += energySpentOnRepairs
                         say += `🔧${energySpentOnRepairs * REPAIR_POWER}`
=======
                         Memory.stats.energySpentOnRepairing += energySpentOnRepairs
                         this.message += `🔧${energySpentOnRepairs * REPAIR_POWER}`
>>>>>>> 0f4daca1
                    }
               }

               if (controllerStructureRange <= 1 && this.store.energy <= 0) {
                    // Withdraw from the controllerContainer, informing false if the withdraw failed

                    if (this.withdraw(controllerStructure, RESOURCE_ENERGY) !== OK) return false

                    this.store.energy += Math.min(this.store.getCapacity(), controllerStructure.store.energy)
                    controllerStructure.store.energy -= this.store.energy

                    this.message += `⚡`
               }
          }

          this.say(this.message)
          return true
     }

     // If the creep needs resources

     if (this.needsResources()) {
          this.say('DR')

          // If creep has a task

          if (global[this.id]?.respondingTaskID) {
               // Try to filfill task

               const fulfillTaskResult = this.fulfillTask()

               // If the task wasn't fulfilled, inform false

               if (!fulfillTaskResult) return false

               // Otherwise find the task

               const task: RoomTask = room.global.tasksWithResponders[global[this.id].respondingTaskID]

               // Delete it and inform false

               task.delete()
               return false
          }

          // Otherwise try to find a new task

          this.findTask(new Set(['pickup', 'withdraw', 'offer']), RESOURCE_ENERGY)

          return false
     }

     // Otherwise if the creep doesn't need resources

     // If the controller is out of upgrade range

     if (this.pos.getRangeTo(room.controller.pos) > 3) {
          // Make a move request to it

          this.createMoveRequest({
               origin: this.pos,
               goal: { pos: room.controller.pos, range: 3 },
               avoidEnemyRanges: true,
               weightGamebjects: {
                    1: room.get('road'),
               },
          })

          // Inform false

          return false
     }

     // Try to upgrade the controller, and if it worked

     if (this.upgradeController(room.controller) === OK) {
          // Add control points to total controlPoints counter and say the success

          if (global.roomStats[this.room.name]) global.roomStats[this.room.name].eou += this.parts.work
          this.say(`🔋${this.parts.work}`)

          // Inform true

          return true
     }

     // Inform false

     return false
}

Creep.prototype.advancedBuildCSite = function (cSite) {
     const { room } = this

     // Stop if the cSite is undefined

     if (!cSite) return false

     this.say('ABCS')

     const range = getRange(this.pos.x - cSite.pos.x, this.pos.y - cSite.pos.y)

     // If the cSite is out of range

     if (range > 3) {
          this.say('➡️CS')

          // Make a move request to it

          this.createMoveRequest({
               origin: this.pos,
               goal: { pos: cSite.pos, range: 3 },
               avoidEnemyRanges: true,
               weightGamebjects: {
                    1: room.get('road'),
               },
          })

          return true
     }

     // Otherwise

     // Try to build the construction site

     const buildResult = this.build(cSite)

     // If the build worked

     if (buildResult === OK) {
          // Find the build amount by finding the smaller of the creep's work and the progress left for the cSite divided by build power

          const energySpentOnConstruction = Math.min(
               this.parts.work * BUILD_POWER,
               (cSite.progressTotal - cSite.progress) * BUILD_POWER,
          )

          // Add control points to total controlPoints counter and say the success

          if (global.roomStats[this.room.name])
               global.roomStats[this.room.name].eob += Math.min(
                    this.parts.work * BUILD_POWER,
                    (cSite.progressTotal - cSite.progress) * BUILD_POWER,
               )

          this.say(`🚧${energySpentOnConstruction}`)

          // Inform true

          return true
     }

     // Inform true

     return true
}

Creep.prototype.findRampartRepairTarget = function (workPartCount) {
     const { room } = this

     // Get the repairTarget using the ID in the creep's memory

     const repairTarget: Structure | false = findObjectWithID(this.memory.repairTarget)

     const rampartRepairExpectation = (workPartCount * REPAIR_POWER * this.store.getCapacity()) / CARRY_CAPACITY

     // If the repairTarget exists and it's under the quota, it

     if (repairTarget && repairTarget.hits < this.memory.quota + rampartRepairExpectation) return repairTarget

     // Get ramparts in the room, informing false is there are none

     const ramparts = room.structures.rampart
     if (!ramparts.length) return false

     // Assign the quota to the value of the creep's quota, or its workPartCount times 1000, increasing it each iteration based on the creep's workPartCount

     for (
          let quota = this.memory.quota || rampartRepairExpectation;
          quota < ramparts[0].hitsMax;
          quota += rampartRepairExpectation
     ) {
          // Filter ramparts thats hits are below the quota, iterating if there are none

          const rampartsUnderQuota = ramparts.filter(r => r.hits < quota)
          if (!rampartsUnderQuota.length) continue

          // Assign the quota to the creep's memory

          this.memory.quota = quota

          // Find the closest rampart under the quota and inform it

          return this.pos.findClosestByRange(rampartsUnderQuota)
     }

     // If no rampart was found, inform false

     return false
}

Creep.prototype.findRepairTarget = function (excludedIDs = new Set()) {
     const { room } = this

     // Get roads and containers in the room

     const possibleRepairTargets: (StructureRoad | StructureContainer)[] = room
          .get('road')
          .concat(room.get('container'))

     // Filter viableRepairTargets that are low enough on hits

     const viableRepairTargets = possibleRepairTargets.filter(function (structure) {
          // If the structure's ID is to be excluded, inform false

          if (excludedIDs.has(structure.id)) return false

          // Otherwise if the structure is somewhat low on hits, inform true

          return structure.hitsMax * 0.2 >= structure.hits
     })

     this.say('FRT')

     // If there are no viableRepairTargets, inform false

     if (!viableRepairTargets.length) return false

     // Inform the closest viableRepairTarget to the creep's memory

     return this.pos.findClosestByRange(viableRepairTargets)
}

Creep.prototype.findOptimalSourceName = function () {
     const { room } = this

     this.say('FOSN')

     // If the creep already has a sourceName, inform true

     if (this.memory.sourceName) return true

     // Get the rooms anchor, if it's undefined inform false

     if (!room.anchor) return false

     // Query usedSourceHarvestPositions to get creepsOfSourceAmount

     room.get('usedSourceHarvestPositions')

     // Otherwise, define source names

     const sourceNames: ('source1' | 'source2')[] = ['source1', 'source2']

     // Sort them by their range from the anchor

     sourceNames.sort((a, b) => room.anchor.getRangeTo(room.get(a).pos) - room.anchor.getRangeTo(room.get(b).pos))

     // Construct a creep threshold

     let creepThreshold = 1

     // So long as the creepThreshold is less than 4

     while (creepThreshold < 4) {
          // Then loop through the source names and find the first one with open spots

          for (const sourceName of sourceNames) {
               // If there are still creeps needed to harvest a source under the creepThreshold

               if (
                    Math.min(creepThreshold, room.get(`${sourceName}HarvestPositions`).length) -
                         room.creepsOfSourceAmount[sourceName] >
                    0
               ) {
                    // Assign the sourceName to the creep's memory and Inform true

                    this.memory.sourceName = sourceName
                    return true
               }
          }

          // Otherwise increase the creepThreshold

          creepThreshold += 1
     }

     // No source was found, inform false

     return false
}

Creep.prototype.findSourceHarvestPos = function (sourceName) {
     const { room } = this

     this.say('FSHP')

     // Stop if the creep already has a packedHarvestPos

     if (this.memory.packedPos) return true

     // Define an anchor

     const anchor: RoomPosition = room.anchor || this.pos

     // Get usedSourceHarvestPositions

     const usedSourceHarvestPositions: Set<number> = room.get('usedSourceHarvestPositions')

     const closestHarvestPos: RoomPosition = room.get(`${sourceName}ClosestHarvestPos`)
     let packedPos

     // If the closestHarvestPos exists and isn't being used

     if (closestHarvestPos) {
          packedPos = pack(closestHarvestPos)

          // If the position is unused

          if (!usedSourceHarvestPositions.has(packedPos)) {
               // Assign it as the creep's harvest pos and inform true

               this.memory.packedPos = packedPos
               usedSourceHarvestPositions.add(packedPos)

               return true
          }
     }

     // Otherwise get the harvest positions for the source

     const harvestPositions: Pos[] = room.get(`${sourceName}HarvestPositions`)

     const openHarvestPositions = harvestPositions.filter(pos => !usedSourceHarvestPositions.has(pack(pos)))
     if (!openHarvestPositions.length) return false

     openHarvestPositions.sort(
          (a, b) => getRangeBetween(anchor.x, anchor.y, a.x, a.y) - getRangeBetween(anchor.x, anchor.y, b.x, b.y),
     )

     packedPos = pack(openHarvestPositions[0])

     this.memory.packedPos = packedPos
     usedSourceHarvestPositions.add(packedPos)

     return true
}

Creep.prototype.findMineralHarvestPos = function () {
     const { room } = this

     this.say('FMHP')

     // Stop if the creep already has a packedHarvestPos

     if (this.memory.packedPos) return true

     // Define an anchor

     const anchor: RoomPosition = room.anchor || this.pos

     // Get usedMineralHarvestPositions

     const usedHarvestPositions: Set<number> = room.get('usedMineralHarvestPositions')

     const closestHarvestPos: RoomPosition = room.get('closestMineralHarvestPos')
     let packedPos = pack(closestHarvestPos)

     // If the closestHarvestPos exists and isn't being used

     if (closestHarvestPos) {
          packedPos = pack(closestHarvestPos)

          // If the position is unused

          if (!usedHarvestPositions.has(packedPos)) {
               // Assign it as the creep's harvest pos and inform true

               this.memory.packedPos = packedPos
               usedHarvestPositions.add(packedPos)

               return true
          }
     }

     // Otherwise get the harvest positions for the source

     const harvestPositions: Pos[] = room.get('mineralHarvestPositions')

     const openHarvestPositions = harvestPositions.filter(pos => !usedHarvestPositions.has(pack(pos)))
     if (!openHarvestPositions.length) return false

     openHarvestPositions.sort(
          (a, b) => getRangeBetween(anchor.x, anchor.y, a.x, a.y) - getRangeBetween(anchor.x, anchor.y, b.x, b.y),
     )

     packedPos = pack(openHarvestPositions[0])

     this.memory.packedPos = packedPos
     usedHarvestPositions.add(packedPos)

     return true
}

Creep.prototype.findFastFillerPos = function () {
     const { room } = this

     this.say('FFP')

     // Stop if the creep already has a packedFastFillerPos

     if (this.memory.packedPos) return true

     // Get usedFastFillerPositions

     const usedFastFillerPositions: Set<number> = room.get('usedFastFillerPositions')

     // Otherwise get the harvest positions for the source

     const fastFillerPositions: Pos[] = room.get('fastFillerPositions')

     const openFastFillerPositions = fastFillerPositions.filter(pos => !usedFastFillerPositions.has(pack(pos)))
     if (!openFastFillerPositions.length) return false

     openFastFillerPositions.sort(
          (a, b) =>
               getRangeBetween(this.pos.x, this.pos.y, a.x, a.y) - getRangeBetween(this.pos.x, this.pos.y, b.x, b.y),
     )

     const packedPos = pack(openFastFillerPositions[0])

     this.memory.packedPos = packedPos
     usedFastFillerPositions.add(packedPos)

     return true
}

Creep.prototype.needsNewPath = function (goalPos, cacheAmount, path) {
     // Inform true if there is no path

     if (!path) return true

     // Inform true if the path is at its end

     if (path.length === 0) return true

     // Inform true if there is no lastCache value in the creep's memory

     if (!this.memory.lastCache) return true

     // Inform true if the path is out of caching time

     if (this.memory.lastCache + cacheAmount <= Game.time) return true

     // Inform true if the path isn't in the same room as the creep

     if (path[0].roomName !== this.room.name) return true

     if (!this.memory.goalPos) return true

     // Inform true if the creep's previous target isn't its current

     if (!arePositionsEqual(unpackPos(this.memory.goalPos), goalPos)) return true

     // If next pos in the path is not in range, inform true

     if (this.pos.getRangeTo(path[0]) > 1) return true

     // Otherwise inform false

     return false
}

Creep.prototype.createMoveRequest = function (opts) {
     const { room } = this

     // If creep can't move, inform false

     if (this.fatigue > 0) return false

     // If creep is spawning, inform false

     if (this.spawning) return false

     // If the creep already has a moveRequest, inform false

     if (this.moveRequest) return false

     // Assign default opts

     if (!opts.cacheAmount) opts.cacheAmount = internationalManager.defaultCacheAmount

     let path: RoomPosition[]

     // If there is a path in the creep's memory

     if (this.memory.path) {
          path = unpackPosList(this.memory.path)

          // So long as the creep isn't standing on the first position in the path

          while (path[0] && arePositionsEqual(this.pos, path[0])) {
               // Remove the first pos of the path

               path.shift()
          }
     }

     // See if the creep needs a new path

     const needsNewPathResult = this.needsNewPath(opts.goal.pos, opts.cacheAmount, path)

     // If the creep need a new path, make one

     if (needsNewPathResult) {
          // Assign the creep to the opts

          opts.creep = this

          // Inform opts to avoid impassible structures

          opts.avoidImpassibleStructures = true

          // Inform opts to avoid stationary positions

          opts.avoidStationaryPositions = true

          opts.avoidNotMyCreeps = true

          // Generate a new path

          path = room.advancedFindPath(opts)

          // Limit the path's length to the cacheAmount

          path.splice(opts.cacheAmount)

          // Set the lastCache to the current tick

          this.memory.lastCache = Game.time

          // Show that a new path has been created

          if (Memory.roomVisuals)
               room.visual.text('NP', path[0], {
                    align: 'center',
                    color: constants.colors.lightBlue,
               })

          // So long as the creep isn't standing on the first position in the path

          while (path[0] && arePositionsEqual(this.pos, path[0])) {
               // Remove the first pos of the path

               path.shift()
          }
     }

     // Stop if there are no positions left in the path

     if (!path.length) return false

     // If visuals are enabled, visualize the path

     if (Memory.roomVisuals) room.pathVisual(path, 'lightBlue')

     // Pack the first pos in the path

     const packedPos = pack(path[0])

     // Add the creep's name to its moveRequest position

     room.moveRequests[packedPos].push(this.name)

     // Set the creep's pathOpts to reflect this moveRequest's opts

     this.pathOpts = opts

     // Assign the goal's pos to the creep's goalPos

     this.memory.goalPos = packPos(opts.goal.pos)

     // Make moveRequest true to inform a moveRequest has been made

     this.moveRequest = packedPos

     // Set the path in the creep's memory

     this.memory.path = packPosList(path)

     // Inform success

     return true
}

Creep.prototype.acceptTask = function (task) {
     const creep = this
     const { room } = creep

     // if there is no global for the creep, make one

     if (!global[creep.id]) global[creep.id] = {}

     // Make the creep's respondingTaskID the task's ID

     global[creep.id].respondingTaskID = task.ID

     // Set the responderID to the creepID

     task.responderID = creep.id

     // And record in the creator that the task now has a responder

     global[task.creatorID].createdTaskIDs[task.ID] = true

     // Add the task to tasksWithResponders

     room.global.tasksWithResponders[task.ID] = task

     // Delete the task from tasksWithoutResponders

     delete room.global.tasksWithoutResponders[task.ID]
}

Creep.prototype.findTask = function (allowedTaskTypes, resourceType = RESOURCE_ENERGY) {
     const creep = this
     const { room } = creep

     // Show the creep is searching for a task

     creep.say('🔍')

     // Get the room's tasks without responders

     const tasks: Record<number, RoomTask> = room.global.tasksWithoutResponders

     // Convert tasks to an array, then Sort it based on priority and range from the creep

     const tasksByPreference = Object.values(tasks).sort(function (a, b) {
          // Inform a's range from the creep - priority - b's range from the creep - priority

          return (
               getRangeBetween(a.pos / 50, Math.floor(a.pos % 50), creep.pos.x, creep.pos.y) -
               a.priority * 5 -
               (getRangeBetween(b.pos / 50, Math.floor(b.pos % 50), creep.pos.x, creep.pos.y) - b.priority * 5)
          )
     })

     // Iterate through tasks of tasksByPreference

     for (const task of tasksByPreference) {
          // Iterate if the task's type isn't an allowedTaskType

          if (!allowedTaskTypes.has(task.type)) continue

          // Perform actions based on the task's type

          switch (task.type) {
               // If pull

               case 'pull':
                    // Iterate if the creep isn't empty

                    if (creep.store.getUsedCapacity(task.resourceType) > 0) continue
                    break

               // If pickup

               case 'pickup':
                    // Iterate if the creep isn't looking for resources

                    if (!creep.needsResources()) continue

                    // Iterate if the resourceType doesn't match the requested one

                    if (task.resourceType !== resourceType)
                         continue

                         // Otherwise set the task's taskAmount to the creep's free capacity
                    ;(task as RoomPickupTask).taskAmount = creep.store.getFreeCapacity()

                    break

               // If offer

               case 'offer':
                    // Iterate if the resourceType doesn't match the requested one

                    if (task.resourceType !== resourceType) continue

                    // Iterate if the creep isn't looking for resources

                    if (!creep.needsResources())
                         continue

                         // Otherwise adjust the task's resource minimized to the creep's free capacity
                    ;(task as RoomOfferTask).taskAmount = Math.min(
                         creep.store.getFreeCapacity(),
                         (task as RoomOfferTask).taskAmount,
                    )

                    break

               // If withdraw

               case 'withdraw':
                    // Iterate if the resourceType doesn't match the requested one

                    if (task.resourceType !== resourceType) continue

                    // Iterate if the creep isn't looking for resources

                    if (!creep.needsResources())
                         continue

                         // Otherwise adjust the task's resource minimized to the creep's free capacity
                    ;(task as RoomWithdrawTask).taskAmount = Math.min(
                         creep.store.getFreeCapacity(),
                         (task as RoomWithdrawTask).taskAmount,
                    )

                    break

               // If transfer

               case 'transfer':
                    // If the creep isn't full of the requested resourceType and amount, iterate

                    if (creep.store.getUsedCapacity(task.resourceType) === 0) continue

                    // Iterate if the resourceType doesn't match the requested one

                    if (task.resourceType !== resourceType)
                         continue

                         // Otherwise adjust the task's resource minimized to the creep's used capacity of the requested resource
                    ;(task as RoomTransferTask).taskAmount = Math.min(
                         creep.store.getUsedCapacity(task.resourceType),
                         (task as RoomTransferTask).taskAmount,
                    )

                    break
          }

          // Accept the task and stop the loop

          creep.acceptTask(task)
          return true
     }

     // Say and inform that the creep found no task

     creep.say('NT')

     return false
}

Creep.prototype.shove = function (shoverPos) {
     const { room } = this

     /*
    if (!this.moveRequest) {
 */
     let goalPos: RoomPosition | undefined
     let flee = false

     if (this.memory.goalPos) {
          goalPos = unpackPos(this.memory.goalPos)
     }

     if (!goalPos || getRange(goalPos.x - this.pos.x, goalPos.y - this.pos.y) === 0) {
          goalPos = this.pos
          flee = true
     }

     this.createMoveRequest({
          origin: this.pos,
          goal: { pos: goalPos, range: 1 },
          /* weightGamebjects: { 255: this.room.find(FIND_MY_CREEPS) }, */
          weightPositions: { 255: [shoverPos] },
          flee,
          cacheAmount: 0,
     })

     if (!this.moveRequest) return false

     /*
     this.room.visual.line(this.pos, unpackAsRoomPos(this.moveRequest, this.room.name), { color: constants.colors.yellow })

     return this.runMoveRequest(this.moveRequest)

        return false

 */
     if (Memory.roomVisuals)
          room.visual.line(this.pos, unpackAsRoomPos(this.moveRequest, this.room.name), {
               color: constants.colors.yellow,
          })

     this.recurseMoveRequest(this.moveRequest)

     return true
}

Creep.prototype.runMoveRequest = function (packedPos) {
     const { room } = this

     // If requests are not allowed for this pos, inform false

     if (!room.moveRequests[packedPos]) return false

     const moveResult = this.move(this.pos.getDirectionTo(unpackAsRoomPos(packedPos, room.name))) === OK

     /* room.visual.text(moveResult.toString(), this.pos) */

     if (moveResult) {
          // Remove all moveRequests to the position

          room.moveRequests[packedPos] = []
          delete this.moveRequest

          // Remove record of the creep being on its current position

          room.creepPositions[pack(this.pos)] = undefined

          // Record the creep at its new position

          room.creepPositions[packedPos] = this.name

          // Record that the creep has moved this tick

          this.moved = true
     }

     return moveResult
}

Creep.prototype.recurseMoveRequest = function (packedPos, queue = []) {
     const { room } = this

     // Try to find the name of the creep at pos

     const creepNameAtPos = room.creepPositions[packedPos]

     // If there is no creep at the pos

     if (!creepNameAtPos) {
          // If there are no creeps at the pos, operate the moveRequest

          this.runMoveRequest(packedPos)

          // Otherwise, loop through each index of the queue

          for (let index = queue.length - 1; index > 0; index -= 1) {
               // Get the creep using the creepName

               const queuedCreep = Game.creeps[queue[index]]

               // Have the creep run its moveRequest

               queuedCreep.runMoveRequest(queuedCreep.moveRequest)
          }

          // And stop

          return
     }

     // Otherwise

     // Get the creepAtPos with the name

     const creepAtPos = Game.creeps[creepNameAtPos]

     // If the creep has already acted on a moveRequest, stop

     if (creepAtPos.moved) return

     // Otherwise if creepAtPos is fatigued, stop

     if (creepAtPos.fatigue > 0) return

     // If the creepAtPos has a moveRequest and it's valid

     if (creepAtPos.moveRequest && room.moveRequests[pack(creepAtPos.pos)]) {
          // If the creep's pos and the creepAtPos's moveRequests are aligned

          if (pack(this.pos) === creepAtPos.moveRequest) {
               // Have the creep move to its moveRequest

               this.runMoveRequest(packedPos)

               // Have the creepAtPos move to the creepAtPos and stop

               creepAtPos.runMoveRequest(creepAtPos.moveRequest)
               return
          }

          // If the creep's moveRequests aren't aligned

          if (queue.includes(creepAtPos.name)) {
               // Operate the moveRequest

               this.runMoveRequest(packedPos)

               //

               creepAtPos.recurseMoveRequest(creepAtPos.moveRequest)

               // Loop through each index of the queue

               for (let index = queue.length - 1; index > 0; index -= 1) {
                    // Get the creep using the creepName

                    const queuedCreep = Game.creeps[queue[index]]

                    // Have the creep run its moveRequest

                    queuedCreep.runMoveRequest(queuedCreep.moveRequest)
               }

               // And stop

               return
          }

          // Otherwise add the creep to the traffic queue and stop

          queue.push(this.name)
          creepAtPos.recurseMoveRequest(creepAtPos.moveRequest, queue)
          return
     }

     // Otherwise the creepAtPos has no moveRequest and isn't fatigued

     if (creepAtPos.shove(this.pos)) {
          this.runMoveRequest(packedPos)
          return
     }

     // Have the creep move to its moveRequest

     this.runMoveRequest(packedPos)

     // Have the creepAtPos move to the creep and inform true

     creepAtPos.runMoveRequest(pack(this.pos))
}

Creep.prototype.getPushed = function () {
     /*
    const creep = this,
        room = creep.room

    // Create a moveRequest to flee the current position

    const createMoveRequestResult = creep.createMoveRequest({
        origin: creep.pos,
        goal: { pos: creep.pos, range: 1 },
        flee: true,
        avoidEnemyRanges: true,
        weightGamebjects: {
            1: room.get('road')
        }
    })

    // Stop if the moveRequest wasn't created

    if (!createMoveRequestResult) return

    // Otherwise enforce the moveRequest

    creep.runMoveRequest(pack(creep.memory.path[0]))
    */
}

Creep.prototype.needsResources = function () {
     // If the creep is empty

     if (this.usedStore() === 0)
          // Record and inform that the creep needs resources

          return (this.memory.needsResources = true)

     // Otherwise if the creep is full

     if (this.freeStore(RESOURCE_ENERGY) === 0) {
          // Record and inform that the creep does not resources

          delete this.memory.needsResources
          return false
     }

     // Otherwise inform the state of needsResources

     return this.memory.needsResources
}

Creep.prototype.fulfillTask = function () {
     const { room } = this

     this.say('FT')

     // Get the creep's task

     const task: RoomTask = room.global.tasksWithResponders[global[this.id].respondingTaskID]

     // If the task is undefined

     if (!task) {
          // Remove it as the creep's task and inform false

          delete global[this.id].respondingTaskID
          return false
     }

     // If visuals are enabled, show the task targeting

     if (Memory.roomVisuals)
          room.visual.line(this.pos, unpackAsRoomPos(task.pos, room.name), {
               color: constants.colors.lightBlue,
               width: 0.15,
          })

     // Run the creep's function based on the task type and inform its result

     return this[`fulfill${task.type.charAt(0).toUpperCase()}${task.type.slice(1)}Task`](task)
}

Creep.prototype.fulfillPullTask = function (task) {
     const creep = this
     const { room } = creep

     creep.say('PT')

     // Get the task info

     const taskTarget = findObjectWithID(task.creatorID) as Creep

     // If the creep is not close enough to pull the target

     if (creep.pos.getRangeTo(taskTarget.pos) > 1) {
          // Create a moveRequest to the target and inform false

          creep.createMoveRequest({
               origin: creep.pos,
               goal: { pos: taskTarget.pos, range: 1 },
               avoidEnemyRanges: true,
               weightGamebjects: {
                    1: room.get('road'),
               },
          })

          return false
     }

     // Otherwise

     // Find the targetPos

     const { targetPos } = task

     // If the creep is not in range of the targetPos

     if (creep.pos.getRangeTo(targetPos) > 0) {
          // Have the creep pull the target and have it move with the creep and inform false

          creep.pull(taskTarget)
          taskTarget.move(creep)

          creep.createMoveRequest({
               origin: creep.pos,
               goal: { pos: targetPos, range: 0 },
               avoidEnemyRanges: true,
               weightGamebjects: {
                    1: room.get('road'),
               },
          })
          return false
     }

     // Otherwise

     // If the creep is fatigued, inform false

     if (creep.fatigue > 0) return false

     // Otherwise record that the creep is pulling and the taskTarget is getting pulled

     creep.pulling = true
     taskTarget.gettingPulled = true

     // Have the creep move to where the taskTarget pos is

     creep.move(creep.pos.getDirectionTo(taskTarget.pos))

     // Have the creep pull the taskTarget to trade places with the creep

     creep.pull(taskTarget)
     taskTarget.move(creep)

     // Inform true

     return true
}

Creep.prototype.fulfillTransferTask = function (task) {
     const creep = this

     creep.say('TT')

     // If the creep is empty of the task resource, inform true

     if (creep.store.getUsedCapacity(task.resourceType) === 0) return true

     // Get the transfer target using the task's transfer target IDs

     const transferTarget = findObjectWithID(task.creatorID) as AnyStoreStructure | Creep | Tombstone

     // Inform the result of the adancedTransfer to the transferTarget

     return creep.advancedTransfer(
          transferTarget,
          task.resourceType,
          Math.min(
               task.taskAmount,
               Math.min(
                    transferTarget.store.getFreeCapacity(task.resourceType),
                    creep.store.getUsedCapacity(task.resourceType),
               ),
          ),
     )
}

Creep.prototype.fulfillOfferTask = function (task) {
     const creep = this

     // Get the withdraw target

     const offerTarget = findObjectWithID(task.creatorID) as AnyStoreStructure | Creep | Tombstone

     creep.say('OT')

     // Try to withdraw from the target, informing the amount

     return creep.advancedWithdraw(
          offerTarget,
          task.resourceType,
          Math.min(
               task.taskAmount,
               Math.min(
                    creep.store.getFreeCapacity(task.resourceType),
                    offerTarget.store.getUsedCapacity(task.resourceType),
               ),
          ),
     )
}

Creep.prototype.fulfillWithdrawTask = function (task) {
     const creep = this
     const { room } = creep

     // Get the withdraw target

     const withdrawTarget = findObjectWithID(task.creatorID) as AnyStoreStructure | Creep | Tombstone

     creep.say('WT')

     // If the withdrawTarget is a creep

     if (withdrawTarget instanceof Creep) {
          // Inform the result of the adancedTransfer from the transferTarget

          const transferResult = withdrawTarget.transfer(
               creep,
               task.resourceType,
               Math.min(
                    task.taskAmount,
                    Math.min(
                         creep.store.getFreeCapacity(task.resourceType),
                         withdrawTarget.store.getUsedCapacity(task.resourceType),
                    ),
               ),
          )

          // creep isn't in range, move to the withdrawTarget

          if (transferResult === ERR_NOT_IN_RANGE) {
               // Create a moveRequest to the target and inform failure

               creep.createMoveRequest({
                    origin: creep.pos,
                    goal: { pos: withdrawTarget.pos, range: 1 },
                    avoidEnemyRanges: true,
                    weightGamebjects: {
                         1: room.get('road'),
                    },
               })

               return false
          }

          // Inform transferResult if the result is acceptable

          return transferResult === OK || transferResult === ERR_FULL || transferResult === ERR_NOT_ENOUGH_RESOURCES
     }

     // Try to withdraw from the target, informing the result

     return creep.advancedWithdraw(
          withdrawTarget,
          task.resourceType,
          Math.min(
               task.taskAmount,
               Math.min(
                    creep.store.getFreeCapacity(task.resourceType),
                    withdrawTarget.store.getUsedCapacity(task.resourceType),
               ),
          ),
     )
}

Creep.prototype.fulfillPickupTask = function (task) {
     const creep = this

     creep.say('PUT')

     // If the creep is full, inform true

     if (creep.store.getFreeCapacity() === 0) return true

     // Otherwise get the pickup target

     const pickupTarget = findObjectWithID(task.creatorID) as Resource

     // Try to pickup from the target, informing the result

     return creep.advancedPickup(pickupTarget)
}

Creep.prototype.advancedSignController = function () {
     const { room } = this

     // Construct the signMessage

     let signMessage: string

     // If the room is owned by an enemy or an ally, inform false

     if (room.memory.type === 'ally' || room.memory.type === 'enemy') return false

     if (room.controller.reservation && room.controller.reservation.username != Memory.me) return false

     // If the room is a commune

     if (room.memory.type === 'commune') {
          // If the room already has a correct sign, inform false

          if (room.controller.sign && constants.communeSigns.includes(room.controller.sign.text)) return false

          // Otherwise assign the signMessage the commune sign

          signMessage = constants.communeSigns[0]
     }

     // Otherwise if the room is not a commune
     else {
          // If the room already has a correct sign, inform false

          if (room.controller.sign && constants.nonCommuneSigns.includes(room.controller.sign.text)) return false

          // Otherwise get a rounded random value based on the length of nonCommuneSign

          const randomSign = Math.floor(Math.random() * constants.nonCommuneSigns.length)

          // And assign the message according to the index of randomSign

          signMessage = constants.nonCommuneSigns[randomSign]
     }

     // If the controller is not in range

     if (this.pos.getRangeTo(room.controller.pos) > 1) {
          // Request to move to the controller and inform false

          this.createMoveRequest({
               origin: this.pos,
               goal: { pos: room.controller.pos, range: 1 },
               avoidEnemyRanges: true,
               plainCost: 1,
               swampCost: 1,
          })

          if (!this.moveRequest) return false

          return true
     }

     // Otherwise Try to sign the controller, informing the result

     return this.signController(room.controller, signMessage) === OK
}

Creep.prototype.isOnExit = function () {
     // Define an x and y aligned with the creep's pos

     const { x } = this.pos
     const { y } = this.pos

     // If the creep is on an exit, inform true. Otherwise inform false

     if (x <= 0 || x >= 49 || y <= 0 || y >= 49) return true
     return false
}

Creep.prototype.findHealPower = function (range) {
     // Initialize the healValue

     let heal = 0

     // Loop through the creep's body

     for (const part of this.body) {
          // If the part isn't heal, iterate

          if (part.type !== HEAL) continue

          // Otherwise increase healValue by heal power * the part's boost

          heal += BOOSTS[part.type][part.boost][part.type] * (range <= 1 ? HEAL_POWER : RANGED_HEAL_POWER)
     }

     // Inform healValue

     return heal
}

Creep.prototype.advancedRecycle = function () {
     const { room } = this

     if (!room.structures.spawn.length) return

     this.say('♻️')

     // Otherwise, find the closest spawn to the creep

     const closestSpawn = this.pos.findClosestByRange(room.structures.spawn)

     const fastFillerContainers = (
          [room.get('fastFillerContainerLeft'), room.get('fastFillerContainerRight')] as (
               | StructureContainer
               | undefined
          )[]
     ).filter(function (container) {
          return container && getRange(container.pos.x - closestSpawn.pos.x, container.pos.y - closestSpawn.pos.y) == 1
     })

     if (fastFillerContainers.length) {
          const closestContainer = closestSpawn.pos.findClosestByRange(fastFillerContainers)

          // If the creep is in range of 1

          if (getRange(this.pos.x - closestContainer.pos.x, this.pos.y - closestContainer.pos.y) > 0) {
               this.createMoveRequest({
                    origin: this.pos,
                    goal: { pos: closestContainer.pos, range: 0 },
                    avoidEnemyRanges: true,
                    weightGamebjects: {
                         1: room.get('road'),
                    },
               })

               return
          }
     } else if (this.pos.getRangeTo(closestSpawn.pos) > 1) {
          this.createMoveRequest({
               origin: this.pos,
               goal: { pos: closestSpawn.pos, range: 1 },
               avoidEnemyRanges: true,
               weightGamebjects: {
                    1: room.get('road'),
               },
          })

          return
     }

     closestSpawn.recycleCreep(this)
}

Creep.prototype.advancedRenew = function () {
     const { room } = this

     if (this.body.length > 8) return false

     // If there is insufficient CPU to renew, inform false

     if (Game.cpu.bucket < CPUBucketRenewThreshold) return false

     if (!room.myCreeps.fastFiller.length) return false

     //

     if (this.isDying()) return false

     // If the creep's age is less than the benefit from renewing, inform false

     if (CREEP_LIFE_TIME - this.ticksToLive < Math.ceil(this.findCost() / 2.5 / this.body.length)) return false

     // Get the room's spawns, stopping if there are none

     const spawns: StructureSpawn[] = room.get('spawn')
     if (!spawns.length) return false

     // Get a spawn in range of 1, informing false if there are none

     const spawn = spawns.find(spawn => this.pos.getRangeTo(spawn.pos) === 1)
     if (!spawn) return false

     // If the spawn has already renewed this tick, inform false

     if (spawn.hasRenewed) return false

     // If the spawn is spawning, inform false

     if (spawn.spawning) return false

     // Otherwise

     // Record the spawn has renewed

     spawn.hasRenewed = true

     // And try to renew the creep, informing the result

     return spawn.renewCreep(this) === OK
}

Creep.prototype.advancedReserveController = function () {
     const { room } = this

     // Get the controller

     const { controller } = room

     // If the creep is in range of 1 of the controller

     if (this.pos.getRangeTo(controller.pos) === 1) {
          // If the controller is reserved and it isn't reserved by me

          if (controller.reservation && controller.reservation.username !== Memory.me) {
               // Try to attack it, informing the result

               this.say('🗡️')

               return this.attackController(controller) === OK
          }

          // Try to reserve it, informing the result

          this.say('🤳')

          return this.reserveController(controller) === OK
     }

     // Otherwise, make a move request to it and inform true

     this.say('⏩🤳')

     this.createMoveRequest({
          origin: this.pos,
          goal: { pos: controller.pos, range: 1 },
          avoidEnemyRanges: true,
          plainCost: 1,
     })

     return true
}

Creep.prototype.findHealStrength = function () {
     if (this.healStrength) return this.healStrength

     this.healStrength = 0

     let toughBoost = 0

     for (const part of this.body) {
          if (part.type === TOUGH) {
               toughBoost = Math.max(part.boost ? BOOSTS[part.type][part.boost].damage : 0, toughBoost)
               continue
          }

          if (part.type === HEAL)
               this.healStrength += HEAL_POWER * (part.boost ? BOOSTS[part.type][part.boost].heal : 1)
     }

     this.healStrength += this.healStrength * toughBoost

     return this.healStrength
}

Creep.prototype.findCost = function () {
     let cost = 0

     for (const part of this.body) cost += BODYPART_COST[part.type]

     return cost
}

Creep.prototype.passiveHeal = function () {
     const { room } = this

     this.say('PH')

     // If the creep is below max hits

     if (this.hitsMax > this.hits) {
          // Have it heal itself and stop

          this.heal(this)
          return false
     }

     let top = Math.max(Math.min(this.pos.y - 1, constants.roomDimensions - 2), 2)
     let left = Math.max(Math.min(this.pos.x - 1, constants.roomDimensions - 2), 2)
     let bottom = Math.max(Math.min(this.pos.y + 1, constants.roomDimensions - 2), 2)
     let right = Math.max(Math.min(this.pos.x + 1, constants.roomDimensions - 2), 2)

     // Find adjacent creeps

     const adjacentCreeps = room.lookForAtArea(LOOK_CREEPS, top, left, bottom, right, true)

     // Loop through each adjacentCreep

     for (const posData of adjacentCreeps) {
          // If the creep is the posData creep, iterate

          if (this.id === posData.creep.id) continue

          // If the creep is not owned and isn't an ally

          if (!posData.creep.my && !allyList.has(posData.creep.owner.username)) continue

          // If the creep is at full health, iterate

          if (posData.creep.hitsMax === posData.creep.hits) continue

          // have the creep heal the adjacentCreep and stop

          this.heal(posData.creep)
          return false
     }

     ;(top = Math.max(Math.min(this.pos.y - 3, constants.roomDimensions - 2), 2)),
          (left = Math.max(Math.min(this.pos.x - 3, constants.roomDimensions - 2), 2)),
          (bottom = Math.max(Math.min(this.pos.y + 3, constants.roomDimensions - 2), 2)),
          (right = Math.max(Math.min(this.pos.x + 3, constants.roomDimensions - 2), 2))

     // Find my creeps in range of creep

     const nearbyCreeps = room.lookForAtArea(LOOK_CREEPS, top, left, bottom, right, true)

     // Loop through each nearbyCreep

     for (const posData of nearbyCreeps) {
          // If the creep is the posData creep, iterate

          if (this.id === posData.creep.id) continue

          // If the creep is not owned and isn't an ally

          if (!posData.creep.my && !allyList.has(posData.creep.owner.username)) continue

          // If the creep is at full health, iterate

          if (posData.creep.hitsMax === posData.creep.hits) continue

          // have the creep rangedHeal the nearbyCreep and stop

          this.rangedHeal(posData.creep)
          return true
     }

     return false
}

Creep.prototype.aggressiveHeal = function () {
     const { room } = this

     this.say('AH')

     // If the creep is below max hits

     if (this.hitsMax > this.hits) {
          // Have it heal itself and stop

          this.heal(this)
          return false
     }

     const healTargets = room
          .find(FIND_MY_CREEPS)
          .concat(room.allyCreeps)
          .filter(function (creep) {
               return creep.hitsMax > creep.hits
          })

     if (!healTargets.length) return false

     const healTarget = this.pos.findClosestByRange(healTargets)
     const range = getRange(this.pos.x - healTarget.pos.x, this.pos.y - healTarget.pos.y)

     if (range > 1) {
          this.createMoveRequest({
               origin: this.pos,
               goal: { pos: healTarget.pos, range: 1 },
          })

          if (range <= 3) {
               this.rangedHeal(healTarget)
               return true
          }
     }

     this.heal(healTarget)
     return true
}

Creep.prototype.deleteReservation = function (index) {
     const reservation = this.memory.reservations[index]

     const target = findObjectWithID(reservation.targetID)

     if (target instanceof Resource) {
          target.reserveAmount += reservation.amount
     } else target.store[reservation.resourceType] += reservation.amount

     this.memory.reservations.splice(index)

     this.message += '❌'
}

Creep.prototype.createReservation = function (type, targetID, amount, resourceType) {
     if (!this.memory.reservations) this.memory.reservations = []

     this.memory.reservations.push({
          type,
          targetID,
          amount,
          resourceType,
     })

     const reservation = this.memory.reservations[0]

     const target = findObjectWithID(reservation.targetID)

     this.message += '➕' + type[0]

     if (target instanceof Resource) {
          target.reserveAmount += reservation.amount
          return
     }

     if (reservation.type === 'transfer') {
          target.store[reservation.resourceType] += reservation.amount
          return
     }

     target.store[reservation.resourceType] -= reservation.amount
}

Creep.prototype.reservationManager = function () {
     if (!this.memory.reservations) return

     let reservation
     let target

     for (let index = 0; index < this.memory.reservations.length; index++) {
          reservation = this.memory.reservations[index]
          target = findObjectWithID(reservation.targetID)

          if (!target || target.room.name !== this.room.name) {

               this.memory.reservations.splice(index, 1)
               continue
          }

          if (target instanceof Resource) {
               target.reserveAmount += reservation.amount
               continue
          }

          if (reservation.type === 'transfer') {
               target.store[reservation.resourceType] += reservation.amount
               continue
          }

          target.store[reservation.resourceType] -= reservation.amount
     }
}

Creep.prototype.fulfillReservation = function () {
     if (!this.memory.reservations) return true

     const reservation = this.memory.reservations[0]
     if (!reservation) return true

     const target = findObjectWithID(reservation.targetID)
     if (!target) {
          this.deleteReservation(0)
          return true
     }

     const { room } = this

     // If visuals are enabled, show the task targeting

     if (Memory.roomVisuals)
          room.visual.line(this.pos, target.pos, {
               color: constants.colors.lightBlue,
               width: 0.15,
          })

     this.message += '📲'

     // Pickup

     if (target instanceof Resource) {
          if (this.advancedPickup(target)) {
               this.store[reservation.resourceType] += reservation.amount
               target.reserveAmount -= Math.min(this.freeSpecificStore(reservation.resourceType), target.amount)

               this.deleteReservation(0)
               return true
          }

          return false
     }

     let amount = Math.min(
          Math.min(this.store.getUsedCapacity(reservation.resourceType), reservation.amount),
          target.store.getFreeCapacity(reservation.resourceType),
     )

     // Transfer

<<<<<<< HEAD
     if (reservation.type == 'transfer') {
          if (
               this.advancedTransfer(
                    target,
                    reservation.resourceType,
                    Math.min(
                         Math.min(this.store.getUsedCapacity(reservation.resourceType), reservation.amount),
                         target.store.getFreeCapacity(reservation.resourceType),
                    ),
               )
          ) {
=======
     if (reservation.type === 'transfer') {
          target.store[reservation.resourceType] -= reservation.amount

          if (this.advancedTransfer(target, reservation.resourceType, amount)) {
               this.store[reservation.resourceType] -= amount
               target.store[reservation.resourceType] += amount

>>>>>>> 0f4daca1
               this.deleteReservation(0)
               return true
          }

          target.store[reservation.resourceType] += reservation.amount

          return false
     }

     amount = Math.min(
          Math.min(target.store.getUsedCapacity(reservation.resourceType), reservation.amount),
          this.store.getFreeCapacity(reservation.resourceType),
     )

     // Withdraw

     target.store[reservation.resourceType] += reservation.amount

     if (this.advancedWithdraw(target, reservation.resourceType, amount)) {
          this.store[reservation.resourceType] += amount
          target.store[reservation.resourceType] -= amount

          this.deleteReservation(0)
          return true
     }

     target.store[reservation.resourceType] -= reservation.amount

     return false
}<|MERGE_RESOLUTION|>--- conflicted
+++ resolved
@@ -252,13 +252,8 @@
 
                     const controlPoints = workPartCount * UPGRADE_CONTROLLER_POWER
 
-<<<<<<< HEAD
                     if (global.roomStats[this.room.name]) global.roomStats[this.room.name].eou += controlPoints
-                    say += `🔋${controlPoints}`
-=======
-                    Memory.stats.controlPoints += controlPoints
                     this.message += `🔋${controlPoints}`
->>>>>>> 0f4daca1
                }
           }
 
@@ -289,14 +284,9 @@
 
                          // Add control points to total controlPoints counter and say the success
 
-<<<<<<< HEAD
                          if (global.roomStats[this.room.name])
                               global.roomStats[this.room.name].eoro += energySpentOnRepairs
-                         say += `🔧${energySpentOnRepairs * REPAIR_POWER}`
-=======
-                         Memory.stats.energySpentOnRepairing += energySpentOnRepairs
-                         this.message += `🔧${energySpentOnRepairs * REPAIR_POWER}`
->>>>>>> 0f4daca1
+                         this.message  += `🔧${energySpentOnRepairs * REPAIR_POWER}`
                     }
                }
 
@@ -2043,19 +2033,6 @@
 
      // Transfer
 
-<<<<<<< HEAD
-     if (reservation.type == 'transfer') {
-          if (
-               this.advancedTransfer(
-                    target,
-                    reservation.resourceType,
-                    Math.min(
-                         Math.min(this.store.getUsedCapacity(reservation.resourceType), reservation.amount),
-                         target.store.getFreeCapacity(reservation.resourceType),
-                    ),
-               )
-          ) {
-=======
      if (reservation.type === 'transfer') {
           target.store[reservation.resourceType] -= reservation.amount
 
@@ -2063,7 +2040,6 @@
                this.store[reservation.resourceType] -= amount
                target.store[reservation.resourceType] += amount
 
->>>>>>> 0f4daca1
                this.deleteReservation(0)
                return true
           }
