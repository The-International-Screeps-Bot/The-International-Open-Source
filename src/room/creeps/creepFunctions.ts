--- conflicted
+++ resolved
@@ -1605,10 +1605,6 @@
     }
 
     if (reservation.type === 'transfer') {
-<<<<<<< HEAD
-=======
-        target.store[reservation.resourceType] += reservation.amount
->>>>>>> 55a38adb
         return
     }
 }
