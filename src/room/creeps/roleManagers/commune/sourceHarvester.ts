import { getRange, unpackAsPos } from 'international/generalFunctions'
import { SourceHarvester } from '../../creepClasses'

export function sourceHarvesterManager(room: Room, creepsOfRole: string[]): void | boolean {
    // Loop through the names of the creeps of the role

    for (const creepName of creepsOfRole) {
        // Get the creep using its name

        const creep: SourceHarvester = Game.creeps[creepName]

        // Define the creep's designated source

        const sourceIndex = creep.memory.SI

        // Try to find a harvestPosition, inform false if it failed

<<<<<<< HEAD
        if (!creep.findSourcePos(sourceIndex)) return false
=======
          if (!creep.findSourcePos(sourceIndex)) continue
>>>>>>> 4b20f6cd

        // Try to move to source. If creep moved then iterate

        if (creep.travelToSource()) continue

        // Try to harvest the designated source

        creep.advancedHarvestSource(room.sources[sourceIndex])

        // Try to transfer to source extensions, iterating if success

        if (creep.transferToSourceExtensions()) continue

        // Try to transfer to the source link, iterating if success

        if (creep.transferToSourceLink()) continue

        // Try to repair the sourceContainer

        creep.repairSourceContainer(room.sourceContainers[sourceIndex])
    }
}

SourceHarvester.prototype.isDying = function () {
    // Inform as dying if creep is already recorded as dying

    if (this.memory.dying) return true

    // Stop if creep is spawning

    if (!this.ticksToLive) return false

    // If the creep's remaining ticks are more than the estimated spawn time plus travel time, inform false

    if (this.ticksToLive > this.body.length * CREEP_SPAWN_TIME + (this.room.sourcePaths[this.memory.SI].length - 3))
        return false

    // Record creep as dying

    this.memory.dying = true
    return true
}

SourceHarvester.prototype.travelToSource = function () {
    const { room } = this

    this.say('🚬')

    // Unpack the harvestPos

    const harvestPos = unpackAsPos(this.memory.packedPos)

    // If the creep is at the creep's packedHarvestPos, inform false

    if (getRange(this.pos.x, harvestPos.x, this.pos.y, harvestPos.y) === 0) return false

    // If the creep's movement type is pull

    if (this.memory.getPulled) return true

    // Otherwise say the intention and create a moveRequest to the creep's harvestPos, and inform the attempt

    this.say(`⏩${this.memory.SI}`)

    this.createMoveRequest({
        origin: this.pos,
        goal: {
            pos: new RoomPosition(harvestPos.x, harvestPos.y, room.name),
            range: 0,
        },
        avoidEnemyRanges: true,
    })

    return true
}

SourceHarvester.prototype.transferToSourceExtensions = function () {
    const { room } = this

    // If all spawningStructures are filled, inform false

    if (room.energyAvailable === room.energyCapacityAvailable) return false

    // If the creep is not nearly full, inform false

    if (this.store.getFreeCapacity(RESOURCE_ENERGY) > this.parts.work * HARVEST_POWER) return false

    // Get adjacent structures to the creep

    const adjacentStructures = room.lookForAtArea(
        LOOK_STRUCTURES,
        this.pos.y - 1,
        this.pos.x - 1,
        this.pos.y + 1,
        this.pos.x + 1,
        true,
    )

    // For each structure of adjacentStructures

    for (const adjacentPosData of adjacentStructures) {
        // Get the structure at the adjacentPos

        const structure = adjacentPosData.structure as AnyStoreStructure

        // If the structure has no store property, iterate

        if (!structure.store) continue

        // If the structureType is an extension, iterate

        if (structure.structureType !== STRUCTURE_EXTENSION) continue

        // Otherwise, if the structure is full, iterate

        if (structure.store.getFreeCapacity(RESOURCE_ENERGY) === 0) continue

        // Otherwise, transfer to the structure and inform true

        this.transfer(structure, RESOURCE_ENERGY)
        return true
    }

    // Inform false

    return false
}

SourceHarvester.prototype.transferToSourceLink = function () {
    const { room } = this

    // If the creep is not nearly full, stop

    if (this.store.getFreeCapacity(RESOURCE_ENERGY) > this.parts.work * HARVEST_POWER) return false

    // Find the sourceLink for the creep's source, Inform false if the link doesn't exist

    const sourceLink = room.sourceLinks[this.memory.SI]
    if (!sourceLink) return false

    // Try to transfer to the sourceLink and inform true

    return this.advancedTransfer(sourceLink)
}

SourceHarvester.prototype.repairSourceContainer = function (sourceContainer) {
    // If there is no container, inform false

    if (!sourceContainer) return false

    // Get the creep's number of work parts

    const workPartCount = this.parts.work

    // If the sourceContainer doesn't need repairing, inform false

    if (sourceContainer.hitsMax - sourceContainer.hits < workPartCount * REPAIR_POWER) return false

    // If the creep doesn't have enough energy and it hasn't yet moved resources, withdraw from the sourceContainer

    if (this.store.getUsedCapacity(RESOURCE_ENERGY) < workPartCount && !this.movedResource)
        this.withdraw(sourceContainer, RESOURCE_ENERGY)

    // If the creep has already worked, inform false

    if (this.worked) return false

    // Try to repair the target

    const repairResult = this.repair(sourceContainer)

    // If the repair worked

    if (repairResult === OK) {
        // Record that the creep has worked

        this.worked = true

        // Find the repair amount by finding the smaller of the creep's work and the progress left for the cSite divided by repair power

        const energySpentOnRepairs = Math.min(
            workPartCount,
            (sourceContainer.hitsMax - sourceContainer.hits) / REPAIR_POWER,
        )

        // Add control points to total controlPoints counter and say the success

        if (global.roomStats[this.room.name]) global.roomStats[this.room.name].eoro += energySpentOnRepairs
        this.say(`🔧${energySpentOnRepairs * REPAIR_POWER}`)

        // Inform success

        return true
    }

    // Inform failure

    return false
}<|MERGE_RESOLUTION|>--- conflicted
+++ resolved
@@ -15,11 +15,7 @@
 
         // Try to find a harvestPosition, inform false if it failed
 
-<<<<<<< HEAD
-        if (!creep.findSourcePos(sourceIndex)) return false
-=======
-          if (!creep.findSourcePos(sourceIndex)) continue
->>>>>>> 4b20f6cd
+        if (!creep.findSourcePos(sourceIndex)) continue
 
         // Try to move to source. If creep moved then iterate
 
