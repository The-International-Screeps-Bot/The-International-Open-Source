import { myColors, RemoteData } from 'international/constants'
import { getRange, randomTick } from 'international/utils'

export class RemoteCoreAttacker extends Creep {
    constructor(creepID: Id<Creep>) {
        super(creepID)
    }

    public get dying() {
        // Inform as dying if creep is already recorded as dying

        if (this._dying) return true

        // Stop if creep is spawning

        if (this.spawning) return false

        // If the creep's remaining ticks are more than the estimated spawn time, inform false

        if (this.ticksToLive > this.body.length * CREEP_SPAWN_TIME) return false

        // Record creep as dying

        return (this._dying = true)
    }

    preTickManager(): void {
        if (!this.findRemote()) return

        if (randomTick() && !this.getActiveBodyparts(MOVE)) this.suicide()

        const role = this.role as 'remoteCoreAttacker'

        if (Memory.rooms[this.memory.RN].T !== 'remote') {
            delete this.memory.RN
            if (!this.findRemote()) return
        }

        // If the creep's remote no longer is managed by its commune
        else if (Memory.rooms[this.memory.RN].CN !== this.commune.name) {
            // Delete it from memory and try to find a new one

            delete this.memory.RN
            if (!this.findRemote()) return
        }

        if (this.dying) return

        // Reduce remote need

        Memory.rooms[this.memory.RN].data[RemoteData[role]] -= 1

        const commune = this.commune

        // Add the creep to creepsOfRemote relative to its remote

        if (commune.creepsOfRemote[this.memory.RN]) commune.creepsOfRemote[this.memory.RN][role].push(this.name)
    }

    /**
     * Finds a remote
     */
    findRemote?(): boolean {
        const creep = this

        // If the creep already has a remote, inform true

        if (creep.memory.RN) return true

        // Otherwise, get the creep's role

        const role = creep.role as 'remoteCoreAttacker'

        // Get remotes by their efficacy

        const remoteNamesByEfficacy = creep.commune.remoteNamesBySourceEfficacy

        // Loop through each remote name

        for (const roomName of remoteNamesByEfficacy) {
            // Get the remote's memory using its name

            const roomMemory = Memory.rooms[roomName]

            // If the needs of this remote are met, iterate

            if (roomMemory.data[RemoteData[role]] <= 0) continue

            // Otherwise assign the remote to the creep and inform true

            creep.memory.RN = roomName
            roomMemory.data[RemoteData[role]] -= 1

            return true
        }

        // Inform false

        return false
    }

    /**
     * Find and attack cores
     */
    advancedAttackCores?(): boolean {
        const { room } = this

        // If there are no cores

        if (!room.structures.invaderCore.length) return false

        // Find the closest core

        const closestCore = room.structures.invaderCore[0]

        // If the creep at the core

        if (getRange(this.pos.x, closestCore.pos.x, this.pos.y, closestCore.pos.y) === 1) {
            this.say('🗡️C')

            this.attack(closestCore)
            return true
        }

        // Otherwise say the intention and create a moveRequest to the creep's harvestPos, and inform the attempt

        this.say('⏩C')

        this.createMoveRequest({
            origin: this.pos,
            goals: [{ pos: closestCore.pos, range: 1 }],
            avoidEnemyRanges: true,
        })

        return true
    }

    static remoteCoreAttackerManager(room: Room, creepsOfRole: string[]) {
        for (const creepName of creepsOfRole) {
            const creep: RemoteCoreAttacker = Game.creeps[creepName]

            // Try to find a remote

            if (!creep.findRemote()) {
                // If the room is the creep's commune

                if (room.name === creep.commune.name) {
                    // Advanced recycle and iterate

                    creep.advancedRecycle()
                    continue
                }

                // Otherwise, have the creep make a moveRequest to its commune and iterate

                creep.createMoveRequest({
                    origin: creep.pos,
                    goals: [
                        {
                            pos: creep.commune.anchor,
                            range: 5,
                        },
                    ],
                })

                continue
            }

            creep.say(creep.memory.RN)

            if (creep.advancedAttackCores()) continue

            // If the creep is its remote

            if (room.name === creep.memory.RN) {
                delete creep.memory.RN
                continue
            }

            // Otherwise, create a moveRequest to its remote

<<<<<<< HEAD
            creep.createMoveRequest({
                origin: creep.pos,
                goals: [
                    {
                        pos: new RoomPosition(25, 25, creep.memory.RN),
                        range: 25,
                    },
                ],
                typeWeights: {
                    enemy: Infinity,
                    ally: Infinity,
                    keeper: Infinity,
                    enemyRemote: Infinity,
                    allyRemote: Infinity,
                },
                avoidAbandonedRemotes: true,
            })
=======
            if (
                creep.createMoveRequest({
                    origin: creep.pos,
                    goals: [
                        {
                            pos: new RoomPosition(25, 25, creep.memory.RN),
                            range: 25,
                        },
                    ],
                    typeWeights: {
                        enemy: Infinity,
                        ally: Infinity,
                        keeper: Infinity,
                        enemyRemote: Infinity,
                        allyRemote: Infinity,
                    },
                    avoidAbandonedRemotes: true,
                }) === 'unpathable'
            ) {
                Memory.rooms[creep.memory.RN].data[RemoteData.abandon] = 1500
                delete creep.memory.RN
            }
>>>>>>> eeee8cf3
        }
    }
}<|MERGE_RESOLUTION|>--- conflicted
+++ resolved
@@ -179,7 +179,6 @@
 
             // Otherwise, create a moveRequest to its remote
 
-<<<<<<< HEAD
             creep.createMoveRequest({
                 origin: creep.pos,
                 goals: [
@@ -197,30 +196,6 @@
                 },
                 avoidAbandonedRemotes: true,
             })
-=======
-            if (
-                creep.createMoveRequest({
-                    origin: creep.pos,
-                    goals: [
-                        {
-                            pos: new RoomPosition(25, 25, creep.memory.RN),
-                            range: 25,
-                        },
-                    ],
-                    typeWeights: {
-                        enemy: Infinity,
-                        ally: Infinity,
-                        keeper: Infinity,
-                        enemyRemote: Infinity,
-                        allyRemote: Infinity,
-                    },
-                    avoidAbandonedRemotes: true,
-                }) === 'unpathable'
-            ) {
-                Memory.rooms[creep.memory.RN].data[RemoteData.abandon] = 1500
-                delete creep.memory.RN
-            }
->>>>>>> eeee8cf3
         }
     }
 }