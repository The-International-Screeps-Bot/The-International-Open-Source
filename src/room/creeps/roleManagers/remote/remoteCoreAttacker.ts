import { RemoteData } from 'international/constants'
import { getRange, randomTick } from 'international/utils'

export class RemoteCoreAttacker extends Creep {
    constructor(creepID: Id<Creep>) {
        super(creepID)
    }

    public get dying() {
        // Inform as dying if creep is already recorded as dying

        if (this._dying) return true

        // Stop if creep is spawning

        if (!this.ticksToLive) return false

        // If the creep's remaining ticks are more than the estimated spawn time, inform false

        if (this.ticksToLive > this.body.length * CREEP_SPAWN_TIME) return false

        // Record creep as dying

        return (this._dying = true)
    }

    preTickManager(): void {
<<<<<<< HEAD
        if (!this.findRemote()) return
=======
>>>>>>> ebf19334
        if (randomTick() && !this.getActiveBodyparts(MOVE)) this.suicide()

        const role = this.role as 'remoteCoreAttacker'

        if (Memory.rooms[this.memory.RN].T !== 'remote') {

            delete this.memory.RN
            if (!this.findRemote()) return
        }
        
        // If the creep's remote no longer is managed by its commune

        else if (!Memory.rooms[this.commune.name].remotes.includes(this.memory.RN)) {
            // Delete it from memory and try to find a new one

            delete this.memory.RN
            if (!this.findRemote()) return
        }

        if (this.dying) return

        // Reduce remote need

        Memory.rooms[this.memory.RN].data[RemoteData[role]] -= 1

        const commune = this.commune

        // Add the creep to creepsOfRemote relative to its remote

        if (commune.creepsOfRemote[this.memory.RN]) commune.creepsOfRemote[this.memory.RN][role].push(this.name)
    }

    /**
     * Finds a remote
     */
    findRemote?(): boolean {
        const creep = this

        // If the creep already has a remote, inform true

        if (creep.memory.RN) return true

        // Otherwise, get the creep's role

        const role = creep.role as 'remoteCoreAttacker'

        // Get remotes by their efficacy

        const remoteNamesByEfficacy = creep.commune?.remoteNamesBySourceEfficacy

        // Loop through each remote name

        for (const roomName of remoteNamesByEfficacy) {
            // Get the remote's memory using its name

            const roomMemory = Memory.rooms[roomName]

            // If the needs of this remote are met, iterate

            if (roomMemory.data[RemoteData[role]] <= 0) continue

            // Otherwise assign the remote to the creep and inform true

            creep.memory.RN = roomName
            roomMemory.data[RemoteData[role]] -= 1

            return true
        }

        // Inform false

        return false
    }

    /**
     * Find and attack cores
     */
    advancedAttackCores?(): boolean {
        const { room } = this

        // If there are no cores

        if (!room.structures.invaderCore.length) return false

        // Find the closest core

        const closestCore = room.structures.invaderCore[0]

        // If the creep at the core

        if (getRange(this.pos.x, closestCore.pos.x, this.pos.y, closestCore.pos.y) === 1) {
            this.say('🗡️C')

            this.attack(closestCore)
            return true
        }

        // Otherwise say the intention and create a moveRequest to the creep's harvestPos, and inform the attempt

        this.say('⏩C')

        this.createMoveRequest({
            origin: this.pos,
            goals: [{ pos: closestCore.pos, range: 1 }],
            avoidEnemyRanges: true,
        })

        return true
    }

    static remoteCoreAttackerManager(room: Room, creepsOfRole: string[]) {
        for (const creepName of creepsOfRole) {
            const creep: RemoteCoreAttacker = Game.creeps[creepName]

            // Try to find a remote

            if (!creep.findRemote()) {
                // If the room is the creep's commune

                if (room.name === creep.commune.name) {
                    // Advanced recycle and iterate

                    creep.advancedRecycle()
                    continue
                }

                // Otherwise, have the creep make a moveRequest to its commune and iterate

                creep.createMoveRequest({
                    origin: creep.pos,
                    goals: [
                        {
                            pos: new RoomPosition(25, 25, creep.commune.name),
                            range: 25,
                        },
                    ],
                })

                continue
            }

            creep.say(creep.memory.RN)

            if (creep.advancedAttackCores()) continue

            // If the creep is its remote

            if (room.name === creep.memory.RN) {
                delete creep.memory.RN
                continue
            }

            // Otherwise, create a moveRequest to its remote

            if (
                creep.createMoveRequest({
                    origin: creep.pos,
                    goals: [
                        {
                            pos: new RoomPosition(25, 25, creep.memory.RN),
                            range: 25,
                        },
                    ],
                    typeWeights: {
                        enemy: Infinity,
                        ally: Infinity,
                        keeper: Infinity,
                        enemyRemote: Infinity,
                        allyRemote: Infinity,
                    },
                    avoidAbandonedRemotes: true,
                }) === 'unpathable'
            ) {
                Memory.rooms[creep.memory.RN].data[RemoteData.abandon] = 1500
                delete creep.memory.RN
            }
        }
    }
}<|MERGE_RESOLUTION|>--- conflicted
+++ resolved
@@ -25,10 +25,8 @@
     }
 
     preTickManager(): void {
-<<<<<<< HEAD
         if (!this.findRemote()) return
-=======
->>>>>>> ebf19334
+
         if (randomTick() && !this.getActiveBodyparts(MOVE)) this.suicide()
 
         const role = this.role as 'remoteCoreAttacker'
