--- conflicted
+++ resolved
@@ -325,7 +325,6 @@
                         enemyRemote: Infinity,
                         allyRemote: Infinity,
                     },
-<<<<<<< HEAD
                 ],
                 typeWeights: {
                     enemy: Infinity,
@@ -336,11 +335,6 @@
                 },
                 avoidAbandonedRemotes: true,
             }) === 'unpathable') {
-
-=======
-                }) === 'unpathable'
-            ) {
->>>>>>> 1cbb16ef
                 Memory.rooms[creep.memory.RN].data[RemoteData.abandon] = 1500
                 delete creep.memory.RN
             }
