import { RemoteData } from 'international/constants'
import { findClosestObject, getRange, randomIntRange } from 'international/utils'
import { packCoord } from 'other/packrat'

export class RemoteDefender extends Creep {
    public get dying() {
        // Inform as dying if creep is already recorded as dying

        if (this._dying) return true

        // Stop if creep is spawning

        if (!this.ticksToLive) return false

        // If the creep's remaining ticks are more than the estimated spawn time, inform false

        if (this.ticksToLive > this.body.length * CREEP_SPAWN_TIME) return false

        // Record creep as dying

        return (this._dying = true)
    }

    preTickManager(): void {
        if (!this.memory.RN) return

        const role = this.role as 'remoteDefender'

        // If the creep's remote no longer is managed by its commune

        if (!Memory.rooms[this.commune.name].remotes.includes(this.memory.RN)) {
            // Delete it from memory and try to find a new one

            delete this.memory.RN
            if (!this.findRemote()) return
        }

        if (this.dying) return

        // Reduce remote need

        Memory.rooms[this.memory.RN].data[RemoteData.minDamage] -= this.attackStrength
        Memory.rooms[this.memory.RN].data[RemoteData.minHeal] -= this.healStrength

        const commune = this.commune

        // Add the creep to creepsOfRemote relative to its remote

        if (commune.creepsOfRemote[this.memory.RN]) commune.creepsOfRemote[this.memory.RN][role].push(this.name)
    }

    /**
     * Finds a remote to defend
     */
    findRemote?(): boolean {
        const creep = this

        // If the creep already has a remote, inform true

        if (creep.memory.RN) return true

        // Get remotes by their efficacy

        const remoteNamesByEfficacy = creep.commune?.remoteNamesBySourceEfficacy

        let roomMemory

        // Loop through each remote name

        for (const roomName of remoteNamesByEfficacy) {
            // Get the remote's memory using its name

            roomMemory = Memory.rooms[roomName]

            // If the needs of this remote are met, iterate

            if (roomMemory.data[RemoteData.minDamage] + roomMemory.data[RemoteData.minHeal] <= 0) continue

            // Otherwise assign the remote to the creep and inform true

            creep.memory.RN = roomName
            roomMemory.data[RemoteData.minDamage] -= creep.attackStrength
            roomMemory.data[RemoteData.minHeal] -= creep.healStrength

            return true
        }

        // Inform false

        return false
    }

    /**
     * Find and attack enemyCreeps
     */
    advancedAttackEnemies?(): boolean {
        const { room } = this

        const enemyAttackers = room.enemyAttackers

        // If there are none

        if (!enemyAttackers.length) {
            const enemyCreeps = room.enemyCreeps

            if (!enemyCreeps.length) {
                return this.aggressiveHeal()
            }

            // Heal nearby creeps

            if (this.passiveHeal()) return true

            this.say('EC')

            const enemyCreep = findClosestObject(this.pos, enemyCreeps)
            // Get the range between the creeps

            const range = getRange(this.pos.x, enemyCreep.pos.x, this.pos.y, enemyCreep.pos.y)

            // If the range is more than 1

            if (range > 1) {
                this.rangedAttack(enemyCreep)

                // Have the create a moveRequest to the enemyAttacker and inform true

                this.createMoveRequest({
                    origin: this.pos,
                    goals: [{ pos: enemyCreep.pos, range: 1 }],
                })

                return true
            }

            this.rangedMassAttack()

            return true
        }

        // Otherwise, get the closest enemyAttacker

        const enemyAttacker = findClosestObject(this.pos, enemyAttackers)

        // Get the range between the creeps

        const range = getRange(this.pos.x, enemyAttacker.pos.x, this.pos.y, enemyAttacker.pos.y)

        // If it's more than range 3

        if (range > 3) {
            // Heal nearby creeps

            this.passiveHeal()

            // Make a moveRequest to it and inform true

            this.createMoveRequest({
                origin: this.pos,
                goals: [{ pos: enemyAttacker.pos, range: 1 }],
            })

            return true
        }

        this.say('AEA')

        // Otherwise, have the creep pre-heal itself

        this.heal(this)

        // If the range is 1, rangedMassAttack

        if (range === 1) {
<<<<<<< HEAD
            if (this.getActiveBodyparts(RANGED_ATTACK) > 0) {
                this.rangedMassAttack()
                this.moveRequest = packCoord(enemyAttacker.pos)
            } else {
                this.attack(enemyAttacker)
            }
=======
            this.rangedMassAttack()
>>>>>>> 0b9bc19a
        }

        // Otherwise, rangedAttack the enemyAttacker
        else if (this.getActiveBodyparts(RANGED_ATTACK) > 0) {
            this.rangedAttack(enemyAttacker)
        }

        // If the creep is out matched, try to always stay in range 3

        if (this.healStrength < enemyAttacker.attackStrength && this.getActiveBodyparts(RANGED_ATTACK) > 0) {
            if (range === 3) return true

            if (range >= 3) {
                this.createMoveRequest({
                    origin: this.pos,
                    goals: [{ pos: enemyAttacker.pos, range: 3 }],
                })

                return true
            }

            this.createMoveRequest({
                origin: this.pos,
                goals: [{ pos: enemyAttacker.pos, range: 25 }],
                flee: true,
            })

            return true
        }

        // If the creep has less heal power than the enemyAttacker's attack power

        if (this.healStrength < enemyAttacker.attackStrength && this.getActiveBodyparts(RANGED_ATTACK) > 0) {
            // If the range is less or equal to 2

            if (range <= 2) {
                // Have the creep flee and inform true

                this.createMoveRequest({
                    origin: this.pos,
                    goals: [{ pos: enemyAttacker.pos, range: 1 }],
                    flee: true,
                })

                return true
            }
        }

        // If the range is more than 1

        if (range > 1 && this.getActiveBodyparts(RANGED_ATTACK) > 0) {
            // Have the create a moveRequest to the enemyAttacker and inform true

            this.createMoveRequest({
                origin: this.pos,
                goals: [{ pos: enemyAttacker.pos, range: 1 }],
            })

            return true
        }

        // Otherwise inform true

        return true
    }

    constructor(creepID: Id<Creep>) {
        super(creepID)
    }

    static remoteDefenderManager(room: Room, creepsOfRole: string[]) {
        for (const creepName of creepsOfRole) {
            const creep: RemoteDefender = Game.creeps[creepName]

            // Try to find a remote

            if (!creep.findRemote()) {
                // If the room is the creep's commune

                if (room.name === creep.commune.name) {
                    // Advanced recycle and iterate

                    creep.advancedRecycle()
                    continue
                }

                // Otherwise, have the creep make a moveRequest to its commune and iterate

                creep.createMoveRequest({
                    origin: creep.pos,
                    goals: [
                        {
                            pos: new RoomPosition(25, 25, creep.commune.name),
                            range: 25,
                        },
                    ],
                    typeWeights: {
                        enemy: Infinity,
                        ally: Infinity,
                        keeper: Infinity,
                        enemyRemote: Infinity,
                        allyRemote: Infinity,
                    },
                })

                continue
            }

            creep.say(creep.memory.RN)

            // Try to attack enemyAttackers, iterating if there are none or one was attacked

            if (creep.advancedAttackEnemies()) {
                delete creep.memory.TW
                continue
            }

            // If the creep is in its remote

            if (room.name === creep.memory.RN) {
                if (!creep.memory.TW) creep.memory.TW = 0
                else creep.memory.TW += 1

                // If a random range of time has passed, find a new remote

                if (creep.memory.TW > randomIntRange(20, 100)) {
                    delete creep.memory.RN

                    if (creep.moveRequest) continue

                    // Try to find a remote

                    if (!creep.findRemote()) continue
                }
            }

            // Otherwise, create a moveRequest to its remote

            creep.createMoveRequest({
                origin: creep.pos,
                goals: [
                    {
                        pos: new RoomPosition(25, 25, creep.memory.RN),
                        range: 25,
                    },
                ],
                typeWeights: {
                    enemy: Infinity,
                    ally: Infinity,
                    keeper: Infinity,
                    enemyRemote: Infinity,
                    allyRemote: Infinity,
                },
            })
        }
    }
}<|MERGE_RESOLUTION|>--- conflicted
+++ resolved
@@ -172,16 +172,12 @@
         // If the range is 1, rangedMassAttack
 
         if (range === 1) {
-<<<<<<< HEAD
             if (this.getActiveBodyparts(RANGED_ATTACK) > 0) {
                 this.rangedMassAttack()
                 this.moveRequest = packCoord(enemyAttacker.pos)
             } else {
                 this.attack(enemyAttacker)
             }
-=======
-            this.rangedMassAttack()
->>>>>>> 0b9bc19a
         }
 
         // Otherwise, rangedAttack the enemyAttacker
