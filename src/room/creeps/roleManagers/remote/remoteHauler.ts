--- conflicted
+++ resolved
@@ -449,11 +449,7 @@
         delete this.memory.P
         delete creepAtPos.memory.P
 
-<<<<<<< HEAD
 /*
-=======
-        /*
->>>>>>> db04102a
         // Trade remotes and sourceIndexes
 
         const newCreepAtPosRemote = this.memory.RN || creepAtPos.memory.RN
