--- conflicted
+++ resolved
@@ -1,22 +1,21 @@
-<<<<<<< HEAD
 import { ERROR_FAILED, myColors } from 'international/constants'
 import { customLog, findObjectWithID, getRangeOfCoords } from 'international/utils'
 
-=======
->>>>>>> 9d08d6cd
 export class Operator extends PowerCreep {
     constructor(creepID: Id<PowerCreep>) {
         super(creepID)
     }
 
-    preTickManager() {
+    preTickManager() {}
 
+    endTickManager() {}
 
-    }
+    runTask?() {
+        if (!this.memory.TN && !this.findTask()) return false
 
-    runTasks?() {
+        const taskResult = (this as any)[this.memory.TN]()
+        if (!taskResult) return taskResult === ERROR_FAILED
 
-<<<<<<< HEAD
         delete this.memory.TN
         delete this.memory.TTID
         return true
@@ -28,20 +27,18 @@
         if (this.findEnablePowerTask()) return true
         if (this.findGenerateOpsTask()) return true
         if (this.findSourceRegenTask()) return true
-=======
-        if (this.advancedRenew()) return true
-        if (this.advancedEnablePower()) return true
-
->>>>>>> 9d08d6cd
         return false
     }
 
-    runTask?() {
+    findRenewTask?() {
+        if (this.ticksToLive > POWER_CREEP_LIFE_TIME * 0.1) return false
 
+        if (!this.room.powerSpawn) return false
 
+        this.memory.TN = 'advancedRenew'
+        return true
     }
 
-<<<<<<< HEAD
     advancedRenew?() {
         const powerSpawn = this.room.powerSpawn
         if (!powerSpawn) return ERROR_FAILED
@@ -61,27 +58,22 @@
 
             return false
         }
-=======
-    findTask?() {
 
->>>>>>> 9d08d6cd
-
+        this.renew(powerSpawn)
+        return true
     }
 
-    advancedRenew?() {
+    findEnablePowerTask?() {
+        const { controller } = this.room
+        if (!controller) return false
 
-        // Too old to renew
+        if (controller.isPowerEnabled) return false
 
-        if (this.ticksToLive > POWER_CREEP_LIFE_TIME * 0.1) return false
-
-        const powerSpawn = this.room.structures.powerSpawn[0]
-        if (!powerSpawn) return false
-
+        this.memory.TN = 'advancedEnablePower'
         return true
     }
 
     advancedEnablePower?() {
-<<<<<<< HEAD
         const { controller } = this.room
         if (!controller) return ERROR_FAILED
 
@@ -100,13 +92,8 @@
 
             return false
         }
-=======
->>>>>>> 9d08d6cd
 
-        if (!this.room.controller) return false
-
-        if (this.room.controller.isPowerEnabled) return false
-
+        this.enableRoom(controller)
         return true
     }
 
@@ -199,7 +186,6 @@
     }
 
     static operatorManager(room: Room, creepsOfRole: string[]) {
-
         // Loop through creep names of this role
 
         for (const creepName of creepsOfRole) {
@@ -207,7 +193,7 @@
 
             const creep: Operator = Game.powerCreeps[creepName]
 
-            creep.runTasks()
+            if (creep.runTask()) creep.runTask()
         }
     }
 }