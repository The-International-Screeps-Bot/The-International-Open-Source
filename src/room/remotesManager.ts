import { minHarvestWorkRatio, remoteHarvesterRoles, RemoteData, remoteRoles } from 'international/constants'
import { customLog, findCarryPartsRequired } from 'international/utils'
import { CommuneManager } from './communeManager'
import { creepClasses } from './creeps/creepClasses'

export class RemotesManager {
    communeManager: CommuneManager

    constructor(communeManager: CommuneManager) {
        this.communeManager = communeManager
    }

    public stage1() {
        // Loop through the commune's remote names

        for (let index = this.communeManager.room.memory.remotes.length - 1; index >= 0; index -= 1) {
            // Get the name of the remote using the index

            const remoteName = this.communeManager.room.memory.remotes[index]

            const remoteMemory = Memory.rooms[remoteName]

            // If the room isn't a remote, remove it from the remotes array

            if (remoteMemory.T !== 'remote' || remoteMemory.commune !== this.communeManager.room.name) {
                this.communeManager.room.memory.remotes.splice(index, 1)
                continue
            }

            if (remoteMemory.data[RemoteData.abandon] > 0) {
                remoteMemory.data[RemoteData.abandon] -= 1

<<<<<<< HEAD
                for (const dataType in remoteMemory.data) {

                    if (dataType === 'abandon') continue
                    remoteMemory.data[dataType] = 0
=======
                for (const need in remoteMemory.data) {
                    if (Number(need) !== RemoteData.abandon) remoteMemory.data[need] = 0
>>>>>>> 94697021
                }

                continue
            }

            remoteMemory.data[RemoteData.source1RemoteHarvester] = 3
            remoteMemory.data[RemoteData.source2RemoteHarvester] = remoteMemory.SIDs[1] ? 3 : 0
            remoteMemory.data[RemoteData.remoteHauler0] = 0
            remoteMemory.data[RemoteData.remoteHauler1] = 0
            remoteMemory.data[RemoteData.remoteReserver] = 1

            // Get the remote

            const remote = Game.rooms[remoteName]

            const possibleReservation = this.communeManager.room.energyCapacityAvailable >= 650
            const isReserved =
                remote && remote.controller.reservation && remote.controller.reservation.username === Memory.me

            // If the remote is reserved

            if (possibleReservation) {
                // Increase the remoteHarvester need accordingly

                remoteMemory.data[RemoteData.source1RemoteHarvester] *= 2
                remoteMemory.data[RemoteData.source2RemoteHarvester] *= 2

                // If the reservation isn't soon to run out, relative to the room's sourceEfficacy average

                if (isReserved && remote.controller.reservation.ticksToEnd >= Math.min(remoteMemory.RE * 5, 2500))
                    remoteMemory.data[RemoteData.remoteReserver] = 0
            }

            if (remote) {
                remoteMemory.data[RemoteData.minDamage] = 0
                remoteMemory.data[RemoteData.minHeal] = 0
                remoteMemory.data[RemoteData.attackByInvader] = 0

                // Increase the defenderNeed according to the enemy attackers' combined strength

                for (const enemyCreep of remote.enemyCreeps) {
                    if (enemyCreep.owner.username === 'Invader' && remote.enemyCreeps.length == 1) {
                        if (enemyCreep.getActiveBodyparts(RANGED_ATTACK)) {
                            remoteMemory.data[RemoteData.attackByInvader] = 2
                            remoteMemory.data[RemoteData.minDamage] = enemyCreep.getActiveBodyparts(RANGED_ATTACK)
                        } else {
                            remoteMemory.data[RemoteData.attackByInvader] = 1
                            remoteMemory.data[RemoteData.minDamage] = enemyCreep.getActiveBodyparts(ATTACK)
                        }

                        continue
                    }

                    remoteMemory.data[RemoteData.minDamage] += 10 + enemyCreep.healStrength
                    remoteMemory.data[RemoteData.minHeal] += enemyCreep.attackStrength
                }

                // If the controller is reserved and not by me

                if (remote.controller.reservation && remote.controller.reservation.username !== Memory.me)
                    remoteMemory.data[RemoteData.enemyReserved] = 1
                // If the controller is not reserved or is by us
                else remoteMemory.data[RemoteData.enemyReserved] = 0

                remoteMemory.data[RemoteData.remoteCoreAttacker] = remote.structures.invaderCore.length
                remoteMemory.data[RemoteData.invaderCore] = remote.structures.invaderCore.length

                // Create need if there are any walls or enemy owner structures (not including invader cores)

                remoteMemory.data[RemoteData.remoteDismantler] =
                    Math.min(remote.actionableWalls.length, 1) || Math.min(remote.dismantleTargets.length, 1)
            }

            // If the remote is assumed to be reserved by an enemy

            if (remoteMemory.data[RemoteData.enemyReserved] || remoteMemory.data[RemoteData.invaderCore]) {
                remoteMemory.data[RemoteData.source1RemoteHarvester] = 0
                remoteMemory.data[RemoteData.source2RemoteHarvester] = 0
                remoteMemory.data[RemoteData.remoteHauler0] = 0
                remoteMemory.data[RemoteData.remoteHauler1] = 0
            }
        }
    }

    public stage2() {
        // Loop through the commune's remote names

        for (let index = this.communeManager.room.memory.remotes.length - 1; index >= 0; index -= 1) {
            // Get the name of the remote using the index

            const remoteName = this.communeManager.room.memory.remotes[index]
            const remoteMemory = Memory.rooms[remoteName]

            if (remoteMemory.data[RemoteData.abandon]) continue

            const remote = Game.rooms[remoteName]
            const isReserved =
                remote && remote.controller.reservation && remote.controller.reservation.username === Memory.me

            // Loop through each index of sourceEfficacies

            for (let sourceIndex = 0; sourceIndex < remoteMemory.SE.length; sourceIndex += 1) {
                // Get the income based on the reservation of the this and remoteHarvester need
                // Multiply remote harvester need by 1.6~ to get 3 to 5 and 6 to 10, converting work part need to income expectation

                const income = Math.max(
                    (isReserved ? 10 : 5) -
                        Math.floor(
                            Math.max(remoteMemory.data[RemoteData[remoteHarvesterRoles[sourceIndex]]], 0) *
                                minHarvestWorkRatio,
                        ),
                    0,
                )

                // Find the number of carry parts required for the source, and add it to the remoteHauler need

                remoteMemory.data[RemoteData[`remoteHauler${sourceIndex as 0 | 1}`]] += findCarryPartsRequired(
                    remoteMemory.SE[sourceIndex],
                    income,
                )
            }
        }
    }
}<|MERGE_RESOLUTION|>--- conflicted
+++ resolved
@@ -30,15 +30,10 @@
             if (remoteMemory.data[RemoteData.abandon] > 0) {
                 remoteMemory.data[RemoteData.abandon] -= 1
 
-<<<<<<< HEAD
                 for (const dataType in remoteMemory.data) {
 
                     if (dataType === 'abandon') continue
                     remoteMemory.data[dataType] = 0
-=======
-                for (const need in remoteMemory.data) {
-                    if (Number(need) !== RemoteData.abandon) remoteMemory.data[need] = 0
->>>>>>> 94697021
                 }
 
                 continue
