--- conflicted
+++ resolved
@@ -1,8 +1,4 @@
-<<<<<<< HEAD
-import { separateStoreStructureTypes } from "constants/structures"
-=======
-import { separateStoreStructureTypes } from '../constants/general'
->>>>>>> 277472c6
+import { separateStoreStructureTypes } from "../constants/structures"
 
 export class RoomObjectUtils {
   static freeNextStoreOf(
