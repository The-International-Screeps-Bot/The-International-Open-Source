import {
    AllyCreepRequestData,
    ClaimRequestData,
    CombatRequestData,
    containerUpkeepCost,
    controllerDowngradeUpgraderNeed,
    minHarvestWorkRatio,
    myColors,
    numbersByStructureTypes,
    rampartUpkeepCost,
    RemoteData,
    remoteHarvesterRoles,
    RemoteHarvesterRolesBySourceIndex,
    remoteHaulerRoles,
    roadUpkeepCost,
} from 'international/constants'
import {
    customLog,
    findCarryPartsRequired,
    findLinkThroughput,
    getRange,
    getRangeOfCoords,
} from 'international/utils'
import { internationalManager } from 'international/internationalManager'
import { unpackPosList } from 'other/packrat'
import { globalStatsUpdater } from 'international/statsManager'
const minRemotePriority = 10

Room.prototype.spawnRequester = function () {
    // If CPU logging is enabled, get the CPU used at the start

    if (Memory.CPULogging === true) var managerCPUStart = Game.cpu.getUsed()

    // Structure info about the this's spawn energy

    const spawnEnergyCapacity = this.energyCapacityAvailable
    const mostOptimalSource = this.sourcesByEfficacy[0]
    const { storage } = this
    const { terminal } = this

    let partsMultiplier: number
    let spawnGroup: string[]
    let role: CreepRoles
    let priority: number
    let minPriority: number
    let maxPriority: number

    // Construct requests for sourceHarvesters

    this.constructSpawnRequests(
        ((): SpawnRequestOpts | false => {
            const sourceIndex = 0
            role = 'source1Harvester'

            const priority = (mostOptimalSource.index === sourceIndex ? 0 : 1) + this.creepsFromRoom[role].length

            if (spawnEnergyCapacity >= 800) {
                let defaultParts: BodyPartConstant[] = [CARRY]
                let workAmount = 6

                // Account for power regenerating sources

                const source = this.sources[sourceIndex]
                const effect = source.effectsData.get(PWR_REGEN_SOURCE) as PowerEffect
                if (effect) {
                    workAmount += Math.round(
                        POWER_INFO[PWR_REGEN_SOURCE].effect[effect.level - 1] /
                            POWER_INFO[PWR_REGEN_SOURCE].period /
                            HARVEST_POWER,
                    )
                }

                for (let i = 1; i <= workAmount; i++) {
                    if (i % 2 === 0) defaultParts.push(MOVE)
                    defaultParts.push(WORK)
                    if (i % 6 === 0) defaultParts.push(CARRY)
                }

                return {
                    role,
                    defaultParts,
                    extraParts: [],
                    partsMultiplier: 1,
                    minCreeps: 1,
                    minCost: 300,
                    priority: 1,
                    memoryAdditions: {
                        SI: sourceIndex,
                        R: true,
                    },
                }
            }

            if (spawnEnergyCapacity >= 750) {
                return {
                    role,
                    defaultParts: [],
                    extraParts: [WORK, MOVE, WORK],
                    partsMultiplier: 3,
                    minCreeps: 1,
                    minCost: 200,
                    priority,
                    memoryAdditions: {
                        SI: sourceIndex,
                        R: true,
                    },
                }
            }

            if (spawnEnergyCapacity >= 600) {
                return {
                    role,
                    defaultParts: [MOVE, CARRY],
                    extraParts: [WORK],
                    partsMultiplier: 6,
                    minCreeps: 1,
                    minCost: 300,
                    priority,
                    memoryAdditions: {
                        SI: sourceIndex,
                        R: true,
                    },
                }
            }

            //Only Spawn one larger creep if we have the ability to mine using one large creep
            if (this.sourceContainers[sourceIndex] && spawnEnergyCapacity >= 650) {
                return {
                    role,
                    defaultParts: [MOVE],
                    extraParts: [WORK],
                    partsMultiplier: 6,
                    minCreeps: 1,
                    minCost: 150,
                    priority,
                    memoryAdditions: {
                        SI: sourceIndex,
                        R: true,
                    },
                }
            }

            return {
                role,
                defaultParts: [MOVE, CARRY],
                extraParts: [WORK],
                partsMultiplier: 6,
                minCreeps: undefined,
                maxCreeps: Math.min(3, this.sourcePositions[sourceIndex].length),
                minCost: 200,
                priority,
                memoryAdditions: {
                    SI: sourceIndex,
                    R: true,
                },
            }
        })(),
    )

    // Construct requests for sourceHarvesters
    if (this.sources.length > 1)
        this.constructSpawnRequests(
            ((): SpawnRequestOpts | false => {
                const sourceIndex = 1
                role = 'source2Harvester'

                const priority = (mostOptimalSource.index === sourceIndex ? 0 : 1) + this.creepsFromRoom[role].length

                if (spawnEnergyCapacity >= 800) {
                    let defaultParts: BodyPartConstant[] = [CARRY]
                    let workAmount = 6

                    // Account for power regenerating sources

                    const source = this.sources[sourceIndex]
                    const effect = source.effectsData.get(PWR_REGEN_SOURCE) as PowerEffect
                    if (effect) {
                        workAmount += Math.round(
                            POWER_INFO[PWR_REGEN_SOURCE].effect[effect.level - 1] /
                                POWER_INFO[PWR_REGEN_SOURCE].period /
                                HARVEST_POWER,
                        )
                    }

                    for (let i = 1; i <= workAmount; i++) {
                        if (i % 2 === 0) defaultParts.push(MOVE)
                        defaultParts.push(WORK)
                        if (i % 6 === 0) defaultParts.push(CARRY)
                    }

                    return {
                        role,
                        defaultParts,
                        extraParts: [],
                        partsMultiplier: 1,
                        minCreeps: 1,
                        minCost: 300,
                        priority: 1,
                        memoryAdditions: {
                            SI: sourceIndex,
                            R: true,
                        },
                    }
                }

                if (spawnEnergyCapacity >= 750) {
                    return {
                        role,
                        defaultParts: [],
                        extraParts: [WORK, MOVE, WORK],
                        partsMultiplier: 3,
                        minCreeps: 1,
                        minCost: 200,
                        priority,
                        memoryAdditions: {
                            SI: sourceIndex,
                            R: true,
                        },
                    }
                }

                if (spawnEnergyCapacity >= 600) {
                    return {
                        role,
                        defaultParts: [MOVE, CARRY],
                        extraParts: [WORK],
                        partsMultiplier: 6,
                        minCreeps: 1,
                        minCost: 300,
                        priority,
                        memoryAdditions: {
                            SI: sourceIndex,
                            R: true,
                        },
                    }
                }

                if (this.sourceContainers[sourceIndex]) {
                    return {
                        role,
                        defaultParts: [MOVE],
                        extraParts: [WORK],
                        partsMultiplier: 6,
                        minCreeps: 1,
                        minCost: 150,
                        priority,
                        memoryAdditions: {
                            SI: sourceIndex,
                            R: true,
                        },
                    }
                }

                return {
                    role,
                    defaultParts: [MOVE, CARRY],
                    extraParts: [WORK],
                    partsMultiplier: 6,
                    minCreeps: undefined,
                    maxCreeps: Math.min(3, this.sourcePositions[sourceIndex].length),
                    minCost: 200,
                    priority,
                    memoryAdditions: {
                        SI: sourceIndex,
                        R: true,
                    },
                }
            })(),
        )

    // Construct requests for haulers

    this.constructSpawnRequests(
        ((): SpawnRequestOpts | false => {
            const priority = Math.min(0.5 + this.creepsFromRoom.hauler.length / 2, minRemotePriority - 3)

            // Construct the required carry parts
            
            partsMultiplier = this.haulerNeed

            role = 'hauler'

            // If all RCL 3 extensions are built

            if (spawnEnergyCapacity >= 800) {
                return {
                    role,
                    defaultParts: [],
                    extraParts: [CARRY, CARRY, MOVE],
                    partsMultiplier: partsMultiplier / 2,
                    minCreeps: undefined,
                    maxCreeps: Infinity,
                    minCost: 150,
                    maxCostPerCreep: this.memory.MHC,
                    priority,
                    memoryAdditions: {
                        R: true,
                    },
                }
            }

            return {
                role,
                defaultParts: [],
                extraParts: [CARRY, MOVE],
                partsMultiplier,
                minCreeps: undefined,
                maxCreeps: Infinity,
                minCost: 100,
                maxCostPerCreep: this.memory.MHC,
                priority,
                memoryAdditions: {},
            }
        })(),
    )

    // Construct requests for mineralHarvesters

    this.constructSpawnRequests(
        ((): SpawnRequestOpts | false => {
            // If there is no extractor, inform false

            if (!this.structures.extractor.length) return false

            if (this.controller.level < 6) return false

            if (!storage) return false

            if (this.resourcesInStoringStructures.energy < 40000) return false

            // If there is no terminal, inform false

            if (!terminal) return false

            if (terminal.store.getFreeCapacity() <= 10000) return false

            // Get the mineral. If it's out of resources, inform false

            if (this.mineral.mineralAmount === 0) return false

            let minCost = 900

            if (spawnEnergyCapacity < minCost) return false

            role = 'mineralHarvester'

            return {
                role,
                defaultParts: [],
                extraParts: [WORK, WORK, MOVE, WORK, WORK, MOVE, WORK, MOVE, CARRY, CARRY, MOVE, WORK],
                partsMultiplier: 4 /* this.get('mineralHarvestPositions')?.length * 4 */,
                minCreeps: 1,
                minCost,
                priority: 10 + this.creepsFromRoom.mineralHarvester.length * 3,
                memoryAdditions: {
                    R: true,
                },
            }
        })(),
    )

    // Construct requests for hubHaulers

    this.constructSpawnRequests(
        ((): SpawnRequestOpts | false => {
            // If there is no storage, inform false

            if (!storage || this.controller.level < 4) return false

            // Otherwise if there is no hubLink or terminal, inform false

            if (!this.hubLink && (!terminal || this.controller.level < 6)) return false

            role = 'hubHauler'

            return {
                role,
                defaultParts: [MOVE],
                extraParts: [CARRY],
                partsMultiplier: 8,
                minCreeps: 1,
                minCost: 300,
                priority: 7,
                memoryAdditions: {},
            }
        })(),
    )

    // Construct requests for fastFillers

    this.constructSpawnRequests(
        ((): SpawnRequestOpts | false => {
            // Get the fastFiller positions, if there are none, inform false

            const fastFillerPositionsCount = this.fastFillerPositions.length
            if (!fastFillerPositionsCount) return false

            let priority = 0.75

            let totalFastFillerEnergy = 0
            if (this.fastFillerContainerLeft) totalFastFillerEnergy += this.fastFillerContainerLeft.store.energy
            if (this.fastFillerContainerRight) totalFastFillerEnergy += this.fastFillerContainerRight.store.energy

            if (totalFastFillerEnergy < 300) priority = 1.25

            let defaultParts: BodyPartConstant[]
            if (this.controller.level >= 8) defaultParts = [CARRY, MOVE, CARRY, CARRY, CARRY, CARRY]
            else if (this.controller.level >= 7) defaultParts = [CARRY, MOVE, CARRY, CARRY]
            else defaultParts = [CARRY, MOVE, CARRY]

            role = 'fastFiller'

            return {
                role,
                defaultParts,
                extraParts: [],
                partsMultiplier: 1,
                minCreeps: fastFillerPositionsCount,
                minCost: 150,
                priority,
                memoryAdditions: {},
            }
        })(),
    )

    // Get enemyAttackers in the this

    const { enemyAttackers } = this

    // Get the attackValue of the attackers

    let attackStrength = 0
    let healStrength = 0

    // Loop through each enemyAttacker

    // Increase attackValue by the creep's heal power

    for (const enemyCreep of this.enemyAttackers) {
        attackStrength += enemyCreep.combatStrength.melee + enemyCreep.combatStrength.ranged
        healStrength += enemyCreep.combatStrength.heal
    }

    // Construct requests for meleeDefenders

    if (this.towerInferiority) {

        // Defenders

        minPriority = 6
        maxPriority = minRemotePriority - 1

        // Melee defender

        this.constructSpawnRequests(
            ((): SpawnRequestOpts | false => {

                role = 'meleeDefender'

                // If towers, spawn based on healStrength. If no towers, use attackStrength and healStrength

                let requiredStrength = 1
                if (!this.controller.safeMode) {
                    requiredStrength += healStrength
                    if (!this.structures.tower.length) requiredStrength += attackStrength
                }

                requiredStrength *= 1.5

                const priority = Math.min(minPriority + this.myCreeps[role].length * 0.5, maxPriority)

                // If all RCL 3 extensions are build

                if (spawnEnergyCapacity >= 800) {
                    const extraParts = [ATTACK, ATTACK, MOVE]
                    const strength = ATTACK_POWER * 2

                    return {
                        role,
                        defaultParts: [],
                        extraParts,
                        partsMultiplier: Math.max(requiredStrength / strength / 2, 1),
                        minCost: 210,
                        priority,
                        memoryAdditions: {},
                    }
                }

                const extraParts = [ATTACK, MOVE]
                const strength = ATTACK_POWER

                return {
                    role,
                    defaultParts: [],
                    extraParts,
                    partsMultiplier: Math.max(requiredStrength / strength, 1),
                    minCost: 260,
                    priority,
                    memoryAdditions: {},
                }
            })(),
        )

        // Ranged defender

        this.constructSpawnRequests(
            ((): SpawnRequestOpts | false => {

                role = 'rangedDefender'

                // If towers, spawn based on healStrength. If no towers, use attackStrength and healStrength

                let requiredStrength = 1
                if (!this.controller.safeMode) {
                    requiredStrength += healStrength
                    if (!this.structures.tower.length) requiredStrength += attackStrength
                }

                const priority = Math.min(minPriority + .1 + this.myCreeps[role].length * 0.75, maxPriority)

                // If all RCL 3 extensions are build

                if (spawnEnergyCapacity >= 800) {
                    const extraParts = [RANGED_ATTACK, RANGED_ATTACK, MOVE]
                    const strength = RANGED_ATTACK_POWER * 2

                    return {
                        role,
                        defaultParts: [],
                        extraParts,
                        partsMultiplier: Math.max(requiredStrength / strength / 2, 1),
                        minCost: 210,
                        priority,
                        memoryAdditions: {},
                    }
                }

                const extraParts = [RANGED_ATTACK, MOVE]
                const strength = RANGED_ATTACK_POWER

                return {
                    role,
                    defaultParts: [],
                    extraParts,
                    partsMultiplier: Math.max(requiredStrength / strength, 1),
                    minCost: 260,
                    priority,
                    memoryAdditions: {},
                }
            })(),
        )
    }

    // Get the estimates income

    const estimatedIncome = this.estimateIncome()

    // Construct requests for builders

    this.constructSpawnRequests(
        ((): SpawnRequestOpts | false => {
            if (this.towerInferiority) return false

            // Stop if there are no construction sites

            if (!this.find(FIND_MY_CONSTRUCTION_SITES).length) return false

            let priority = 8
            partsMultiplier = 0

            // If there is an active storage

            if (storage && this.controller.level >= 4) {
                // If the storage is sufficiently full, provide x amount per y enemy in storage

                if (this.resourcesInStoringStructures.energy < this.communeManager.storedEnergyBuildThreshold)
                    return false

                partsMultiplier += Math.pow(
                    this.resourcesInStoringStructures.energy / (15000 + this.controller.level * 1000),
                    2,
                )
            }

            // Otherwise if there is no storage
            else {
                partsMultiplier += estimatedIncome / 5

                // Spawn some extra builders to handle the primarily road building RCL 3 and needy storage building

                if (spawnEnergyCapacity >= 800) partsMultiplier *= 1.2
            }

            role = 'builder'

            // If there is a storage or terminal

            if (storage || terminal) {
                return {
                    role,
                    defaultParts: [],
                    extraParts: [CARRY, WORK, MOVE],
                    partsMultiplier: partsMultiplier,
                    minCreeps: undefined,
                    maxCreeps: Infinity,
                    minCost: 200,
                    priority,
                    memoryAdditions: {
                        R: true,
                    },
                }
            }

            // If all RCL 3 extensions are build

            if (spawnEnergyCapacity >= 800) {
                return {
                    role,
                    defaultParts: [],
                    extraParts: [CARRY, WORK, MOVE],
                    partsMultiplier: partsMultiplier,
                    maxCreeps: Infinity,
                    minCost: 200,
                    priority,
                    memoryAdditions: {
                        R: true,
                    },
                }
            }

            // There are no fastFiller containers

            if (!this.fastFillerContainerLeft && !this.fastFillerContainerRight) {
                return {
                    role,
                    defaultParts: [],
                    extraParts: [WORK, CARRY, CARRY, MOVE],
                    partsMultiplier: partsMultiplier,
                    maxCreeps: Infinity,
                    minCost: 250,
                    priority,
                    memoryAdditions: {
                        R: true,
                    },
                }
            }

            return {
                role,
                defaultParts: [],
                extraParts: [CARRY, MOVE, WORK, CARRY, MOVE],
                partsMultiplier: partsMultiplier,
                minCreeps: undefined,
                maxCreeps: Infinity,
                minCost: 300,
                priority,
                memoryAdditions: {
                    R: true,
                },
            }
        })(),
    )

    // Construct requests for maintainer

    this.constructSpawnRequests(
        ((): SpawnRequestOpts | false => {

            minPriority = 6
            maxPriority = minRemotePriority - 0.5

            priority = Math.min(minPriority + this.creepsFromRoom.maintainer.length * 0.5, maxPriority)

            // Filter possibleRepairTargets with less than 1/5 health, stopping if there are none

            let repairTargets: Structure<BuildableStructureConstant>[] = this.structures.road
            repairTargets = repairTargets.concat(this.structures.container)

            repairTargets = repairTargets.filter(structure => structure.hitsMax * 0.2 >= structure.hits)
            // Get ramparts below their max hits

            const ramparts = this.structures.rampart.filter(
<<<<<<< HEAD
                rampart => rampart.hits < this.communeManager.minRampartHits,
=======
                rampart => rampart.hits < Math.floor(Math.pow((this.controller.level - 3) * 10, 4.5)),
>>>>>>> db298f8a
            )

            // If there are no ramparts or repair targets

            if (!ramparts.length && !repairTargets.length) return false

            // Construct the partsMultiplier

            partsMultiplier = 1

            // For each road, add a multiplier

            partsMultiplier += this.structures.road.length * roadUpkeepCost * 2

            // For each container, add a multiplier

            partsMultiplier += this.structures.container.length * containerUpkeepCost * 2

            // For each rampart, add a multiplier

            partsMultiplier += ramparts.length * rampartUpkeepCost * 1.2

            // For every attackValue, add a multiplier

            partsMultiplier += attackStrength / (REPAIR_POWER / 3)

            // For every x energy in storage, add 1 multiplier

            if (storage && this.controller.level >= 4 && ramparts.length)
                partsMultiplier += Math.pow(
                    this.resourcesInStoringStructures.energy / (16000 + this.controller.level * 1000),
                    2,
                )

            role = 'maintainer'

            // If all RCL 3 extensions are build

            if (spawnEnergyCapacity >= 800) {
                return {
                    role,
                    defaultParts: [],
                    extraParts: [CARRY, MOVE, WORK],
                    partsMultiplier,
                    minCreeps: undefined,
                    maxCreeps: Infinity,
                    minCost: 200,
                    priority,
                    memoryAdditions: {
                        R: true,
                    },
                }
            }

            return {
                role,
                defaultParts: [],
                extraParts: [MOVE, CARRY, MOVE, WORK],
                partsMultiplier,
                minCreeps: undefined,
                maxCreeps: Infinity,
                minCost: 250,
                priority,
                memoryAdditions: {},
            }
        })(),
    )

    // Construct requests for upgraders

    this.constructSpawnRequests(
        ((): SpawnRequestOpts | false => {
            partsMultiplier = 1
            let maxCreeps = this.upgradePositions.length - 1
            const priority = 8

            // If there are enemyAttackers and the controller isn't soon to downgrade

            if (this.controller.ticksToDowngrade > controllerDowngradeUpgraderNeed && this.towerInferiority)
                return false

            // If the controllerContainer have not enough energy in it, don't spawn a new upgrader

            if (this.controllerContainer) {
                if (
                    this.controllerContainer.store.getUsedCapacity(RESOURCE_ENERGY) < 1000 &&
                    this.controller.ticksToDowngrade > controllerDowngradeUpgraderNeed
                ) {
                    return false
                }

                if (
                    this.controllerContainer.store.getUsedCapacity(RESOURCE_ENERGY) > 1500 &&
                    this.fastFillerContainerLeft?.store.getUsedCapacity(RESOURCE_ENERGY) > 1000 &&
                    this.fastFillerContainerRight?.store.getUsedCapacity(RESOURCE_ENERGY) > 1000
                )
                    partsMultiplier += estimatedIncome * 1.25
                else partsMultiplier += estimatedIncome * 0.75
            }

            // If there is a storage
            if (storage && this.controller.level >= 4) {
                // If the storage is sufficiently full, provide x amount per y energy in storage

                if (this.resourcesInStoringStructures.energy >= this.communeManager.storedEnergyUpgradeThreshold)
                    partsMultiplier = Math.pow(
                        this.resourcesInStoringStructures.energy / (8000 + this.controller.level * 1000),
                        2,
                    )
                // Otherwise, set partsMultiplier to 0
                else partsMultiplier = 0
            }

            // Otherwise if there is no storage
            else {
                partsMultiplier += estimatedIncome * 0.75
            }

            // Get the controllerLink and baseLink

            const controllerLink = this.controllerLink

            // If the controllerLink is defined

            if (controllerLink && controllerLink.RCLActionable) {
                maxCreeps -= 1

                const hubLink = this.hubLink
                const sourceLinks = this.sourceLinks

                // If there are transfer links, max out partMultiplier to their ability

                if ((hubLink && hubLink.RCLActionable) || sourceLinks.find(link => link && link.RCLActionable)) {
                    let maxPartsMultiplier = 0

                    if (hubLink && hubLink.RCLActionable) {
                        // Get the range between the controllerLink and hubLink

                        const range = getRangeOfCoords(controllerLink.pos, hubLink.pos)

                        // Limit partsMultiplier at the range with a multiplier

                        maxPartsMultiplier += findLinkThroughput(range) * 0.7
                    }

                    for (let i = 0; i < sourceLinks.length; i++) {
                        const sourceLink = sourceLinks[i]

                        if (!sourceLink.RCLActionable) continue

                        // Get the range between the controllerLink and hubLink

                        const range = getRangeOfCoords(sourceLink.pos, controllerLink.pos)

                        // Limit partsMultiplier at the range with a multiplier

                        maxPartsMultiplier += findLinkThroughput(range, this.estimatedSourceIncome[i]) * 0.7
                    }

                    partsMultiplier = Math.min(partsMultiplier, maxPartsMultiplier)
                }
            }

            // If there are construction sites of my ownership in the this, set multiplier to 1

            if (this.find(FIND_MY_CONSTRUCTION_SITES).length) {
                if (!this.controllerContainer && !this.controllerLink) {
                    partsMultiplier = 0
                } else partsMultiplier = partsMultiplier * 0.25
            }

            const threshold = 0.05
            role = 'controllerUpgrader'

            // If the controllerContainer or controllerLink exists

            if (this.controllerContainer || controllerLink) {
                // If the controller is level 8

                if (this.controller.level === 8) {
                    let extraParts: BodyPartConstant[]

                    // If the controller is near to downgrading

                    if (this.controller.ticksToDowngrade < controllerDowngradeUpgraderNeed)
                        extraParts = [CARRY, WORK, MOVE]

                    else if (partsMultiplier === 0) return false

                    else
                        extraParts = [
                            WORK,
                            WORK,
                            MOVE,
                            CARRY,
                            WORK,
                            WORK,
                            MOVE,
                            WORK,
                            WORK,
                            WORK,
                            MOVE,
                            WORK,
                            WORK,
                            MOVE,
                            CARRY,
                            WORK,
                            MOVE,
                            WORK,
                            WORK,
                            MOVE,
                            WORK,
                            WORK,
                            MOVE,
                            CARRY,
                            WORK,
                            MOVE,
                        ]

                    return {
                        role,
                        defaultParts: [],
                        extraParts,
                        partsMultiplier: 1,
                        threshold,
                        minCreeps: 1,
                        minCost: 300,
                        priority,
                        memoryAdditions: {
                            R: true,
                        },
                    }
                }

                if (spawnEnergyCapacity >= 1000) {
                    // If the controller is near to downgrading, set partsMultiplier to x

                    if (this.controller.ticksToDowngrade < controllerDowngradeUpgraderNeed)
                        partsMultiplier = Math.max(partsMultiplier, 4)

                    partsMultiplier = Math.round(partsMultiplier / 4)
                    if (partsMultiplier === 0) return false

                    return {
                        role,
                        defaultParts: [CARRY, CARRY],
                        extraParts: [WORK, MOVE, WORK, WORK, WORK],
                        partsMultiplier,
                        threshold,
                        minCreeps: undefined,
                        maxCreeps,
                        minCost: 250,
                        priority,
                        memoryAdditions: {
                            R: true,
                        },
                    }
                }

                // Otherwise if the spawnEnergyCapacity is more than 800

                if (spawnEnergyCapacity >= 800) {
                    // If the controller is near to downgrading, set partsMultiplier to x

                    if (this.controller.ticksToDowngrade < controllerDowngradeUpgraderNeed)
                        partsMultiplier = Math.max(partsMultiplier, 6)

                    partsMultiplier = Math.round(partsMultiplier / 6)
                    if (partsMultiplier === 0) return false

                    return {
                        role,
                        defaultParts: [CARRY, CARRY],
                        extraParts: [WORK, MOVE, WORK, WORK, WORK, WORK, MOVE, WORK],
                        partsMultiplier,
                        threshold,
                        minCreeps: undefined,
                        maxCreeps,
                        minCost: 250,
                        priority,
                        memoryAdditions: {
                            R: true,
                        },
                    }
                }

                // If the controller is near to downgrading, set partsMultiplier to x

                if (this.controller.ticksToDowngrade < controllerDowngradeUpgraderNeed)
                    partsMultiplier = Math.max(partsMultiplier, 4)

                partsMultiplier = Math.round(partsMultiplier / 4)
                if (partsMultiplier === 0) return false

                return {
                    role,
                    defaultParts: [CARRY],
                    extraParts: [WORK, MOVE, WORK, WORK, WORK],
                    partsMultiplier,
                    threshold,
                    minCreeps: undefined,
                    maxCreeps,
                    minCost: 200,
                    priority,
                    memoryAdditions: {
                        R: true,
                    },
                }
            }

            // If the controller is near to downgrading, set partsMultiplier to x

            if (this.controller.ticksToDowngrade < controllerDowngradeUpgraderNeed)
                partsMultiplier = Math.max(partsMultiplier, 1)
            if (this.controller.level < 2) partsMultiplier = Math.max(partsMultiplier, 1)

            if (spawnEnergyCapacity >= 800) {
                return {
                    role,
                    defaultParts: [],
                    extraParts: [CARRY, MOVE, WORK],
                    partsMultiplier,
                    threshold,
                    maxCreeps,
                    minCost: 200,
                    priority,
                    memoryAdditions: {
                        R: true,
                    },
                }
            }

            return {
                role,
                defaultParts: [],
                extraParts: [MOVE, CARRY, MOVE, WORK],
                partsMultiplier,
                threshold,
                maxCreeps,
                minCost: 250,
                priority,
                memoryAdditions: {},
            }
        })(),
    )

    for (const remoteInfo of this.remoteSourceIndexesByEfficacy) {
        if (Memory.stats.cpu.usage / Game.cpu.limit > 0.95) break
        const splitRemoteInfo = remoteInfo.split(' ')
        const remoteName = splitRemoteInfo[0]
        const sourceIndex = parseInt(splitRemoteInfo[1]) as 0 | 1

        const remoteMemory = Memory.rooms[remoteName]
        const remoteData = Memory.rooms[remoteName].data
        const remote = Game.rooms[remoteName]
        const priority = minRemotePriority + 1 + remoteMemory.SPs[sourceIndex].length / 100

        role = RemoteHarvesterRolesBySourceIndex[sourceIndex] as
            | 'remoteSourceHarvester0'
            | 'remoteSourceHarvester1'

        // If there are no data for this this, inform false

        if (remoteData[RemoteData[role]] <= 0) continue

        const sourcePositionsAmount = remote
            ? remote.sourcePositions.length
            : unpackPosList(remoteMemory.SP[sourceIndex]).length

        // Construct requests for remoteSourceHarvester0s

        this.constructSpawnRequests(
            ((): SpawnRequestOpts | false => {
                if (spawnEnergyCapacity >= 950) {
                    return {
                        role,
                        defaultParts: [CARRY],
                        extraParts: [WORK, MOVE],
                        partsMultiplier: remoteData[RemoteData[role]],
                        spawnGroup: this.creepsOfRemote[remoteName][role],
                        threshold: 0.1,
                        minCreeps: 1,
                        maxCreeps: sourcePositionsAmount,
                        maxCostPerCreep: 50 + 150 * 6,
                        minCost: 200,
                        priority: priority,
                        memoryAdditions: {
                            R: true,
                            SI: sourceIndex,
                            RN: remoteName,
                        },
                    }
                }

                return {
                    role,
                    defaultParts: [CARRY],
                    extraParts: [WORK, WORK, MOVE],
                    partsMultiplier: remoteData[RemoteData[role]],
                    spawnGroup: this.creepsOfRemote[remoteName][role],
                    threshold: 0.1,
                    minCreeps: undefined,
                    maxCreeps: sourcePositionsAmount,
                    maxCostPerCreep: 50 + 250 * 3,
                    minCost: 300,
                    priority: priority,
                    memoryAdditions: {
                        R: true,
                        SI: sourceIndex,
                        RN: remoteName,
                    },
                }
            })(),
        )
    }

    let remoteHaulerNeed = 0

    const remoteNamesByEfficacy = this.remoteNamesBySourceEfficacy

    for (let index = 0; index < remoteNamesByEfficacy.length; index += 1) {
        if (Memory.stats.cpu.usage / Game.cpu.limit > 0.95) break
        const remoteName = remoteNamesByEfficacy[index]
        const remoteData = Memory.rooms[remoteName].data

        // Add up econ data for this this

        const totalRemoteNeed =
            Math.max(remoteData[RemoteData.remoteHauler0], 0) +
            Math.max(remoteData[RemoteData.remoteHauler1], 0) +
            Math.max(remoteData[RemoteData.remoteReserver], 0) +
            Math.max(remoteData[RemoteData.remoteCoreAttacker], 0) +
            Math.max(remoteData[RemoteData.remoteDismantler], 0) +
            Math.max(remoteData[RemoteData.minDamage], 0) +
            Math.max(remoteData[RemoteData.minHeal], 0)

        const remoteMemory = Memory.rooms[remoteName]

        if (!remoteMemory.data[RemoteData.enemyReserved] && !remoteMemory.data[RemoteData.abandon]) {
            const remote = Game.rooms[remoteName]
            const isReserved =
                remote && remote.controller.reservation && remote.controller.reservation.username === Memory.me

            // Loop through each index of sourceEfficacies

            for (let index = 0; index < remoteMemory.SPs.length; index += 1) {
                // Get the income based on the reservation of the this and remoteHarvester need
                // Multiply remote harvester need by 1.6~ to get 3 to 5 and 6 to 10, converting work part need to income expectation

                const income = Math.max(
                    (isReserved ? 10 : 5) -
                        Math.floor(
                            Math.max(remoteMemory.data[RemoteData[remoteHarvesterRoles[index]]], 0) *
                                minHarvestWorkRatio,
                        ),
                    0,
                )

                // Find the number of carry parts required for the source, and add it to the remoteHauler need

                remoteHaulerNeed += findCarryPartsRequired(remoteMemory.SPs[index].length, income)
            }
        }

        // If there is a need for any econ creep, inform the index

        if (totalRemoteNeed <= 0) continue

        // Construct requests for remoteReservers

        this.constructSpawnRequests(
            ((): SpawnRequestOpts | false => {
                // If there are insufficient harvesters for the remote's sources

                if (
                    Math.max(remoteData[RemoteData.remoteSourceHarvester0], 0) +
                        Math.max(remoteData[RemoteData.remoteSourceHarvester1], 0) >
                    0
                )
                    return false

                let cost = 650

                // If there isn't enough spawnEnergyCapacity to spawn a remoteReserver, inform false

                if (spawnEnergyCapacity < cost) return false

                // If there are no data for this this, inform false

                if (remoteData[RemoteData.remoteReserver] <= 0) return false

                role = 'remoteReserver'

                return {
                    role,
                    defaultParts: [],
                    extraParts: [MOVE, CLAIM],
                    partsMultiplier: 6,
                    spawnGroup: this.creepsOfRemote[remoteName].remoteReserver,
                    minCreeps: 1,
                    maxCreeps: Infinity,
                    minCost: cost,
                    priority: minRemotePriority + 1,
                    memoryAdditions: {
                        RN: remoteName,
                    },
                }
            })(),
        )

        // Construct requests for remoteDefenders

        this.constructSpawnRequests(
            ((): SpawnRequestOpts | false => {
                // If there are no related data

                if (remoteData[RemoteData.minDamage] + remoteData[RemoteData.minHeal] <= 0) return false

                let minRangedAttackCost = 0

                if (remoteData[RemoteData.minDamage] > 0) {
                    minRangedAttackCost =
                        (remoteData[RemoteData.minDamage] / RANGED_ATTACK_POWER) * BODYPART_COST[RANGED_ATTACK] +
                        (remoteData[RemoteData.minDamage] / RANGED_ATTACK_POWER) * BODYPART_COST[MOVE]
                }

                const rangedAttackAmount = minRangedAttackCost / (BODYPART_COST[RANGED_ATTACK] + BODYPART_COST[MOVE])

                let minHealCost = 0

                if (remoteData[RemoteData.minHeal] > 0) {
                    minHealCost =
                        (remoteData[RemoteData.minHeal] / HEAL_POWER) * BODYPART_COST[HEAL] +
                        (remoteData[RemoteData.minHeal] / HEAL_POWER) * BODYPART_COST[MOVE]
                }

                const healAmount = minHealCost / (BODYPART_COST[HEAL] + BODYPART_COST[MOVE])

                if ((rangedAttackAmount + healAmount) * 2 > 50) {
                    Memory.rooms[remoteName].data[RemoteData.abandon] = 1500
                    return false
                }

                const minCost = minRangedAttackCost + minHealCost
                if (minCost > spawnEnergyCapacity) {
                    Memory.rooms[remoteName].data[RemoteData.abandon] = 1500
                    return false
                }

                role = 'remoteDefender'
                const extraParts: BodyPartConstant[] = []

                for (let i = 0; i < rangedAttackAmount + healAmount - 1; i++) {
                    extraParts.push(MOVE)
                }

                for (let i = 0; i < rangedAttackAmount; i++) {
                    extraParts.push(RANGED_ATTACK)
                }

                for (let i = 0; i < healAmount; i++) {
                    extraParts.push(HEAL)
                }

                extraParts.push(MOVE)

                return {
                    role,
                    defaultParts: [],
                    extraParts,
                    partsMultiplier: 1,
                    spawnGroup: this.creepsOfRemote[remoteName].remoteDefender,
                    minCreeps: 1,
                    minCost,
                    priority: minRemotePriority - 3,
                    memoryAdditions: {},
                }
            })(),
        )

        // Construct requests for remoteCoreAttackers

        this.constructSpawnRequests(
            ((): SpawnRequestOpts | false => {
                // If there are no related data

                if (remoteData[RemoteData.remoteCoreAttacker] <= 0) return false

                // Define the minCost and strength

                const cost = 130
                const extraParts = [ATTACK, MOVE]
                const minCost = cost * extraParts.length

                role = 'remoteCoreAttacker'

                return {
                    role,
                    defaultParts: [],
                    extraParts,
                    partsMultiplier: 50 / extraParts.length,
                    spawnGroup: this.creepsOfRemote[remoteName].remoteCoreAttacker,
                    minCreeps: 1,
                    minCost,
                    priority: minRemotePriority - 2,
                    memoryAdditions: {
                        RN: remoteName,
                    },
                }
            })(),
        )

        // Construct requests for remoteDismantler

        this.constructSpawnRequests(
            ((): SpawnRequestOpts | false => {
                // If there are no related data

                if (remoteData[RemoteData.remoteDismantler] <= 0) return false

                // Define the minCost and strength

                const cost = 150
                const extraParts = [WORK, MOVE]

                role = 'remoteDismantler'

                return {
                    role,
                    defaultParts: [],
                    extraParts,
                    partsMultiplier: 50 / extraParts.length,
                    spawnGroup: this.creepsOfRemote[remoteName].remoteDismantler,
                    minCreeps: 1,
                    minCost: cost * 2,
                    priority: minRemotePriority - 1,
                    memoryAdditions: {
                        RN: remoteName,
                    },
                }
            })(),
        )
    }

    // Construct requests for remoteHaulers

    this.constructSpawnRequests(
        ((): SpawnRequestOpts | false => {
            if (remoteHaulerNeed === 0) return false

            partsMultiplier = remoteHaulerNeed

            /*
               // If all RCL 3 extensions are built
               if (spawnEnergyCapacity >= 800) {
                    partsMultiplier = remoteHaulerNeed / 2
                    return {
                         defaultParts: [],
                         extraParts: [CARRY, CARRY, MOVE],
                         threshold: 0.1,
                         partsMultiplier,
                         maxCreeps: Infinity,
                         minCost: 150,
                         maxCostPerCreep: this.memory.MHC,
                         priority: minRemotePriority - 0.2,
                         memoryAdditions: {
                              role: 'remoteHauler',
                              R: true,
                         },
                    }
               }
 */

            role = 'remoteHauler'

            return {
                role,
                defaultParts: [],
                extraParts: [CARRY, MOVE],
                threshold: 0.1,
                partsMultiplier,
                minCost: 100,
                maxCostPerCreep: this.memory.MHC,
                priority: minRemotePriority,
                memoryAdditions: {},
            }
        })(),
    )

    // Construct requests for scouts

    this.constructSpawnRequests(
        ((): SpawnRequestOpts | false => {
            role = 'scout'

            return {
                role,
                defaultParts: [],
                extraParts: [MOVE],
                partsMultiplier: 1,
                minCreeps: this.controller.level === 8 ? 1 : 2,
                minCost: 50,
                priority: 5,
                memoryAdditions: {},
            }
        })(),
    )

    if (this.memory.claimRequest) {
        const requestName = this.memory.claimRequest
        const request = Memory.claimRequests[requestName]

        // Construct requests for claimers

        this.constructSpawnRequests(
            ((): SpawnRequestOpts | false => {
                if (!request.data[ClaimRequestData.claimer]) return false
                if (request.data[ClaimRequestData.claimer] <= 0) return false

                role = 'claimer'

                return {
                    role,
                    defaultParts: [CLAIM, MOVE],
                    extraParts: [MOVE, MOVE, MOVE, MOVE],
                    partsMultiplier: 1,
                    minCreeps: 1,
                    minCost: 650,
                    priority: 8.1,
                    memoryAdditions: {
                        TRN: requestName,
                    },
                }
            })(),
        )

        // Requests for vanguard

        this.constructSpawnRequests(
            ((): SpawnRequestOpts | false => {
                if (!request.data[ClaimRequestData.vanguard]) return false
                if (request.data[ClaimRequestData.vanguard] <= 0) return false

                role = 'vanguard'

                return {
                    role,
                    defaultParts: [],
                    extraParts: [CARRY, MOVE, WORK, MOVE, CARRY, MOVE],
                    partsMultiplier: request.data[ClaimRequestData.vanguard],
                    minCreeps: undefined,
                    maxCreeps: Infinity,
                    minCost: 250,
                    priority: 8.2 + this.creepsFromRoom.vanguard.length,
                    memoryAdditions: {
                        TRN: requestName,
                    },
                }
            })(),
        )
    }

    if (this.memory.allyCreepRequest) {
        const allyCreepRequestNeeds = Memory.allyCreepRequests[this.memory.allyCreepRequest].data

        // Requests for vanguard

        this.constructSpawnRequests(
            ((): SpawnRequestOpts | false => {
                // If there is no vanguard need

                if (allyCreepRequestNeeds[AllyCreepRequestData.allyVanguard] <= 0) return false

                role = 'allyVanguard'

                return {
                    role,
                    defaultParts: [],
                    extraParts: [CARRY, MOVE, WORK, MOVE, CARRY, MOVE],
                    partsMultiplier: allyCreepRequestNeeds[AllyCreepRequestData.allyVanguard],
                    minCost: 250,
                    priority: 10 + this.creepsFromRoom.allyVanguard.length,
                    memoryAdditions: {},
                }
            })(),
        )
    }

    for (const requestName of this.memory.haulRequests) {
        const request = Memory.haulRequests[requestName]
        if (!request) continue

        this.constructSpawnRequests(
            ((): SpawnRequestOpts | false => {
                const priority = Math.min(0.5 + this.creepsFromRoom.requestHauler.length / 2, minRemotePriority - 3)

                // Construct the required carry parts

                partsMultiplier = 100

                role = 'requestHauler'

                return {
                    role,
                    defaultParts: [],
                    extraParts: [CARRY, MOVE],
                    partsMultiplier,
                    minCost: 100,
                    maxCostPerCreep: this.memory.MHC,
                    priority,
                    memoryAdditions: {
                        HRN: requestName,
                    },
                }
            })(),
        )
    }

    for (const requestName of this.memory.combatRequests) {
        const request = Memory.combatRequests[requestName]
        if (!request) continue

        if (request.data[CombatRequestData.abandon] > 0) continue

        const minRangedAttackCost =
            (request.data[CombatRequestData.minDamage] / RANGED_ATTACK_POWER) * BODYPART_COST[RANGED_ATTACK] +
                (request.data[CombatRequestData.minDamage] / RANGED_ATTACK_POWER) * BODYPART_COST[MOVE] || 0
        const rangedAttackAmount = minRangedAttackCost / (BODYPART_COST[RANGED_ATTACK] + BODYPART_COST[MOVE])

        const minAttackCost =
            (request.data[CombatRequestData.minDamage] / ATTACK_POWER) * BODYPART_COST[ATTACK] +
                (request.data[CombatRequestData.minDamage] / ATTACK_POWER) * BODYPART_COST[MOVE] || 0
        const attackAmount = minAttackCost / (BODYPART_COST[ATTACK] + BODYPART_COST[MOVE])

        const minHealCost =
            (request.data[CombatRequestData.minHeal] / HEAL_POWER) * BODYPART_COST[HEAL] +
                (request.data[CombatRequestData.minHeal] / HEAL_POWER) * BODYPART_COST[MOVE] || 0
        const healAmount = minHealCost / (BODYPART_COST[HEAL] + BODYPART_COST[MOVE])

        const minDismantleCost =
            request.data[CombatRequestData.dismantle] * BODYPART_COST[WORK] +
                request.data[CombatRequestData.dismantle] * BODYPART_COST[MOVE] || 0

        if (request.T === 'attack' || request.T === 'defend') {
            // Spawn quad

            this.constructSpawnRequests(
                ((): SpawnRequestOpts | false => {
                    role = 'antifaRangedAttacker'
                    spawnGroup = internationalManager.creepsByCombatRequest[requestName][role]
                    const minCost = minRangedAttackCost + minHealCost
                    const extraParts: BodyPartConstant[] = []

                    for (let i = 0; i < rangedAttackAmount; i++) {
                        extraParts.push(RANGED_ATTACK)
                    }

                    for (let i = 0; i < rangedAttackAmount + healAmount - 1; i++) {
                        extraParts.push(MOVE)
                    }

                    for (let i = 0; i < healAmount; i++) {
                        extraParts.push(HEAL)
                    }

                    extraParts.push(MOVE)

                    if (!extraParts.length) return false

                    return {
                        role,
                        defaultParts: [],
                        extraParts,
                        partsMultiplier: 1,
                        minCost,
                        priority: 8,
                        spawnGroup,
                        minCreeps: request.data[CombatRequestData.quadCount] * 4,
                        memoryAdditions: {
                            CRN: requestName,
                            SS: 4,
                            ST: 'rangedAttack',
                        },
                    }
                })(),
            )
            continue
        }

        // If the request isn't an attack
        // Spawn RangedAttack Heal singletons

        this.constructSpawnRequests(
            ((): SpawnRequestOpts | false => {
                role = 'antifaRangedAttacker'
                spawnGroup = internationalManager.creepsByCombatRequest[requestName][role]
                const minCost = minRangedAttackCost + minHealCost
                const extraParts: BodyPartConstant[] = []

                for (let i = 0; i < rangedAttackAmount; i++) {
                    extraParts.push(RANGED_ATTACK)
                }

                for (let i = 0; i < rangedAttackAmount + healAmount - 1; i++) {
                    extraParts.push(MOVE)
                }

                for (let i = 0; i < healAmount; i++) {
                    extraParts.push(HEAL)
                }

                extraParts.push(MOVE)

                if (!extraParts.length) return false

                return {
                    role,
                    defaultParts: [],
                    extraParts,
                    partsMultiplier: 1,
                    minCost,
                    priority: 8,
                    spawnGroup,
                    memoryAdditions: {
                        CRN: requestName,
                    },
                }
            })(),
        )

        // Spawn dismantlers

        this.constructSpawnRequests(
            ((): SpawnRequestOpts | false => {
                role = 'antifaDismantler'
                spawnGroup = internationalManager.creepsByCombatRequest[requestName][role]
                const minCost = minDismantleCost
                let extraParts: BodyPartConstant[] = []

                const workAmount = request.data[CombatRequestData.dismantle]

                for (let i = 0; i < workAmount; i++) {
                    extraParts.push(WORK)
                }

                for (let i = 0; i < workAmount; i++) {
                    extraParts.push(MOVE)
                }

                if (!extraParts.length) return false

                return {
                    role,
                    defaultParts: [],
                    extraParts,
                    partsMultiplier: 1,
                    minCost,
                    priority: 8,
                    spawnGroup,
                    memoryAdditions: {
                        CRN: requestName,
                    },
                }
            })(),
        )

        // Spawn Attack Heal duo

        this.constructSpawnRequests(
            ((): SpawnRequestOpts | false => {
                role = 'antifaAttacker'
                spawnGroup = internationalManager.creepsByCombatRequest[requestName][role]
                const minCost = minAttackCost
                let extraParts: BodyPartConstant[] = []

                for (let i = 0; i < Math.ceil(attackAmount / 2); i++) {
                    extraParts.push(ATTACK)
                }

                for (let i = 0; i < attackAmount - 1; i++) {
                    extraParts.push(MOVE)
                }

                for (let i = 0; i < Math.ceil(attackAmount / 2); i++) {
                    extraParts.push(ATTACK)
                }

                extraParts.push(MOVE)

                if (!extraParts.length) return false

                return {
                    role,
                    defaultParts: [],
                    extraParts,
                    partsMultiplier: 1,
                    minCost,
                    priority: 8,
                    spawnGroup,
                    memoryAdditions: {
                        SS: 2,
                        ST: 'attack',
                        CRN: requestName,
                    },
                }
            })(),
        )

        this.constructSpawnRequests(
            ((): SpawnRequestOpts | false => {
                role = 'antifaHealer'
                spawnGroup = internationalManager.creepsByCombatRequest[requestName][role]
                const minCost = minHealCost
                let extraParts: BodyPartConstant[] = []

                for (let i = 0; i < healAmount - 1; i++) {
                    extraParts.push(MOVE)
                }

                for (let i = 0; i < healAmount; i++) {
                    extraParts.push(HEAL)
                }

                extraParts.push(MOVE)

                if (!extraParts.length) return false

                return {
                    role,
                    defaultParts: [],
                    extraParts,
                    partsMultiplier: 1,
                    minCost,
                    priority: 8,
                    spawnGroup,
                    memoryAdditions: {
                        SS: 2,
                        ST: 'attack',
                        CRN: requestName,
                    },
                }
            })(),
        )
    }

    // If CPU logging is enabled, log the CPU used by this manager

    if (Memory.CPULogging === true) {
        const cpuUsed = Game.cpu.getUsed() - managerCPUStart
        customLog('Spawn Request Manager', cpuUsed.toFixed(2), myColors.white, myColors.lightBlue)
        const statName: RoomCommuneStatNames = 'srmcu'
        globalStatsUpdater(this.name, statName, cpuUsed)
    }
}<|MERGE_RESOLUTION|>--- conflicted
+++ resolved
@@ -680,11 +680,7 @@
             // Get ramparts below their max hits
 
             const ramparts = this.structures.rampart.filter(
-<<<<<<< HEAD
                 rampart => rampart.hits < this.communeManager.minRampartHits,
-=======
-                rampart => rampart.hits < Math.floor(Math.pow((this.controller.level - 3) * 10, 4.5)),
->>>>>>> db298f8a
             )
 
             // If there are no ramparts or repair targets
