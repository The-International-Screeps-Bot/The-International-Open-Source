import {
    AllyCreepRequestData,
    allyPlayers,
    ClaimRequestData,
    CombatRequestData,
    containerUpkeepCost,
    controllerDowngradeUpgraderNeed,
    minHarvestWorkRatio,
    myColors,
    rampartUpkeepCost,
    remoteHarvesterRoles,
    RemoteHarvesterRolesBySourceIndex,
    remoteHaulerRoles,
    RemoteData,
    roadUpkeepCost,
} from 'international/constants'
import { customLog, findCarryPartsRequired, findRemoteSourcesByEfficacy, getRange } from 'international/utils'
import { internationalManager } from 'international/internationalManager'
import { unpackPosList } from 'other/packrat'
const minRemotePriority = 10

Room.prototype.spawnRequester = function () {
    // If CPU logging is enabled, get the CPU used at the start

    if (Memory.CPULogging) var managerCPUStart = Game.cpu.getUsed()

    // Structure info about the this's spawn energy

    const spawnEnergyCapacity = this.energyCapacityAvailable
    const mostOptimalSource = this.sourcesByEfficacy[0]
    const { storage } = this
    const { terminal } = this

    let partsMultiplier: number

    // Construct requests for sourceHarvesters

    this.constructSpawnRequests(
        ((): SpawnRequestOpts | false => {
            const sourceIndex = 0
            const role = 'source1Harvester'

            const priority = (mostOptimalSource.index === sourceIndex ? 0 : 1) + this.creepsFromRoom[role].length

            if (spawnEnergyCapacity >= 800) {
                let extraParts: BodyPartConstant[] = [CARRY]
                let workAmount = 6

                // Account for power regenerating sources

                const source = this.sources[sourceIndex]
                const effect = source.effectsData.get(PWR_REGEN_SOURCE) as PowerEffect
                if (effect) {
                    workAmount += Math.round(
                        POWER_INFO[PWR_REGEN_SOURCE].effect[effect.level - 1] /
                            POWER_INFO[PWR_REGEN_SOURCE].period /
                            HARVEST_POWER,
                    )
                }

                for (let i = 1; i <= workAmount; i++) {
                    if (i % 2 === 0) extraParts.push(MOVE)
                    extraParts.push(WORK)
                    if (i % 6 === 0) extraParts.push(CARRY)
                }

                return {
                    role,
                    defaultParts: [],
                    extraParts,
                    partsMultiplier: 1,
                    minCreeps: 1,
                    minCost: 200,
                    priority: 1,
                    memoryAdditions: {
                        SI: sourceIndex,
                        R: true,
                    },
                }
            }

            if (spawnEnergyCapacity >= 750) {
                return {
                    role,
                    defaultParts: [],
                    extraParts: [WORK, MOVE, WORK],
                    partsMultiplier: 3,
                    minCreeps: 1,
                    minCost: 200,
                    priority,
                    memoryAdditions: {
                        SI: sourceIndex,
                        R: true,
                    },
                }
            }

            if (spawnEnergyCapacity >= 600) {
                return {
                    role,
                    defaultParts: [MOVE, CARRY],
                    extraParts: [WORK],
                    partsMultiplier: 6,
                    minCreeps: 1,
                    minCost: 300,
                    priority,
                    memoryAdditions: {
                        SI: sourceIndex,
                        R: true,
                    },
                }
            }

            //Only Spawn one larger creep if we have the ability to mine using one large creep
            if (this.sourceContainers[sourceIndex] && spawnEnergyCapacity >= 650) {
                return {
                    role,
                    defaultParts: [MOVE],
                    extraParts: [WORK],
                    partsMultiplier: 6,
                    minCreeps: 1,
                    minCost: 150,
                    priority,
                    memoryAdditions: {
                        SI: sourceIndex,
                        R: true,
                    },
                }
            }

            return {
                role,
                defaultParts: [MOVE, CARRY],
                extraParts: [WORK],
                partsMultiplier: 6,
                minCreeps: undefined,
                maxCreeps: Math.min(3, this.sourcePositions[sourceIndex].length),
                minCost: 200,
                priority,
                memoryAdditions: {
                    SI: sourceIndex,
                    R: true,
                },
            }
        })(),
    )

    // Construct requests for sourceHarvesters
    if (this.sources.length > 1)
        this.constructSpawnRequests(
            ((): SpawnRequestOpts | false => {
                const sourceIndex = 1
                const role = 'source2Harvester'

                const priority = (mostOptimalSource.index === sourceIndex ? 0 : 1) + this.creepsFromRoom[role].length

                if (spawnEnergyCapacity >= 800) {
                    let extraParts: BodyPartConstant[] = [CARRY]
                    let workAmount = 6

                    // Account for power regenerating sources

                    const source = this.sources[sourceIndex]
                    const effect = source.effectsData.get(PWR_REGEN_SOURCE) as PowerEffect
                    if (effect) {
                        workAmount += Math.round(
                            POWER_INFO[PWR_REGEN_SOURCE].effect[effect.level - 1] /
                                POWER_INFO[PWR_REGEN_SOURCE].period /
                                HARVEST_POWER,
                        )
                    }

                    for (let i = 1; i <= workAmount; i++) {
                        if (i % 2 === 0) extraParts.push(MOVE)
                        extraParts.push(WORK)
                        if (i % 6 === 0) extraParts.push(CARRY)
                    }

                    return {
                        role,
                        defaultParts: [],
                        extraParts,
                        partsMultiplier: 1,
                        minCreeps: 1,
                        minCost: 200,
                        priority: 1,
                        memoryAdditions: {
                            SI: sourceIndex,
                            R: true,
                        },
                    }
                }

                if (spawnEnergyCapacity >= 750) {
                    return {
                        role,
                        defaultParts: [],
                        extraParts: [WORK, MOVE, WORK],
                        partsMultiplier: 3,
                        minCreeps: 1,
                        minCost: 200,
                        priority,
                        memoryAdditions: {
                            SI: sourceIndex,
                            R: true,
                        },
                    }
                }

                if (spawnEnergyCapacity >= 600) {
                    return {
                        role,
                        defaultParts: [MOVE, CARRY],
                        extraParts: [WORK],
                        partsMultiplier: 6,
                        minCreeps: 1,
                        minCost: 300,
                        priority,
                        memoryAdditions: {
                            SI: sourceIndex,
                            R: true,
                        },
                    }
                }

                if (this.sourceContainers[sourceIndex]) {
                    return {
                        role,
                        defaultParts: [MOVE],
                        extraParts: [WORK],
                        partsMultiplier: 6,
                        minCreeps: 1,
                        minCost: 150,
                        priority,
                        memoryAdditions: {
                            SI: sourceIndex,
                            R: true,
                        },
                    }
                }

                return {
                    role,
                    defaultParts: [MOVE, CARRY],
                    extraParts: [WORK],
                    partsMultiplier: 6,
                    minCreeps: undefined,
                    maxCreeps: Math.min(3, this.sourcePositions[sourceIndex].length),
                    minCost: 200,
                    priority,
                    memoryAdditions: {
                        SI: sourceIndex,
                        R: true,
                    },
                }
            })(),
        )

    // Construct requests for haulers

    this.constructSpawnRequests(
        ((): SpawnRequestOpts | false => {
            const priority = Math.min(0.5 + this.creepsFromRoom.hauler.length / 2, minRemotePriority - 3)

            // Construct the required carry parts

            let requiredCarryParts = 10

            //If the FF isn't setup, add more carrying.
            //requiredCarryParts += 10

            // If there is no sourceLink 0, increase requiredCarryParts using the source's path length

            if (this.sourcePaths[0] && !this.sourceLinks[0])
                requiredCarryParts += findCarryPartsRequired(this.sourcePaths[0].length, 10)

            // If there is no sourceLink 1, increase requiredCarryParts using the source's path length

            if (this.sourcePaths[1] && !this.sourceLinks[1])
                requiredCarryParts += findCarryPartsRequired(this.sourcePaths[1].length, 10)

            // If there is a controllerContainer, increase requiredCarryParts using the hub-structure path length

            if (this.controllerContainer) {
                if (storage && this.controller.level >= 4) {
                    requiredCarryParts += findCarryPartsRequired(
                        this.upgradePathLength,
                        this.getPartsOfRoleAmount('controllerUpgrader', WORK),
                    )

                    if (
                        this.controllerContainer.store.getUsedCapacity(RESOURCE_ENERGY) < 1000 &&
                        storage.store.getUsedCapacity(RESOURCE_ENERGY) > this.controller.level * 10000
                    ) {
                        requiredCarryParts = requiredCarryParts * 1.5
                    }
                } else {
                    requiredCarryParts += findCarryPartsRequired(
                        this.upgradePathLength,
                        Math.min(
                            this.getPartsOfRoleAmount('controllerUpgrader', WORK) * 0.75,
                            this.sources.length * 0.75,
                        ),
                    )
                }
            }

            if (this.controller.level >= 4 && storage && storage.store.energy >= 1000) {
            } else if (this.controller.level >= 6 && terminal && terminal.store.energy >= 1000) {
            }

            const role = 'hauler'

            // If all RCL 3 extensions are built

            if (spawnEnergyCapacity >= 800) {
                return {
                    role,
                    defaultParts: [],
                    extraParts: [CARRY, CARRY, MOVE],
                    partsMultiplier: requiredCarryParts / 2,
                    minCreeps: undefined,
                    maxCreeps: Infinity,
                    minCost: 150,
                    maxCostPerCreep: this.memory.MHC,
                    priority,
                    memoryAdditions: {
                        R: true,
                    },
                }
            }

            return {
                role,
                defaultParts: [],
                extraParts: [CARRY, MOVE],
                partsMultiplier: requiredCarryParts,
                minCreeps: undefined,
                maxCreeps: Infinity,
                minCost: 100,
                maxCostPerCreep: this.memory.MHC,
                priority,
                memoryAdditions: {},
            }
        })(),
    )

    // Construct requests for mineralHarvesters

    this.constructSpawnRequests(
        ((): SpawnRequestOpts | false => {
            // If there is no extractor, inform false

            if (!this.structures.extractor.length) return false

            if (this.controller.level < 6) return false

            if (!storage) return false

            if (this.resourcesInStoringStructures.energy < 40000) return false

            // If there is no terminal, inform false

            if (!terminal) return false

            if (terminal.store.getFreeCapacity() <= 10000) return false

            // Get the mineral. If it's out of resources, inform false

            if (this.mineral.mineralAmount === 0) return false

            let minCost = 900

            if (spawnEnergyCapacity < minCost) return false

            const role = 'mineralHarvester'

            return {
                role,
                defaultParts: [],
                extraParts: [WORK, WORK, MOVE, WORK, WORK, MOVE, WORK, MOVE, CARRY, CARRY, MOVE, WORK],
                partsMultiplier: 4 /* this.get('mineralHarvestPositions')?.length * 4 */,
                minCreeps: 1,
                minCost,
                priority: 10 + this.creepsFromRoom.mineralHarvester.length * 3,
                memoryAdditions: {
                    R: true,
                },
            }
        })(),
    )

    // Construct requests for hubHaulers

    this.constructSpawnRequests(
        ((): SpawnRequestOpts | false => {
            // If there is no storage, inform false

            if (!storage || this.controller.level < 4) return false

            // Otherwise if there is no hubLink or terminal, inform false

            if (!this.hubLink && (!terminal || this.controller.level < 6)) return false

            const role = 'hubHauler'

            return {
                role,
                defaultParts: [MOVE],
                extraParts: [CARRY],
                partsMultiplier: 8,
                minCreeps: 1,
                minCost: 300,
                priority: 7,
                memoryAdditions: {},
            }
        })(),
    )

    // Construct requests for fastFillers

    this.constructSpawnRequests(
        ((): SpawnRequestOpts | false => {
            // Get the fastFiller positions, if there are none, inform false

            const fastFillerPositionsCount = this.fastFillerPositions.length
            if (!fastFillerPositionsCount) return false

            let defaultParts: BodyPartConstant[]
            if (this.controller.level >= 8) defaultParts = [CARRY, MOVE, CARRY, CARRY, CARRY, CARRY]
            else if (spawnEnergyCapacity >= 650) defaultParts = [CARRY, MOVE, CARRY, CARRY]
            else defaultParts = [CARRY, MOVE, CARRY]

            const role = 'fastFiller'

            return {
                role,
                defaultParts,
                extraParts: [],
                partsMultiplier: 1,
                minCreeps: fastFillerPositionsCount,
                minCost: 150,
                priority: 0.75,
                memoryAdditions: {},
            }
        })(),
    )

    // Get enemyAttackers in the this

    const { enemyAttackers } = this

    // Get the attackValue of the attackers

    let attackStrength = 0
    let healStrength = 0

    // Loop through each enemyAttacker

    // Increase attackValue by the creep's heal power

    for (const enemyCreep of this.enemyCreeps) {
        attackStrength += enemyCreep.attackStrength
        healStrength += enemyCreep.healStrength
    }

    // Construct requests for meleeDefenders

    this.constructSpawnRequests(
        ((): SpawnRequestOpts | false => {

            if (!this.towerInferiority) return false
            /* if (!this.enemyAttackers.length) return false */

            // If towers, spawn based on healStrength. If no towers, use attackStrength and healStrength

            let requiredStrength = (healStrength + (this.structures.tower.length ? 0 : attackStrength)) * 1.5

            const priority = Math.min(6 + this.myCreeps.meleeDefender.length * 0.5, 8)

            const role = 'meleeDefender'

            // If all RCL 3 extensions are build

            if (spawnEnergyCapacity >= 800) {
                const extraParts = [ATTACK, ATTACK, MOVE]
                const strength = ATTACK_POWER * 2

                return {
                    role,
                    defaultParts: [],
                    extraParts,
                    partsMultiplier: Math.max(requiredStrength / strength / 2, 1),
                    minCost: 210,
                    priority,
                    memoryAdditions: {},
                    threshold: 0.1,
                }
            }

            const extraParts = [ATTACK, MOVE]
            const strength = ATTACK_POWER

            return {
                role,
                defaultParts: [],
                extraParts,
                partsMultiplier: Math.max(requiredStrength / strength, 1),
                minCost: 260,
                priority,
                memoryAdditions: {},
                threshold: 0,
            }
        })(),
    )

    // Get the estimates income

    const estimatedIncome = this.estimateIncome()

    // Construct requests for builders

    this.constructSpawnRequests(
        ((): SpawnRequestOpts | false => {
            if (this.towerInferiority) return false

            // Stop if there are no construction sites

            if (!this.find(FIND_MY_CONSTRUCTION_SITES).length) return false

            let priority = 9
            let partsMultiplier = 0

            // If there is an active storage

            if (storage && this.controller.level >= 4) {
                // If the storage is sufficiently full, provide x amount per y enemy in storage

                if (this.resourcesInStoringStructures.energy < this.communeManager.storedEnergyBuildThreshold)
                    return false

                partsMultiplier += Math.pow(this.resourcesInStoringStructures.energy / 20000, 2)
            }

            // Otherwise if there is no storage
            else {
                partsMultiplier += estimatedIncome / 5

                // Spawn some extra builders to handle the primarily road building RCL 3 and needy storage building

                if (spawnEnergyCapacity >= 800) partsMultiplier *= 1.2
            }

            const role = 'builder'

            // If there is a storage or terminal

            if (storage || terminal) {
                return {
                    role,
                    defaultParts: [],
                    extraParts: [CARRY, WORK, MOVE],
                    partsMultiplier: partsMultiplier,
                    minCreeps: undefined,
                    maxCreeps: Infinity,
                    minCost: 200,
                    priority,
                    memoryAdditions: {
                        R: true,
                    },
                }
            }

            // If all RCL 3 extensions are build

            if (spawnEnergyCapacity >= 800) {
                return {
                    role,
                    defaultParts: [],
                    extraParts: [CARRY, WORK, MOVE],
                    partsMultiplier: partsMultiplier,
                    maxCreeps: Infinity,
                    minCost: 200,
                    priority,
                    memoryAdditions: {
                        R: true,
                    },
                }
            }

            // There are no fastFiller containers

            if (!this.fastFillerContainerLeft && !this.fastFillerContainerRight) {
                return {
                    role,
                    defaultParts: [],
                    extraParts: [WORK, CARRY, CARRY, MOVE],
                    partsMultiplier: partsMultiplier,
                    maxCreeps: Infinity,
                    minCost: 250,
                    priority,
                    memoryAdditions: {
                        R: true,
                    },
                }
            }

            return {
                role,
                defaultParts: [],
                extraParts: [CARRY, MOVE, WORK, CARRY, MOVE],
                partsMultiplier: partsMultiplier,
                minCreeps: undefined,
                maxCreeps: Infinity,
                minCost: 300,
                priority,
                memoryAdditions: {
                    R: true,
                },
            }
        })(),
    )

    // Construct requests for mainainers

    this.constructSpawnRequests(
        ((): SpawnRequestOpts | false => {
            let priority = 7
            if (!this.towerInferiority) priority += this.creepsFromRoom.maintainer.length

            // Filter possibleRepairTargets with less than 1/5 health, stopping if there are none

            const repairTargets = [...this.structures.road, ...this.structures.container].filter(
                structure => structure.hitsMax * 0.2 >= structure.hits,
            )
            // Get ramparts below their max hits

            const ramparts = this.structures.rampart.filter(rampart => rampart.hits < 8000000)

            // If there are no ramparts or repair targets

            if (!ramparts.length && !repairTargets.length) return false

            // Construct the partsMultiplier

            let partsMultiplier = 1

            // For each road, add a multiplier

            partsMultiplier += this.structures.road.length * roadUpkeepCost * 1.2

            // For each container, add a multiplier

            partsMultiplier += this.structures.container.length * containerUpkeepCost * 1.2

            // For each rampart, add a multiplier

            partsMultiplier += ramparts.length * rampartUpkeepCost * 1.2

            // For every attackValue, add a multiplier

            partsMultiplier += attackStrength / (REPAIR_POWER / 3)

            // For every x energy in storage, add 1 multiplier

            if (storage && this.controller.level >= 4)
                partsMultiplier += Math.pow(this.resourcesInStoringStructures.energy / 20000, 2)

            const role = 'maintainer'

            // If all RCL 3 extensions are build

            if (spawnEnergyCapacity >= 800) {
                return {
                    role,
                    defaultParts: [],
                    extraParts: [CARRY, MOVE, WORK],
                    partsMultiplier,
                    minCreeps: undefined,
                    maxCreeps: Infinity,
                    minCost: 200,
                    priority,
                    memoryAdditions: {
                        R: true,
                    },
                }
            }

            return {
                role,
                defaultParts: [],
                extraParts: [MOVE, CARRY, MOVE, WORK],
                partsMultiplier,
                minCreeps: undefined,
                maxCreeps: Infinity,
                minCost: 250,
                priority,
                memoryAdditions: {},
            }
        })(),
    )

    // Construct requests for upgraders

    this.constructSpawnRequests(
        ((): SpawnRequestOpts | false => {
            let partsMultiplier = 1
            let maxCreeps = this.upgradePositions.length - 1
            const priority = 9

            // If there are enemyAttackers and the controller isn't soon to downgrade

            if (
                this.controller.ticksToDowngrade > controllerDowngradeUpgraderNeed &&
                this.towerInferiority
            )
                return false

            // If the controllerContainer have not enough energy in it, don't spawn a new upgrader

            if (this.controllerContainer) {
                if (
                    this.controllerContainer.store.getUsedCapacity(RESOURCE_ENERGY) < 1000 &&
                    this.controller.ticksToDowngrade > controllerDowngradeUpgraderNeed
                ) {
                    return false
                }

                if (
                    this.controllerContainer.store.getUsedCapacity(RESOURCE_ENERGY) > 1500 &&
                    this.fastFillerContainerLeft?.store.getUsedCapacity(RESOURCE_ENERGY) > 1000 &&
                    this.fastFillerContainerRight?.store.getUsedCapacity(RESOURCE_ENERGY) > 1000
                )
                    partsMultiplier += estimatedIncome * 1.25
                else partsMultiplier += estimatedIncome * 0.75
            }

            // If there is a storage
            if (storage && this.controller.level >= 4) {
                // If the storage is sufficiently full, provide x amount per y energy in storage

                if (this.resourcesInStoringStructures.energy >= this.communeManager.storedEnergyUpgradeThreshold)
                    partsMultiplier = Math.pow(this.resourcesInStoringStructures.energy / 15000, 2)
                // Otherwise, set partsMultiplier to 0
                else partsMultiplier = 0
            }

            // Otherwise if there is no storage
            else {
                partsMultiplier += estimatedIncome * 0.75
            }

            // Get the controllerLink and baseLink

            const controllerLink = this.controllerLink

            // If the controllerLink is defined

            if (controllerLink) {
                const hubLink = this.hubLink
                const sourceLinks = this.sourceLinks

                // If there are transfer links, max out partMultiplier to their ability

                if (hubLink || sourceLinks.length) {
                    let maxPartsMultiplier = 0

                    if (hubLink) {
                        // Get the range between the controllerLink and hubLink

                        const range = getRange(controllerLink.pos.x, hubLink.pos.x, controllerLink.pos.y, hubLink.pos.y)

                        // Limit partsMultiplier at the range with a multiplier

                        maxPartsMultiplier += (controllerLink.store.getCapacity(RESOURCE_ENERGY) * 0.7) / range
                    } else maxCreeps -= 1

                    for (const sourceLink of sourceLinks) {
                        if (!sourceLink) continue

                        // Get the range between the controllerLink and hubLink

                        const range = getRange(
                            controllerLink.pos.x,
                            sourceLink.pos.x,
                            controllerLink.pos.y,
                            sourceLink.pos.y,
                        )

                        // Limit partsMultiplier at the range with a multiplier

                        maxPartsMultiplier += (controllerLink.store.getCapacity(RESOURCE_ENERGY) * 0.5) / range
                    }

                    partsMultiplier = Math.min(partsMultiplier, maxPartsMultiplier)
                }
            }

            // If there are construction sites of my ownership in the this, set multiplier to 1

            if (this.find(FIND_MY_CONSTRUCTION_SITES).length) {
                if (!this.controllerContainer && !this.controllerLink) {
                    partsMultiplier = 0
                } else partsMultiplier = partsMultiplier * 0.25
            }

            const threshold = 0.15
            const role = 'controllerUpgrader'

            // If the controllerContainer or controllerLink exists

            if (this.controllerContainer || controllerLink) {
                // If the controller is level 8

                if (this.controller.level === 8) {
                    // If the controller is near to downgrading

                    if (this.controller.ticksToDowngrade < controllerDowngradeUpgraderNeed)
                        partsMultiplier = Math.max(partsMultiplier, 3)

                    partsMultiplier = Math.min(Math.round(partsMultiplier / 3), 5)
                    if (partsMultiplier === 0) return false

                    return {
                        role,
                        defaultParts: [],
                        extraParts: [
                            WORK,
                            WORK,
                            MOVE,
                            CARRY,
                            WORK,
                            WORK,
                            MOVE,
                            WORK,
                            WORK,
                            WORK,
                            MOVE,
                            WORK,
                            WORK,
                            MOVE,
                            CARRY,
                            WORK,
                            MOVE,
                            WORK,
                            WORK,
                            MOVE,
                            WORK,
                            WORK,
                            MOVE,
                            CARRY,
                            WORK,
                            MOVE,
                        ],
                        partsMultiplier,
                        threshold,
                        minCreeps: 1,
                        minCost: 300,
                        priority,
                        memoryAdditions: {
                            R: true,
                        },
                    }
                }

                // Otherwise if the spawnEnergyCapacity is more than 800

                if (spawnEnergyCapacity >= 800) {
                    // If the controller is near to downgrading, set partsMultiplier to x

                    if (this.controller.ticksToDowngrade < controllerDowngradeUpgraderNeed)
                        partsMultiplier = Math.max(partsMultiplier, 6)

                    partsMultiplier = Math.round(partsMultiplier / 6)
                    if (partsMultiplier === 0) return false

                    return {
                        role,
                        defaultParts: [CARRY],
                        extraParts: [WORK, MOVE, WORK, WORK, WORK],
                        partsMultiplier,
                        threshold,
                        minCreeps: undefined,
                        maxCreeps,
                        minCost: 750,
                        priority,
                        memoryAdditions: {
                            R: true,
                        },
                    }
                }

                // If the controller is near to downgrading, set partsMultiplier to x

                if (this.controller.ticksToDowngrade < controllerDowngradeUpgraderNeed)
                    partsMultiplier = Math.max(partsMultiplier, 4)

                partsMultiplier = Math.round(partsMultiplier / 4)
                if (partsMultiplier === 0) return false

                return {
                    role,
                    defaultParts: [CARRY],
                    extraParts: [WORK, MOVE, WORK, WORK, WORK],
                    partsMultiplier,
                    threshold,
                    minCreeps: undefined,
                    maxCreeps,
                    minCost: 200,
                    priority,
                    memoryAdditions: {
                        R: true,
                    },
                }
            }

            // If the controller is near to downgrading, set partsMultiplier to x

            if (this.controller.ticksToDowngrade < controllerDowngradeUpgraderNeed)
                partsMultiplier = Math.max(partsMultiplier, 1)
            if (this.controller.level < 2) partsMultiplier = Math.max(partsMultiplier, 1)

            if (spawnEnergyCapacity >= 800) {
                return {
                    role,
                    defaultParts: [],
                    extraParts: [CARRY, MOVE, WORK],
                    partsMultiplier,
                    threshold,
                    maxCreeps,
                    minCost: 200,
                    priority,
                    memoryAdditions: {
                        R: true,
                    },
                }
            }

            return {
                role,
                defaultParts: [],
                extraParts: [MOVE, CARRY, MOVE, WORK],
                partsMultiplier,
                threshold,
                maxCreeps,
                minCost: 250,
                priority,
                memoryAdditions: {},
            }
        })(),
    )

    for (const remoteInfo of this.remoteSourceIndexesByEfficacy) {
        const splitRemoteInfo = remoteInfo.split(' ')
        const remoteName = splitRemoteInfo[0]
        const sourceIndex = parseInt(splitRemoteInfo[1]) as 0 | 1

        const remoteMemory = Memory.rooms[remoteName]
        const remoteData = Memory.rooms[remoteName].data
        const remote = Game.rooms[remoteName]
        const priority = minRemotePriority + 1 + remoteMemory.SE[sourceIndex] / 100

        const role = RemoteHarvesterRolesBySourceIndex[sourceIndex] as
            | 'source1RemoteHarvester'
            | 'source2RemoteHarvester'

        // If there are no data for this this, inform false

        if (remoteData[RemoteData[role]] <= 0) continue

        const sourcePositionsAmount = remote
            ? remote.sourcePositions.length
            : unpackPosList(remoteMemory.SP[sourceIndex]).length

        // Construct requests for source1RemoteHarvesters

        this.constructSpawnRequests(
            ((): SpawnRequestOpts | false => {
                if (spawnEnergyCapacity >= 950) {
                    return {
                        role,
                        defaultParts: [CARRY],
                        extraParts: [WORK, MOVE],
                        partsMultiplier: remoteData[RemoteData[role]],
                        spawnGroup: this.creepsOfRemote[remoteName][role],
                        threshold: 0.1,
                        minCreeps: 1,
                        maxCreeps: sourcePositionsAmount,
                        maxCostPerCreep: 50 + 150 * 6,
                        minCost: 200,
                        priority: priority,
                        memoryAdditions: {
                            R: true,
                            SI: sourceIndex,
                            RN: remoteName,
                        },
                    }
                }

                return {
                    role,
                    defaultParts: [CARRY],
                    extraParts: [WORK, WORK, MOVE],
                    partsMultiplier: remoteData[RemoteData[role]],
                    spawnGroup: this.creepsOfRemote[remoteName][role],
                    threshold: 0.1,
                    minCreeps: undefined,
                    maxCreeps: sourcePositionsAmount,
                    maxCostPerCreep: 50 + 250 * 3,
                    minCost: 300,
                    priority: priority,
                    memoryAdditions: {
                        R: true,
                        SI: sourceIndex,
                        RN: remoteName,
                    },
                }
            })(),
        )
    }

    let remoteHaulerNeed = 0

    const remoteNamesByEfficacy = this.remoteNamesBySourceEfficacy

    for (let index = 0; index < remoteNamesByEfficacy.length; index += 1) {
        const remoteName = remoteNamesByEfficacy[index]
        const remoteData = Memory.rooms[remoteName].data

        // Add up econ data for this this

        const totalRemoteNeed =
            Math.max(remoteData[RemoteData.remoteHauler0], 0) +
            Math.max(remoteData[RemoteData.remoteHauler1], 0) +
            Math.max(remoteData[RemoteData.remoteReserver], 0) +
            Math.max(remoteData[RemoteData.remoteCoreAttacker], 0) +
            Math.max(remoteData[RemoteData.remoteDismantler], 0) +
            Math.max(remoteData[RemoteData.minDamage], 0) +
            Math.max(remoteData[RemoteData.minHeal], 0)

        const remoteMemory = Memory.rooms[remoteName]

        if (!remoteMemory.data[RemoteData.enemyReserved] && !remoteMemory.data[RemoteData.abandon]) {
            const remote = Game.rooms[remoteName]
            const isReserved =
                remote && remote.controller.reservation && remote.controller.reservation.username === Memory.me

            // Loop through each index of sourceEfficacies

            for (let index = 0; index < remoteMemory.SE.length; index += 1) {
                // Get the income based on the reservation of the this and remoteHarvester need
                // Multiply remote harvester need by 1.6~ to get 3 to 5 and 6 to 10, converting work part need to income expectation

                const income = Math.max(
                    (isReserved ? 10 : 5) -
                        Math.floor(
                            Math.max(remoteMemory.data[RemoteData[remoteHarvesterRoles[index]]], 0) *
                                minHarvestWorkRatio,
                        ),
                    0,
                )

                // Find the number of carry parts required for the source, and add it to the remoteHauler need

                remoteHaulerNeed += findCarryPartsRequired(remoteMemory.SE[index], income)
            }
        }

        // If there is a need for any econ creep, inform the index

        if (totalRemoteNeed <= 0) continue

        // Construct requests for remoteReservers

        this.constructSpawnRequests(
            ((): SpawnRequestOpts | false => {
                // If there are insufficient harvesters for the remote's sources

                if (
                    Math.max(remoteData[RemoteData.source1RemoteHarvester], 0) +
                        Math.max(remoteData[RemoteData.source2RemoteHarvester], 0) >
                    0
                )
                    return false

                let cost = 650

                // If there isn't enough spawnEnergyCapacity to spawn a remoteReserver, inform false

                if (spawnEnergyCapacity < cost) return false

                // If there are no data for this this, inform false

                if (remoteData[RemoteData.remoteReserver] <= 0) return false

                const role = 'remoteReserver'

                return {
                    role,
                    defaultParts: [],
                    extraParts: [MOVE, CLAIM],
                    partsMultiplier: 6,
                    spawnGroup: this.creepsOfRemote[remoteName].remoteReserver,
                    minCreeps: 1,
                    maxCreeps: Infinity,
                    minCost: cost,
                    priority: minRemotePriority + 1,
                    memoryAdditions: {
                        RN: remoteName,
                    },
                }
            })(),
        )

        // Construct requests for remoteDefenders

        this.constructSpawnRequests(
            ((): SpawnRequestOpts | false => {
                // If there are no related data

                if (remoteData[RemoteData.minDamage] + remoteData[RemoteData.minHeal] <= 0) return false

                const minRangedAttackCost =
                    ((remoteData[RemoteData.minDamage] / RANGED_ATTACK_POWER) * BODYPART_COST[RANGED_ATTACK] +
                        (remoteData[RemoteData.minDamage] / RANGED_ATTACK_POWER) * BODYPART_COST[MOVE]) *
                    1.2
                const rangedAttackAmount = minRangedAttackCost / (BODYPART_COST[RANGED_ATTACK] + BODYPART_COST[MOVE])

                const minHealCost =
                    ((remoteData[RemoteData.minHeal] / HEAL_POWER) * BODYPART_COST[HEAL] +
                        (remoteData[RemoteData.minHeal] / HEAL_POWER) * BODYPART_COST[MOVE]) *
                    1.2
                const healAmount = minHealCost / (BODYPART_COST[HEAL] + BODYPART_COST[MOVE])

                if ((rangedAttackAmount + healAmount) * 2 > 50) {
<<<<<<< HEAD
                    /* Memory.rooms[remoteName].data[RemoteData.abandon] = 1500 */
=======
                    Memory.rooms[remoteName].data[RemoteData.abandon] = 1500
>>>>>>> c6ff0f68
                    return false
                }

                const minCost = minRangedAttackCost + minHealCost
                if (minCost > spawnEnergyCapacity) {
<<<<<<< HEAD
                    /* Memory.rooms[remoteName].data[RemoteData.abandon] = 1500 */
=======
                    Memory.rooms[remoteName].data[RemoteData.abandon] = 1500
>>>>>>> c6ff0f68
                    return false
                }

                const role = 'remoteDefender'
                const extraParts: BodyPartConstant[] = []

                for (let i = 0; i < rangedAttackAmount + healAmount; i++) {
                    extraParts.push(MOVE)
                }

                for (let i = 0; i < rangedAttackAmount; i++) {
                    extraParts.push(RANGED_ATTACK)
                }

                for (let i = 0; i < healAmount; i++) {
                    extraParts.push(HEAL)
                }

                return {
                    role,
                    defaultParts: [],
                    extraParts,
                    partsMultiplier: 1,
                    spawnGroup: this.creepsOfRemote[remoteName].remoteDefender,
                    minCreeps: 1,
                    minCost,
                    priority: minRemotePriority - 3,
                    memoryAdditions: {},
                }
            })(),
        )

        // Construct requests for remoteCoreAttackers

        this.constructSpawnRequests(
            ((): SpawnRequestOpts | false => {
                // If there are no related data

                if (remoteData[RemoteData.remoteCoreAttacker] <= 0) return false

                // Define the minCost and strength

                const cost = 130
                const extraParts = [ATTACK, MOVE]
                const minCost = cost * extraParts.length

                const role = 'remoteCoreAttacker'

                return {
                    role,
                    defaultParts: [],
                    extraParts,
                    partsMultiplier: 50 / extraParts.length,
                    spawnGroup: this.creepsOfRemote[remoteName].remoteCoreAttacker,
                    minCreeps: 1,
                    minCost,
                    priority: minRemotePriority - 2,
                    memoryAdditions: {
                        RN: remoteName,
                    },
                }
            })(),
        )

        // Construct requests for remoteDismantler

        this.constructSpawnRequests(
            ((): SpawnRequestOpts | false => {
                // If there are no related data

                if (remoteData[RemoteData.remoteDismantler] <= 0) return false

                // Define the minCost and strength

                const cost = 150
                const extraParts = [WORK, MOVE]

                const role = 'remoteDismantler'

                return {
                    role,
                    defaultParts: [],
                    extraParts,
                    partsMultiplier: 50 / extraParts.length,
                    spawnGroup: this.creepsOfRemote[remoteName].remoteDismantler,
                    minCreeps: 1,
                    minCost: cost * 2,
                    priority: minRemotePriority - 1,
                    memoryAdditions: {
                        RN: remoteName,
                    },
                }
            })(),
        )
    }

    // Construct requests for remoteHaulers

    this.constructSpawnRequests(
        ((): SpawnRequestOpts | false => {
            if (remoteHaulerNeed === 0) return false

            partsMultiplier = remoteHaulerNeed

            /*
               // If all RCL 3 extensions are built
               if (spawnEnergyCapacity >= 800) {
                    partsMultiplier = remoteHaulerNeed / 2
                    return {
                         defaultParts: [],
                         extraParts: [CARRY, CARRY, MOVE],
                         threshold: 0.1,
                         partsMultiplier,
                         maxCreeps: Infinity,
                         minCost: 150,
                         maxCostPerCreep: this.memory.MHC,
                         priority: minRemotePriority - 0.2,
                         memoryAdditions: {
                              role: 'remoteHauler',
                              R: true,
                         },
                    }
               }
 */

            const role = 'remoteHauler'

            return {
                role,
                defaultParts: [],
                extraParts: [CARRY, MOVE],
                threshold: 0.1,
                partsMultiplier,
                minCost: 100,
                maxCostPerCreep: this.memory.MHC,
                priority: minRemotePriority,
                memoryAdditions: {},
            }
        })(),
    )

    // Construct requests for scouts

    this.constructSpawnRequests(
        ((): SpawnRequestOpts | false => {
            const role = 'scout'

            return {
                role,
                defaultParts: [],
                extraParts: [MOVE],
                partsMultiplier: 1,
                minCreeps: this.controller.level === 8 ? 1 : 2,
                minCost: 50,
                priority: 5,
                memoryAdditions: {},
            }
        })(),
    )

    if (this.memory.claimRequest) {
        const request = Memory.claimRequests[this.memory.claimRequest]

        // Construct requests for claimers

        this.constructSpawnRequests(
            ((): SpawnRequestOpts | false => {
                if (!request.data[ClaimRequestData.claimer]) return false
                if (request.data[ClaimRequestData.claimer] <= 0) return false

                const role = 'claimer'

                return {
                    role,
                    defaultParts: [CLAIM, MOVE],
                    extraParts: [MOVE, MOVE, MOVE, MOVE],
                    partsMultiplier: 1,
                    minCreeps: 1,
                    minCost: 650,
                    priority: 8.1,
                    memoryAdditions: {},
                }
            })(),
        )

        // Requests for vanguard

        this.constructSpawnRequests(
            ((): SpawnRequestOpts | false => {
                if (!request.data[ClaimRequestData.vanguard]) return false
                if (request.data[ClaimRequestData.vanguard] <= 0) return false

                const role = 'vanguard'

                return {
                    role,
                    defaultParts: [],
                    extraParts: [CARRY, MOVE, WORK, MOVE, CARRY, MOVE],
                    partsMultiplier: request.data[ClaimRequestData.vanguard],
                    minCreeps: undefined,
                    maxCreeps: Infinity,
                    minCost: 250,
                    priority: 8.2 + this.creepsFromRoom.vanguard.length,
                    memoryAdditions: {},
                }
            })(),
        )

        // Requests for vanguardDefender

        this.constructSpawnRequests(
            ((): SpawnRequestOpts | false => {
                if (!request.data[ClaimRequestData.minDamage]) return false
                if (request.data[ClaimRequestData.minDamage] <= 0) return false

                const role = 'vanguardDefender'

                const minRangedAttackCost =
                    ((request.data[ClaimRequestData.minDamage] / RANGED_ATTACK_POWER) * BODYPART_COST[RANGED_ATTACK] +
                        (request.data[ClaimRequestData.minDamage] / RANGED_ATTACK_POWER) * BODYPART_COST[MOVE]) *
                    1.2
                const rangedAttackAmount = minRangedAttackCost / (BODYPART_COST[RANGED_ATTACK] + BODYPART_COST[MOVE])

                const minHealCost =
                    ((request.data[ClaimRequestData.minHeal] / HEAL_POWER) * BODYPART_COST[HEAL] +
                        (request.data[ClaimRequestData.minHeal] / HEAL_POWER) * BODYPART_COST[MOVE]) *
                    1.2
                const healAmount = minHealCost / (BODYPART_COST[HEAL] + BODYPART_COST[MOVE])

                if (minRangedAttackCost + minHealCost > spawnEnergyCapacity) {
                    request.data[ClaimRequestData.abandon] = 20000
                    delete request.responder
                    delete this.memory.claimRequest
                }

                const minCost = Math.min(minRangedAttackCost + minHealCost, spawnEnergyCapacity)
                const extraParts: BodyPartConstant[] = []

                for (let i = 0; i < rangedAttackAmount; i++) {
                    extraParts.push(RANGED_ATTACK, MOVE)
                }

                for (let i = 0; i < healAmount; i++) {
                    extraParts.push(HEAL, MOVE)
                }

                return {
                    role,
                    defaultParts: [],
                    extraParts,
                    partsMultiplier: 1,
                    minCreeps: 1,
                    minCost,
                    priority: 8 + this.creepsFromRoom.vanguardDefender.length,
                    memoryAdditions: {},
                }
            })(),
        )
    }

    if (this.memory.allyCreepRequest) {
        const allyCreepRequestNeeds = Memory.allyCreepRequests[this.memory.allyCreepRequest].data

        // Requests for vanguard

        this.constructSpawnRequests(
            ((): SpawnRequestOpts | false => {
                // If there is no vanguard need

                if (allyCreepRequestNeeds[AllyCreepRequestData.allyVanguard] <= 0) return false

                const role = 'allyVanguard'

                return {
                    role,
                    defaultParts: [],
                    extraParts: [CARRY, MOVE, WORK, MOVE, CARRY, MOVE],
                    partsMultiplier: allyCreepRequestNeeds[AllyCreepRequestData.allyVanguard],
                    minCreeps: undefined,
                    maxCreeps: Infinity,
                    minCost: 250,
                    priority: 10 + this.creepsFromRoom.allyVanguard.length,
                    memoryAdditions: {},
                }
            })(),
        )
    }

    for (const requestName of this.memory.combatRequests) {
        const request = Memory.combatRequests[requestName]
        if (!request) continue

        if (request.data[CombatRequestData.abandon] > 0) continue

        const minRangedAttackCost =
            (request.data[CombatRequestData.minDamage] / RANGED_ATTACK_POWER) * BODYPART_COST[RANGED_ATTACK] +
                (request.data[CombatRequestData.minDamage] / RANGED_ATTACK_POWER) * BODYPART_COST[MOVE] || 0
        const rangedAttackAmount = minRangedAttackCost / (BODYPART_COST[RANGED_ATTACK] + BODYPART_COST[MOVE])

        const minAttackCost =
            (request.data[CombatRequestData.minDamage] / ATTACK_POWER) * BODYPART_COST[ATTACK] +
                (request.data[CombatRequestData.minDamage] / ATTACK_POWER) * BODYPART_COST[MOVE] || 0
        const attackAmount = minAttackCost / (BODYPART_COST[ATTACK] + BODYPART_COST[MOVE])

        const minHealCost =
            (request.data[CombatRequestData.minHeal] / HEAL_POWER) * BODYPART_COST[HEAL] +
                (request.data[CombatRequestData.minHeal] / HEAL_POWER) * BODYPART_COST[MOVE] || 0
        const healAmount = minHealCost / (BODYPART_COST[HEAL] + BODYPART_COST[MOVE])

        const minDismantleCost =
            request.data[CombatRequestData.dismantle] * BODYPART_COST[WORK] +
                request.data[CombatRequestData.dismantle] * BODYPART_COST[MOVE] || 0

        if (request.T === 'attack') {
            // Spawn quad

            this.constructSpawnRequests(
                ((): SpawnRequestOpts | false => {
                    const role = 'antifaRangedAttacker'
                    const spawnGroup = internationalManager.creepsByCombatRequest[requestName][role]
                    const minCost = minRangedAttackCost + minHealCost
                    const extraParts: BodyPartConstant[] = []

                    for (let i = 0; i < rangedAttackAmount; i++) {
                        extraParts.push(RANGED_ATTACK)
                    }

                    for (let i = 0; i < rangedAttackAmount + healAmount; i++) {
                        extraParts.push(MOVE)
                    }

                    for (let i = 0; i < healAmount; i++) {
                        extraParts.push(HEAL)
                    }

                    return {
                        role,
                        defaultParts: [],
                        extraParts,
                        partsMultiplier: 1,
                        minCost,
                        priority: 8,
                        spawnGroup,
                        minCreeps: request.data[CombatRequestData.quadCount] * 4,
                        memoryAdditions: {
                            CRN: requestName,
                            SS: 4,
                            ST: 'rangedAttack',
                        },
                    }
                })(),
            )
            continue
        }

        // If the request isn't an attack
        // Spawn RangedAttack Heal singletons

        this.constructSpawnRequests(
            ((): SpawnRequestOpts | false => {
                const role = 'antifaRangedAttacker'
                const spawnGroup = internationalManager.creepsByCombatRequest[requestName][role]
                const minCost = minRangedAttackCost + minHealCost
                const extraParts: BodyPartConstant[] = []

                for (let i = 0; i < rangedAttackAmount; i++) {
                    extraParts.push(RANGED_ATTACK, MOVE)
                }

                for (let i = 0; i < healAmount; i++) {
                    extraParts.push(HEAL, MOVE)
                }

                return {
                    role,
                    defaultParts: [],
                    extraParts,
                    partsMultiplier: 1,
                    minCost,
                    priority: 8,
                    spawnGroup,
                    memoryAdditions: {
                        CRN: requestName,
                    },
                }
            })(),
        )

        // Spawn dismantlers

        this.constructSpawnRequests(
            ((): SpawnRequestOpts | false => {
                const role = 'antifaDismantler'
                const spawnGroup = internationalManager.creepsByCombatRequest[requestName][role]
                const minCost = minDismantleCost
                let extraParts: BodyPartConstant[] = []

                for (let i = 0; i < request.data[CombatRequestData.dismantle]; i++) {
                    extraParts.push(WORK, MOVE)
                }

                return {
                    role,
                    defaultParts: [],
                    extraParts,
                    partsMultiplier: 1,
                    minCost,
                    priority: 8,
                    spawnGroup,
                    memoryAdditions: {
                        CRN: requestName,
                    },
                }
            })(),
        )

        // Spawn Attack Heal duo

        this.constructSpawnRequests(
            ((): SpawnRequestOpts | false => {
                const role = 'antifaAttacker'
                const spawnGroup = internationalManager.creepsByCombatRequest[requestName][role]
                const minCost = minAttackCost
                let extraParts: BodyPartConstant[] = []

                for (let i = 0; i < attackAmount; i++) {
                    extraParts.push(ATTACK, MOVE)
                }

                return {
                    role,
                    defaultParts: [],
                    extraParts,
                    partsMultiplier: 1,
                    minCost,
                    priority: 8,
                    spawnGroup,
                    memoryAdditions: {
                        SS: 2,
                        ST: 'attack',
                        CRN: requestName,
                    },
                }
            })(),
        )

        this.constructSpawnRequests(
            ((): SpawnRequestOpts | false => {
                const role = 'antifaHealer'
                const spawnGroup = internationalManager.creepsByCombatRequest[requestName][role]
                const minCost = minHealCost
                let extraParts: BodyPartConstant[] = []

                for (let i = 0; i < healAmount; i++) {
                    extraParts.push(HEAL, MOVE)
                }

                return {
                    role,
                    defaultParts: [],
                    extraParts,
                    partsMultiplier: 1,
                    minCost,
                    priority: 8,
                    spawnGroup,
                    memoryAdditions: {
                        SS: 2,
                        ST: 'attack',
                        CRN: requestName,
                    },
                }
            })(),
        )
    }

    // If CPU logging is enabled, log the CPU used by this manager

    if (Memory.CPULogging) customLog('Spawn Request Manager', (Game.cpu.getUsed() - managerCPUStart).toFixed(2))
}<|MERGE_RESOLUTION|>--- conflicted
+++ resolved
@@ -1133,21 +1133,17 @@
                 const healAmount = minHealCost / (BODYPART_COST[HEAL] + BODYPART_COST[MOVE])
 
                 if ((rangedAttackAmount + healAmount) * 2 > 50) {
-<<<<<<< HEAD
+
                     /* Memory.rooms[remoteName].data[RemoteData.abandon] = 1500 */
-=======
-                    Memory.rooms[remoteName].data[RemoteData.abandon] = 1500
->>>>>>> c6ff0f68
+
                     return false
                 }
 
                 const minCost = minRangedAttackCost + minHealCost
                 if (minCost > spawnEnergyCapacity) {
-<<<<<<< HEAD
+
                     /* Memory.rooms[remoteName].data[RemoteData.abandon] = 1500 */
-=======
-                    Memory.rooms[remoteName].data[RemoteData.abandon] = 1500
->>>>>>> c6ff0f68
+
                     return false
                 }
 
