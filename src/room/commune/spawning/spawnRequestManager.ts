import {
    AllyCreepRequestData,
    ClaimRequestData,
    CombatRequestData,
    containerUpkeepCost,
    controllerDowngradeUpgraderNeed,
    minHarvestWorkRatio,
    myColors,
    numbersByStructureTypes,
    rampartUpkeepCost,
    RemoteData,
    remoteHarvesterRoles,
    RemoteHarvesterRolesBySourceIndex,
    remoteHaulerRoles,
    roadUpkeepCost,
} from 'international/constants'
import { customLog, findCarryPartsRequired, findLinkThroughput, getRange, getRangeOfCoords } from 'international/utils'
import { internationalManager } from 'international/internationalManager'
import { unpackPosList } from 'other/packrat'
import { globalStatsUpdater } from 'international/statsManager'
const minRemotePriority = 10

Room.prototype.spawnRequester = function () {
    // If CPU logging is enabled, get the CPU used at the start

    if (Memory.CPULogging === true) var managerCPUStart = Game.cpu.getUsed()

    // Structure info about the this's spawn energy

    const spawnEnergyCapacity = this.energyCapacityAvailable
    const mostOptimalSource = this.sourcesByEfficacy[0]
    const { storage } = this
    const { terminal } = this

    let partsMultiplier: number
    let spawnGroup: string[]
    let role: CreepRoles
    let priority: number
    let minPriority: number
    let maxPriority: number

    // Construct requests for sourceHarvesters

    this.constructSpawnRequests(
        ((): SpawnRequestOpts | false => {
            const sourceIndex = 0
            role = 'source1Harvester'

            const priority = (mostOptimalSource.index === sourceIndex ? 0 : 1) + this.creepsFromRoom[role].length

            if (spawnEnergyCapacity >= 800) {
                let defaultParts: BodyPartConstant[] = [CARRY]
                let workAmount = 6

                // Account for power regenerating sources

                const source = this.sources[sourceIndex]
                const effect = source.effectsData.get(PWR_REGEN_SOURCE) as PowerEffect
                if (effect) {
                    workAmount += Math.round(
                        POWER_INFO[PWR_REGEN_SOURCE].effect[effect.level - 1] /
                            POWER_INFO[PWR_REGEN_SOURCE].period /
                            HARVEST_POWER,
                    )
                }

                for (let i = 1; i <= workAmount; i++) {
                    if (i % 2 === 0) defaultParts.push(MOVE)
                    defaultParts.push(WORK)
                    if (i % 6 === 0) defaultParts.push(CARRY)
                }

                return {
                    role,
                    defaultParts,
                    extraParts: [],
                    partsMultiplier: 1,
                    minCreeps: 1,
                    minCost: 300,
                    priority: 1,
                    memoryAdditions: {
                        SI: sourceIndex,
                        R: true,
                    },
                }
            }

            if (spawnEnergyCapacity >= 750) {
                return {
                    role,
                    defaultParts: [],
                    extraParts: [WORK, MOVE, WORK],
                    partsMultiplier: 3,
                    minCreeps: 1,
                    minCost: 200,
                    priority,
                    memoryAdditions: {
                        SI: sourceIndex,
                        R: true,
                    },
                }
            }

            if (spawnEnergyCapacity >= 600) {
                return {
                    role,
                    defaultParts: [MOVE, CARRY],
                    extraParts: [WORK],
                    partsMultiplier: 6,
                    minCreeps: 1,
                    minCost: 300,
                    priority,
                    memoryAdditions: {
                        SI: sourceIndex,
                        R: true,
                    },
                }
            }

            //Only Spawn one larger creep if we have the ability to mine using one large creep
            if (this.sourceContainers[sourceIndex] && spawnEnergyCapacity >= 650) {
                return {
                    role,
                    defaultParts: [MOVE],
                    extraParts: [WORK],
                    partsMultiplier: 6,
                    minCreeps: 1,
                    minCost: 150,
                    priority,
                    memoryAdditions: {
                        SI: sourceIndex,
                        R: true,
                    },
                }
            }

            return {
                role,
                defaultParts: [MOVE, CARRY],
                extraParts: [WORK],
                partsMultiplier: 6,
                minCreeps: undefined,
                maxCreeps: Math.min(3, this.sourcePositions[sourceIndex].length),
                minCost: 200,
                priority,
                memoryAdditions: {
                    SI: sourceIndex,
                    R: true,
                },
            }
        })(),
    )

    // Construct requests for sourceHarvesters
    if (this.sources.length > 1)
        this.constructSpawnRequests(
            ((): SpawnRequestOpts | false => {
                const sourceIndex = 1
                role = 'source2Harvester'

                const priority = (mostOptimalSource.index === sourceIndex ? 0 : 1) + this.creepsFromRoom[role].length

                if (spawnEnergyCapacity >= 800) {
                    let defaultParts: BodyPartConstant[] = [CARRY]
                    let workAmount = 6

                    // Account for power regenerating sources

                    const source = this.sources[sourceIndex]
                    const effect = source.effectsData.get(PWR_REGEN_SOURCE) as PowerEffect
                    if (effect) {
                        workAmount += Math.round(
                            POWER_INFO[PWR_REGEN_SOURCE].effect[effect.level - 1] /
                                POWER_INFO[PWR_REGEN_SOURCE].period /
                                HARVEST_POWER,
                        )
                    }

                    for (let i = 1; i <= workAmount; i++) {
                        if (i % 2 === 0) defaultParts.push(MOVE)
                        defaultParts.push(WORK)
                        if (i % 6 === 0) defaultParts.push(CARRY)
                    }

                    return {
                        role,
                        defaultParts,
                        extraParts: [],
                        partsMultiplier: 1,
                        minCreeps: 1,
                        minCost: 300,
                        priority: 1,
                        memoryAdditions: {
                            SI: sourceIndex,
                            R: true,
                        },
                    }
                }

                if (spawnEnergyCapacity >= 750) {
                    return {
                        role,
                        defaultParts: [],
                        extraParts: [WORK, MOVE, WORK],
                        partsMultiplier: 3,
                        minCreeps: 1,
                        minCost: 200,
                        priority,
                        memoryAdditions: {
                            SI: sourceIndex,
                            R: true,
                        },
                    }
                }

                if (spawnEnergyCapacity >= 600) {
                    return {
                        role,
                        defaultParts: [MOVE, CARRY],
                        extraParts: [WORK],
                        partsMultiplier: 6,
                        minCreeps: 1,
                        minCost: 300,
                        priority,
                        memoryAdditions: {
                            SI: sourceIndex,
                            R: true,
                        },
                    }
                }

                if (this.sourceContainers[sourceIndex]) {
                    return {
                        role,
                        defaultParts: [MOVE],
                        extraParts: [WORK],
                        partsMultiplier: 6,
                        minCreeps: 1,
                        minCost: 150,
                        priority,
                        memoryAdditions: {
                            SI: sourceIndex,
                            R: true,
                        },
                    }
                }

                return {
                    role,
                    defaultParts: [MOVE, CARRY],
                    extraParts: [WORK],
                    partsMultiplier: 6,
                    minCreeps: undefined,
                    maxCreeps: Math.min(3, this.sourcePositions[sourceIndex].length),
                    minCost: 200,
                    priority,
                    memoryAdditions: {
                        SI: sourceIndex,
                        R: true,
                    },
                }
            })(),
        )

    // Construct requests for haulers

    this.constructSpawnRequests(
        ((): SpawnRequestOpts | false => {
            const priority = Math.min(0.5 + this.creepsFromRoom.hauler.length / 2, minRemotePriority - 3)

            // Construct the required carry parts

            partsMultiplier = this.haulerNeed

            role = 'hauler'

            // If all RCL 3 extensions are built

            if (spawnEnergyCapacity >= 800) {
                return {
                    role,
                    defaultParts: [],
                    extraParts: [CARRY, CARRY, MOVE],
                    partsMultiplier: partsMultiplier / 2,
                    minCreeps: undefined,
                    maxCreeps: Infinity,
                    minCost: 150,
                    maxCostPerCreep: this.memory.MHC,
                    priority,
                    memoryAdditions: {
                        R: true,
                    },
                }
            }

            return {
                role,
                defaultParts: [],
                extraParts: [CARRY, MOVE],
                partsMultiplier,
                minCreeps: undefined,
                maxCreeps: Infinity,
                minCost: 100,
                maxCostPerCreep: this.memory.MHC,
                priority,
                memoryAdditions: {},
            }
        })(),
    )

    // Construct requests for mineralHarvesters

    this.constructSpawnRequests(
        ((): SpawnRequestOpts | false => {
            // If there is no extractor, inform false

            if (!this.structures.extractor.length) return false

            if (this.controller.level < 6) return false

            if (!storage) return false

            if (this.resourcesInStoringStructures.energy < 40000) return false

            // If there is no terminal, inform false

            if (!terminal) return false

            if (terminal.store.getFreeCapacity() <= 10000) return false

            // Get the mineral. If it's out of resources, inform false

            if (this.mineral.mineralAmount === 0) return false

            let minCost = 900

            if (spawnEnergyCapacity < minCost) return false

            role = 'mineralHarvester'

            return {
                role,
                defaultParts: [],
                extraParts: [WORK, WORK, MOVE, WORK, WORK, MOVE, WORK, MOVE, CARRY, CARRY, MOVE, WORK],
                partsMultiplier: 4 /* this.get('mineralHarvestPositions')?.length * 4 */,
                minCreeps: 1,
                minCost,
                priority: 10 + this.creepsFromRoom.mineralHarvester.length * 3,
                memoryAdditions: {
                    R: true,
                },
            }
        })(),
    )

    // Construct requests for hubHaulers

    this.constructSpawnRequests(
        ((): SpawnRequestOpts | false => {
            // If there is no storage, inform false

            if (!storage || this.controller.level < 4) return false

            // Otherwise if there is no hubLink or terminal, inform false

            if (!this.hubLink && (!terminal || this.controller.level < 6)) return false

            role = 'hubHauler'

            return {
                role,
                defaultParts: [MOVE],
                extraParts: [CARRY],
                partsMultiplier: 8,
                minCreeps: 1,
                minCost: 300,
                priority: 7,
                memoryAdditions: {},
            }
        })(),
    )

    // Construct requests for fastFillers

    this.constructSpawnRequests(
        ((): SpawnRequestOpts | false => {
            // Get the fastFiller positions, if there are none, inform false

            const fastFillerPositionsCount = this.fastFillerPositions.length
            if (!fastFillerPositionsCount) return false

            let priority = 0.75

            let totalFastFillerEnergy = 0
            if (this.fastFillerContainerLeft) totalFastFillerEnergy += this.fastFillerContainerLeft.store.energy
            if (this.fastFillerContainerRight) totalFastFillerEnergy += this.fastFillerContainerRight.store.energy

            if (totalFastFillerEnergy < 300) priority = 1.25

            let defaultParts: BodyPartConstant[]
            if (this.controller.level >= 8) defaultParts = [CARRY, MOVE, CARRY, CARRY, CARRY, CARRY]
            else if (this.controller.level >= 7) defaultParts = [CARRY, MOVE, CARRY, CARRY]
            else defaultParts = [CARRY, MOVE, CARRY]

            role = 'fastFiller'

            return {
                role,
                defaultParts,
                extraParts: [],
                partsMultiplier: 1,
                minCreeps: fastFillerPositionsCount,
                minCost: 150,
                priority,
                memoryAdditions: {},
            }
        })(),
    )

    // Get enemyAttackers in the this

    const { enemyAttackers } = this

    // Get the attackValue of the attackers

    let attackStrength = 0
    let healStrength = 0

    // Loop through each enemyAttacker

    // Increase attackValue by the creep's heal power

    for (const enemyCreep of this.enemyAttackers) {
        attackStrength += enemyCreep.combatStrength.melee + enemyCreep.combatStrength.ranged
        healStrength += enemyCreep.combatStrength.heal
    }

    // Construct requests for meleeDefenders

    if (this.towerInferiority) {
        // Defenders

        minPriority = 6
        maxPriority = minRemotePriority - 1

        // Melee defender

        this.constructSpawnRequests(
            ((): SpawnRequestOpts | false => {
                role = 'meleeDefender'

                if (this.myCreeps[role].length * 1.75 > enemyAttackers.length) return false

                // If towers, spawn based on healStrength. If no towers, use attackStrength and healStrength

                let requiredStrength = 1
                if (!this.controller.safeMode) {
                    requiredStrength += healStrength
                    if (!this.structures.tower.length) requiredStrength += attackStrength
                }

                requiredStrength *= 1.5

                const priority = Math.min(minPriority + this.myCreeps[role].length * 0.5, maxPriority)

                // If all RCL 3 extensions are build

                if (spawnEnergyCapacity >= 800) {
                    const extraParts = [ATTACK, ATTACK, MOVE]
                    const strength = ATTACK_POWER * 2

                    return {
                        role,
                        defaultParts: [],
                        extraParts,
                        partsMultiplier: Math.max(requiredStrength / strength / 2, 1),
                        minCost: 210,
                        priority,
                        memoryAdditions: {},
                    }
                }

                const extraParts = [ATTACK, MOVE]
                const strength = ATTACK_POWER

                return {
                    role,
                    defaultParts: [],
                    extraParts,
                    partsMultiplier: Math.max(requiredStrength / strength, 1),
                    minCost: 260,
                    priority,
                    memoryAdditions: {},
                }
            })(),
        )

        // Ranged defender

        this.constructSpawnRequests(
            ((): SpawnRequestOpts | false => {
                role = 'rangedDefender'

                if (this.myCreeps[role].length * 1.75 > enemyAttackers.length) return false

                // If towers, spawn based on healStrength. If no towers, use attackStrength and healStrength

                let requiredStrength = 1
                if (!this.controller.safeMode) {
                    requiredStrength += healStrength
                    if (!this.structures.tower.length) requiredStrength += attackStrength
                }

                const priority = Math.min(minPriority + 0.1 + this.myCreeps[role].length * 0.75, maxPriority)

                // If all RCL 3 extensions are build

                if (spawnEnergyCapacity >= 800) {
                    const extraParts = [RANGED_ATTACK, RANGED_ATTACK, MOVE]
                    const strength = RANGED_ATTACK_POWER * 2

                    return {
                        role,
                        defaultParts: [],
                        extraParts,
                        partsMultiplier: Math.max(requiredStrength / strength / 2, 1),
                        minCost: 210,
                        priority,
                        memoryAdditions: {},
                    }
                }

                const extraParts = [RANGED_ATTACK, MOVE]
                const strength = RANGED_ATTACK_POWER

                return {
                    role,
                    defaultParts: [],
                    extraParts,
                    partsMultiplier: Math.max(requiredStrength / strength, 1),
                    minCost: 260,
                    priority,
                    memoryAdditions: {},
                }
            })(),
        )
    }

    // Get the estimates income

    const estimatedIncome = this.estimateIncome()

    // Construct requests for builders

    this.constructSpawnRequests(
        ((): SpawnRequestOpts | false => {
            if (this.towerInferiority) return false

            // Stop if there are no construction sites

            if (!this.find(FIND_MY_CONSTRUCTION_SITES).length) return false

            let priority = 8
            partsMultiplier = 0

            // If there is an active storage

            if (storage && this.controller.level >= 4) {
                // If the storage is sufficiently full, provide x amount per y enemy in storage

                if (this.resourcesInStoringStructures.energy < this.communeManager.storedEnergyBuildThreshold)
                    return false

                partsMultiplier += Math.pow(
                    this.resourcesInStoringStructures.energy / (15000 + this.controller.level * 1000),
                    2,
                )
            }

            // Otherwise if there is no storage
            else {
                partsMultiplier += estimatedIncome / 5

                // Spawn some extra builders to handle the primarily road building RCL 3 and needy storage building

                if (spawnEnergyCapacity >= 800) partsMultiplier *= 1.2
            }

            role = 'builder'

            // If there is a storage or terminal

            if (storage || terminal) {
                return {
                    role,
                    defaultParts: [],
                    extraParts: [CARRY, WORK, MOVE],
                    partsMultiplier: partsMultiplier,
                    minCreeps: undefined,
                    maxCreeps: Infinity,
                    minCost: 200,
                    priority,
                    memoryAdditions: {
                        R: true,
                    },
                }
            }

            // If all RCL 3 extensions are build

            if (spawnEnergyCapacity >= 800) {
                return {
                    role,
                    defaultParts: [],
                    extraParts: [CARRY, WORK, MOVE],
                    partsMultiplier: partsMultiplier,
                    maxCreeps: Infinity,
                    minCost: 200,
                    priority,
                    memoryAdditions: {
                        R: true,
                    },
                }
            }

            // There are no fastFiller containers

            if (!this.fastFillerContainerLeft && !this.fastFillerContainerRight) {
                return {
                    role,
                    defaultParts: [],
                    extraParts: [WORK, CARRY, CARRY, MOVE],
                    partsMultiplier: partsMultiplier,
                    maxCreeps: Infinity,
                    minCost: 250,
                    priority,
                    memoryAdditions: {
                        R: true,
                    },
                }
            }

            return {
                role,
                defaultParts: [],
                extraParts: [CARRY, MOVE, WORK, CARRY, MOVE],
                partsMultiplier: partsMultiplier,
                minCreeps: undefined,
                maxCreeps: Infinity,
                minCost: 300,
                priority,
                memoryAdditions: {
                    R: true,
                },
            }
        })(),
    )

    // Construct requests for maintainer

    this.constructSpawnRequests(
        ((): SpawnRequestOpts | false => {
            minPriority = 6
            maxPriority = minRemotePriority - 0.5

            priority = Math.min(minPriority + this.creepsFromRoom.maintainer.length * 0.5, maxPriority)

            // Filter possibleRepairTargets with less than 1/5 health, stopping if there are none

            let repairTargets: Structure<BuildableStructureConstant>[] = this.structures.road
            repairTargets = repairTargets.concat(this.structures.container)

            repairTargets = repairTargets.filter(structure => structure.hitsMax * 0.2 >= structure.hits)
            // Get ramparts below their max hits

            const ramparts = this.structures.rampart.filter(
                rampart => rampart.hits < this.communeManager.minRampartHits,
            )

            // If there are no ramparts or repair targets

            if (!ramparts.length && !repairTargets.length) return false

            // Construct the partsMultiplier

            partsMultiplier = 1

            // For each road, add a multiplier

            partsMultiplier += this.structures.road.length * roadUpkeepCost * 2

            // For each container, add a multiplier

            partsMultiplier += this.structures.container.length * containerUpkeepCost * 2

            // For each rampart, add a multiplier

            partsMultiplier += ramparts.length * rampartUpkeepCost * 1.2

            // For every attackValue, add a multiplier

            partsMultiplier += attackStrength / (REPAIR_POWER / 3)

            // For every x energy in storage, add 1 multiplier

            if (storage && this.controller.level >= 4 && ramparts.length)
                partsMultiplier += Math.pow(
                    this.resourcesInStoringStructures.energy / (16000 + this.controller.level * 1000),
                    2,
                )

            role = 'maintainer'

            // If all RCL 3 extensions are build

            if (spawnEnergyCapacity >= 800) {
                return {
                    role,
                    defaultParts: [],
                    extraParts: [CARRY, MOVE, WORK],
                    partsMultiplier,
                    minCreeps: undefined,
                    maxCreeps: Infinity,
                    minCost: 200,
                    priority,
                    memoryAdditions: {
                        R: true,
                    },
                }
            }

            return {
                role,
                defaultParts: [],
                extraParts: [MOVE, CARRY, MOVE, WORK],
                partsMultiplier,
                minCreeps: undefined,
                maxCreeps: Infinity,
                minCost: 250,
                priority,
                memoryAdditions: {},
            }
        })(),
    )

    // Construct requests for upgraders

    this.constructSpawnRequests(
        ((): SpawnRequestOpts | false => {
            partsMultiplier = 1
            let maxCreeps = this.upgradePositions.length - 1
            const priority = 8

            // If there are enemyAttackers and the controller isn't soon to downgrade

            if (this.controller.ticksToDowngrade > controllerDowngradeUpgraderNeed && this.towerInferiority)
                return false

            // If the controllerContainer have not enough energy in it, don't spawn a new upgrader

            if (this.controllerContainer) {
                if (
                    this.controllerContainer.store.getUsedCapacity(RESOURCE_ENERGY) < 1000 &&
                    this.controller.ticksToDowngrade > controllerDowngradeUpgraderNeed
                ) {
                    return false
                }

                if (
                    this.controllerContainer.store.getUsedCapacity(RESOURCE_ENERGY) > 1500 &&
                    this.fastFillerContainerLeft?.store.getUsedCapacity(RESOURCE_ENERGY) > 1000 &&
                    this.fastFillerContainerRight?.store.getUsedCapacity(RESOURCE_ENERGY) > 1000
                )
                    partsMultiplier += estimatedIncome * 1.25
                else partsMultiplier += estimatedIncome * 0.75
            }

            // If there is a storage
            if (storage && this.controller.level >= 4) {
                // If the storage is sufficiently full, provide x amount per y energy in storage

                if (this.resourcesInStoringStructures.energy >= this.communeManager.storedEnergyUpgradeThreshold)
                    partsMultiplier = Math.pow(
                        this.resourcesInStoringStructures.energy / (8000 + this.controller.level * 1000),
                        2,
                    )
                // Otherwise, set partsMultiplier to 0
                else partsMultiplier = 0
            }

            // Otherwise if there is no storage
            else {
                partsMultiplier += estimatedIncome * 0.75
            }

            // Get the controllerLink and baseLink

            const controllerLink = this.controllerLink

            // If the controllerLink is defined

            if (controllerLink && controllerLink.RCLActionable) {
                maxCreeps -= 1

                const hubLink = this.hubLink
                const sourceLinks = this.sourceLinks

                // If there are transfer links, max out partMultiplier to their ability

                if (
                    (storage && hubLink && hubLink.RCLActionable) ||
                    sourceLinks.find(link => link && link.RCLActionable)
                ) {
                    let maxPartsMultiplier = 0

                    if (hubLink && hubLink.RCLActionable) {
                        // Get the range between the controllerLink and hubLink

                        const range = getRangeOfCoords(controllerLink.pos, hubLink.pos)

                        // Limit partsMultiplier at the range with a multiplier

                        maxPartsMultiplier += findLinkThroughput(range) * 0.7
                    }

                    for (let i = 0; i < sourceLinks.length; i++) {
                        const sourceLink = sourceLinks[i]

                        if (!sourceLink.RCLActionable) continue

                        // Get the range between the controllerLink and hubLink

                        const range = getRangeOfCoords(sourceLink.pos, controllerLink.pos)

                        // Limit partsMultiplier at the range with a multiplier

                        maxPartsMultiplier += findLinkThroughput(range, this.estimatedSourceIncome[i]) * 0.7
                    }

                    partsMultiplier = Math.min(partsMultiplier, maxPartsMultiplier)
                }
            }

            // If there are construction sites of my ownership in the this, set multiplier to 1

            if (this.find(FIND_MY_CONSTRUCTION_SITES).length) {
                if (!this.controllerContainer && !this.controllerLink) {
                    partsMultiplier = 0
                } else partsMultiplier = partsMultiplier * 0.25
            }

            const threshold = 0.05
            role = 'controllerUpgrader'

            // If the controllerContainer or controllerLink exists

            if (this.controllerContainer || controllerLink) {
                // If the controller is level 8

                if (this.controller.level === 8) {
                    let extraParts: BodyPartConstant[]

                    // If the controller is near to downgrading

                    if (this.controller.ticksToDowngrade < controllerDowngradeUpgraderNeed)
                        extraParts = [CARRY, WORK, MOVE]
                    else if (partsMultiplier === 0) return false
                    else
                        extraParts = [
                            WORK,
                            WORK,
                            MOVE,
                            CARRY,
                            WORK,
                            WORK,
                            MOVE,
                            WORK,
                            WORK,
                            WORK,
                            MOVE,
                            WORK,
                            WORK,
                            MOVE,
                            CARRY,
                            WORK,
                            MOVE,
                            WORK,
                            WORK,
                            MOVE,
                            WORK,
                            WORK,
                            MOVE,
                            CARRY,
                            WORK,
                            MOVE,
                        ]

                    return {
                        role,
                        defaultParts: [],
                        extraParts,
                        partsMultiplier: 1,
                        threshold,
                        minCreeps: 1,
                        minCost: 300,
                        priority,
                        memoryAdditions: {
                            R: true,
                        },
                    }
                }

                if (spawnEnergyCapacity >= 1000) {
                    // If the controller is near to downgrading, set partsMultiplier to x

                    if (this.controller.ticksToDowngrade < controllerDowngradeUpgraderNeed)
                        partsMultiplier = Math.max(partsMultiplier, 4)

                    partsMultiplier = Math.round(partsMultiplier / 4)
                    if (partsMultiplier === 0) return false

                    return {
                        role,
                        defaultParts: [CARRY, CARRY],
                        extraParts: [WORK, MOVE, WORK, WORK, WORK],
                        partsMultiplier,
                        threshold,
                        minCreeps: undefined,
                        maxCreeps,
                        minCost: 250,
                        priority,
                        memoryAdditions: {
                            R: true,
                        },
                    }
                }

                // Otherwise if the spawnEnergyCapacity is more than 800

                if (spawnEnergyCapacity >= 800) {
                    // If the controller is near to downgrading, set partsMultiplier to x

                    if (this.controller.ticksToDowngrade < controllerDowngradeUpgraderNeed)
                        partsMultiplier = Math.max(partsMultiplier, 6)

                    partsMultiplier = Math.round(partsMultiplier / 6)
                    if (partsMultiplier === 0) return false

                    return {
                        role,
                        defaultParts: [CARRY, CARRY],
                        extraParts: [WORK, MOVE, WORK, WORK, WORK, WORK, MOVE, WORK],
                        partsMultiplier,
                        threshold,
                        minCreeps: undefined,
                        maxCreeps,
                        minCost: 250,
                        priority,
                        memoryAdditions: {
                            R: true,
                        },
                    }
                }

                // If the controller is near to downgrading, set partsMultiplier to x

                if (this.controller.ticksToDowngrade < controllerDowngradeUpgraderNeed)
                    partsMultiplier = Math.max(partsMultiplier, 4)

                partsMultiplier = Math.round(partsMultiplier / 4)
                if (partsMultiplier === 0) return false

                return {
                    role,
                    defaultParts: [CARRY],
                    extraParts: [WORK, MOVE, WORK, WORK, WORK],
                    partsMultiplier,
                    threshold,
                    minCreeps: undefined,
                    maxCreeps,
                    minCost: 200,
                    priority,
                    memoryAdditions: {
                        R: true,
                    },
                }
            }

            // If the controller is near to downgrading, set partsMultiplier to x

            if (this.controller.ticksToDowngrade < controllerDowngradeUpgraderNeed)
                partsMultiplier = Math.max(partsMultiplier, 1)
            if (this.controller.level < 2) partsMultiplier = Math.max(partsMultiplier, 1)

            if (spawnEnergyCapacity >= 800) {
                return {
                    role,
                    defaultParts: [],
                    extraParts: [CARRY, MOVE, WORK],
                    partsMultiplier,
                    threshold,
                    maxCreeps,
                    minCost: 200,
                    priority,
                    memoryAdditions: {
                        R: true,
                    },
                }
            }

            return {
                role,
                defaultParts: [],
                extraParts: [MOVE, CARRY, MOVE, WORK],
                partsMultiplier,
                threshold,
                maxCreeps,
                minCost: 250,
                priority,
                memoryAdditions: {},
            }
        })(),
    )

    for (const remoteInfo of this.remoteSourceIndexesByEfficacy) {
        if (Memory.stats.cpu.usage / Game.cpu.limit > 0.95) break
        const splitRemoteInfo = remoteInfo.split(' ')
        const remoteName = splitRemoteInfo[0]
        const sourceIndex = parseInt(splitRemoteInfo[1]) as 0 | 1

        const remoteMemory = Memory.rooms[remoteName]
        const remoteData = Memory.rooms[remoteName].data
        const remote = Game.rooms[remoteName]
        const priority = minRemotePriority + 1 + remoteMemory.SPs[sourceIndex].length / 100

        role = RemoteHarvesterRolesBySourceIndex[sourceIndex] as 'remoteSourceHarvester0' | 'remoteSourceHarvester1'

        // If there are no data for this this, inform false

        if (remoteData[RemoteData[role]] <= 0) continue

        const sourcePositionsAmount = remote
            ? remote.sourcePositions.length
            : unpackPosList(remoteMemory.SP[sourceIndex]).length

        // Construct requests for remoteSourceHarvester0s

        this.constructSpawnRequests(
            ((): SpawnRequestOpts | false => {
                if (spawnEnergyCapacity >= 950) {
                    return {
                        role,
                        defaultParts: [CARRY],
                        extraParts: [WORK, MOVE],
                        partsMultiplier: remoteData[RemoteData[role]],
                        spawnGroup: this.creepsOfRemote[remoteName][role],
                        threshold: 0.1,
                        minCreeps: 1,
                        maxCreeps: sourcePositionsAmount,
                        maxCostPerCreep: 50 + 150 * 6,
                        minCost: 200,
                        priority: priority,
                        memoryAdditions: {
                            R: true,
                            SI: sourceIndex,
                            RN: remoteName,
                        },
                    }
                }

                return {
                    role,
                    defaultParts: [CARRY],
                    extraParts: [WORK, WORK, MOVE],
                    partsMultiplier: remoteData[RemoteData[role]],
                    spawnGroup: this.creepsOfRemote[remoteName][role],
                    threshold: 0.1,
                    minCreeps: undefined,
                    maxCreeps: sourcePositionsAmount,
                    maxCostPerCreep: 50 + 250 * 3,
                    minCost: 300,
                    priority: priority,
                    memoryAdditions: {
                        R: true,
                        SI: sourceIndex,
                        RN: remoteName,
                    },
                }
            })(),
        )
    }

    let remoteHaulerNeed = 0

    const remoteNamesByEfficacy = this.remoteNamesBySourceEfficacy

    for (let index = 0; index < remoteNamesByEfficacy.length; index += 1) {
        if (Memory.stats.cpu.usage / Game.cpu.limit > 0.95) break
        const remoteName = remoteNamesByEfficacy[index]
        const remoteData = Memory.rooms[remoteName].data

        // Add up econ data for this this

        const totalRemoteNeed =
            Math.max(remoteData[RemoteData.remoteHauler0], 0) +
            Math.max(remoteData[RemoteData.remoteHauler1], 0) +
            Math.max(remoteData[RemoteData.remoteReserver], 0) +
            Math.max(remoteData[RemoteData.remoteCoreAttacker], 0) +
            Math.max(remoteData[RemoteData.remoteDismantler], 0) +
            Math.max(remoteData[RemoteData.minDamage], 0) +
            Math.max(remoteData[RemoteData.minHeal], 0)

        const remoteMemory = Memory.rooms[remoteName]

        if (!remoteMemory.data[RemoteData.enemyReserved] && !remoteMemory.data[RemoteData.abandon]) {
            const remote = Game.rooms[remoteName]
            const isReserved =
                remote && remote.controller.reservation && remote.controller.reservation.username === Memory.me

            // Loop through each index of sourceEfficacies

            for (let index = 0; index < remoteMemory.SIDs.length; index += 1) {
                // Get the income based on the reservation of the this and remoteHarvester need
                // Multiply remote harvester need by 1.6~ to get 3 to 5 and 6 to 10, converting work part need to income expectation

                const income = Math.max(
                    (isReserved ? 10 : 5) -
                        Math.floor(
                            Math.max(remoteMemory.data[RemoteData[remoteHarvesterRoles[index]]], 0) *
                                minHarvestWorkRatio,
                        ),
                    0,
                )

                // Find the number of carry parts required for the source, and add it to the remoteHauler need

                remoteHaulerNeed += findCarryPartsRequired(remoteMemory.SPs[index].length, income)
            }
        }

        // If there is a need for any econ creep, inform the index

        if (totalRemoteNeed <= 0) continue

        // Construct requests for remoteReservers

        this.constructSpawnRequests(
            ((): SpawnRequestOpts | false => {
                // If there are insufficient harvesters for the remote's sources

                if (
                    Math.max(remoteData[RemoteData.remoteSourceHarvester0], 0) +
                        Math.max(remoteData[RemoteData.remoteSourceHarvester1], 0) >
                    0
                )
                    return false

                let cost = 650

                // If there isn't enough spawnEnergyCapacity to spawn a remoteReserver, inform false

                if (spawnEnergyCapacity < cost) return false

                // If there are no data for this this, inform false

                if (remoteData[RemoteData.remoteReserver] <= 0) return false

                role = 'remoteReserver'

                return {
                    role,
                    defaultParts: [],
                    extraParts: [MOVE, CLAIM],
                    partsMultiplier: 6,
                    spawnGroup: this.creepsOfRemote[remoteName].remoteReserver,
                    minCreeps: 1,
                    maxCreeps: Infinity,
                    minCost: cost,
                    priority: minRemotePriority + 1,
                    memoryAdditions: {
                        RN: remoteName,
                    },
                }
            })(),
        )

        // Construct requests for remoteDefenders

        this.constructSpawnRequests(
            ((): SpawnRequestOpts | false => {
                // If there are no related data

                if (remoteData[RemoteData.minDamage] + remoteData[RemoteData.minHeal] <= 0) return false

                let minRangedAttackCost = 0

                if (remoteData[RemoteData.minDamage] > 0) {
                    minRangedAttackCost =
                        (remoteData[RemoteData.minDamage] / RANGED_ATTACK_POWER) * BODYPART_COST[RANGED_ATTACK] +
                        (remoteData[RemoteData.minDamage] / RANGED_ATTACK_POWER) * BODYPART_COST[MOVE]
                }

                const rangedAttackAmount = minRangedAttackCost / (BODYPART_COST[RANGED_ATTACK] + BODYPART_COST[MOVE])

                let minHealCost = 0

                if (remoteData[RemoteData.minHeal] > 0) {
                    minHealCost =
                        (remoteData[RemoteData.minHeal] / HEAL_POWER) * BODYPART_COST[HEAL] +
                        (remoteData[RemoteData.minHeal] / HEAL_POWER) * BODYPART_COST[MOVE]
                }

                const healAmount = minHealCost / (BODYPART_COST[HEAL] + BODYPART_COST[MOVE])

                if ((rangedAttackAmount + healAmount) * 2 > 50) {
                    Memory.rooms[remoteName].data[RemoteData.abandon] = 1500
                    return false
                }

                const minCost = minRangedAttackCost + minHealCost
                if (minCost > spawnEnergyCapacity) {
                    Memory.rooms[remoteName].data[RemoteData.abandon] = 1500
                    return false
                }

                role = 'remoteDefender'
                const extraParts: BodyPartConstant[] = []

                for (let i = 0; i < rangedAttackAmount + healAmount - 1; i++) {
                    extraParts.push(MOVE)
                }

                for (let i = 0; i < rangedAttackAmount; i++) {
                    extraParts.push(RANGED_ATTACK)
                }

                for (let i = 0; i < healAmount; i++) {
                    extraParts.push(HEAL)
                }

                extraParts.push(MOVE)

                return {
                    role,
                    defaultParts: [],
                    extraParts,
                    partsMultiplier: 1,
                    spawnGroup: this.creepsOfRemote[remoteName].remoteDefender,
                    minCreeps: 1,
                    minCost,
                    priority: minRemotePriority - 3,
                    memoryAdditions: {},
                }
            })(),
        )

        // Construct requests for remoteCoreAttackers

        this.constructSpawnRequests(
            ((): SpawnRequestOpts | false => {
                // If there are no related data

                if (remoteData[RemoteData.remoteCoreAttacker] <= 0) return false

                // Define the minCost and strength

                const cost = 130
                const extraParts = [ATTACK, MOVE]
                const minCost = cost * extraParts.length

                role = 'remoteCoreAttacker'

                return {
                    role,
                    defaultParts: [],
                    extraParts,
                    partsMultiplier: 50 / extraParts.length,
                    spawnGroup: this.creepsOfRemote[remoteName].remoteCoreAttacker,
                    minCreeps: 1,
                    minCost,
                    priority: minRemotePriority - 2,
                    memoryAdditions: {
                        RN: remoteName,
                    },
                }
            })(),
        )

        // Construct requests for remoteDismantler

        this.constructSpawnRequests(
            ((): SpawnRequestOpts | false => {
                // If there are no related data

                if (remoteData[RemoteData.remoteDismantler] <= 0) return false

                // Define the minCost and strength

                const cost = 150
                const extraParts = [WORK, MOVE]

                role = 'remoteDismantler'

                return {
                    role,
                    defaultParts: [],
                    extraParts,
                    partsMultiplier: 50 / extraParts.length,
                    spawnGroup: this.creepsOfRemote[remoteName].remoteDismantler,
                    minCreeps: 1,
                    minCost: cost * 2,
                    priority: minRemotePriority - 1,
                    memoryAdditions: {
                        RN: remoteName,
                    },
                }
            })(),
        )
    }

    // Construct requests for remoteHaulers

    this.constructSpawnRequests(
        ((): SpawnRequestOpts | false => {
            if (remoteHaulerNeed === 0) return false

            partsMultiplier = remoteHaulerNeed

            /*
               // If all RCL 3 extensions are built
               if (spawnEnergyCapacity >= 800) {
                    partsMultiplier = remoteHaulerNeed / 2
                    return {
                         defaultParts: [],
                         extraParts: [CARRY, CARRY, MOVE],
                         threshold: 0.1,
                         partsMultiplier,
                         maxCreeps: Infinity,
                         minCost: 150,
                         maxCostPerCreep: this.memory.MHC,
                         priority: minRemotePriority - 0.2,
                         memoryAdditions: {
                              role: 'remoteHauler',
                              R: true,
                         },
                    }
               }
 */

            role = 'remoteHauler'

            return {
                role,
                defaultParts: [],
                extraParts: [CARRY, MOVE],
                threshold: 0.1,
                partsMultiplier,
                minCost: 100,
                maxCostPerCreep: this.memory.MHC,
                priority: minRemotePriority,
                memoryAdditions: {},
            }
        })(),
    )

    // Construct requests for scouts

    this.constructSpawnRequests(
        ((): SpawnRequestOpts | false => {
            role = 'scout'

            let minCreeps: number
            if (this.structures.observer.length) minCreeps = 1
            else minCreeps = 2

            return {
                role,
                defaultParts: [],
                extraParts: [MOVE],
                partsMultiplier: 1,
                minCreeps,
                minCost: 50,
                priority: 5,
                memoryAdditions: {},
            }
        })(),
    )

    if (this.memory.claimRequest) {
        const requestName = this.memory.claimRequest
        const request = Memory.claimRequests[requestName]

        // Construct requests for claimers

        this.constructSpawnRequests(
            ((): SpawnRequestOpts | false => {
                if (!request.data[ClaimRequestData.claimer]) return false
                if (request.data[ClaimRequestData.claimer] <= 0) return false

                role = 'claimer'

                return {
                    role,
                    defaultParts: [CLAIM, MOVE],
                    extraParts: [MOVE, MOVE, MOVE, MOVE],
                    partsMultiplier: 1,
                    minCreeps: 1,
                    minCost: 650,
                    priority: 8.1,
                    memoryAdditions: {
                        TRN: requestName,
                    },
                }
            })(),
        )

        // Requests for vanguard

        this.constructSpawnRequests(
            ((): SpawnRequestOpts | false => {
                if (!request.data[ClaimRequestData.vanguard]) return false
                if (request.data[ClaimRequestData.vanguard] <= 0) return false

                role = 'vanguard'

                return {
                    role,
                    defaultParts: [],
                    extraParts: [CARRY, MOVE, WORK, MOVE, CARRY, MOVE],
                    partsMultiplier: request.data[ClaimRequestData.vanguard],
                    minCreeps: undefined,
                    maxCreeps: Infinity,
                    minCost: 250,
                    priority: 8.2 + this.creepsFromRoom.vanguard.length,
                    memoryAdditions: {
                        TRN: requestName,
                    },
                }
            })(),
        )
    }

    if (this.memory.allyCreepRequest) {
        const allyCreepRequestNeeds = Memory.allyCreepRequests[this.memory.allyCreepRequest].data

        // Requests for vanguard

        this.constructSpawnRequests(
            ((): SpawnRequestOpts | false => {
                // If there is no vanguard need

                if (allyCreepRequestNeeds[AllyCreepRequestData.allyVanguard] <= 0) return false

                role = 'allyVanguard'

                return {
                    role,
                    defaultParts: [],
                    extraParts: [CARRY, MOVE, WORK, MOVE, CARRY, MOVE],
                    partsMultiplier: allyCreepRequestNeeds[AllyCreepRequestData.allyVanguard],
                    minCost: 250,
                    priority: 10 + this.creepsFromRoom.allyVanguard.length,
                    memoryAdditions: {},
                }
            })(),
        )
    }

    for (const requestName of this.memory.haulRequests) {
        const request = Memory.haulRequests[requestName]
        if (!request) continue

        this.constructSpawnRequests(
            ((): SpawnRequestOpts | false => {
                const priority = Math.min(0.5 + this.creepsFromRoom.requestHauler.length / 2, minRemotePriority - 3)

                // Construct the required carry parts

                partsMultiplier = 100

                role = 'requestHauler'

                return {
                    role,
                    defaultParts: [],
                    extraParts: [CARRY, MOVE],
                    partsMultiplier,
                    minCost: 100,
                    maxCostPerCreep: this.memory.MHC,
                    priority,
                    memoryAdditions: {
                        HRN: requestName,
                    },
                }
            })(),
        )
    }

    for (let i = this.memory.combatRequests.length - 1; i >= 0; i -= 1) {
        const requestName = Memory.rooms[this.name].combatRequests[i]
        const request = Memory.combatRequests[requestName]
        if (!request) continue

        if (request.data[CombatRequestData.abandon] > 0) continue

        const minRangedAttackCost = this.communeManager.findMinRangedAttackCost(
            request.data[CombatRequestData.minDamage],
        )
        const rangedAttackAmount = minRangedAttackCost / (BODYPART_COST[RANGED_ATTACK] + BODYPART_COST[MOVE])

        const minAttackCost = this.communeManager.findMinMeleeAttackCost(request.data[CombatRequestData.minDamage])
        const attackAmount = minAttackCost / (BODYPART_COST[ATTACK] + BODYPART_COST[MOVE])

        const minHealCost = this.communeManager.findMinHealCost(request.data[CombatRequestData.minHeal])
        const healAmount = minHealCost / (BODYPART_COST[HEAL] + BODYPART_COST[MOVE])

        const minDismantleCost =
            request.data[CombatRequestData.dismantle] * BODYPART_COST[WORK] +
                request.data[CombatRequestData.dismantle] * BODYPART_COST[MOVE] || 0

<<<<<<< HEAD
        if (
            minRangedAttackCost + minHealCost > this.energyCapacityAvailable ||
            minAttackCost > this.energyCapacityAvailable
        ) {
            this.communeManager.deleteCombatRequest(requestName, i)
            continue
        }
=======
        if (request.T === 'attack' || request.T === 'defend') {
            if (
                minRangedAttackCost + minHealCost > this.energyCapacityAvailable ||
                minAttackCost > this.energyCapacityAvailable
            ) {
                this.communeManager.deleteCombatRequest(requestName, i)
                continue
            }
>>>>>>> aacc69a5

        if (request.T === 'attack' || request.T === 'defend') {
            // Spawn quad

            this.constructSpawnRequests(
                ((): SpawnRequestOpts | false => {
                    role = 'antifaRangedAttacker'
                    spawnGroup = internationalManager.creepsByCombatRequest[requestName][role]
                    const minCost = minRangedAttackCost + minHealCost
                    const extraParts: BodyPartConstant[] = []

                    for (let i = 0; i < rangedAttackAmount; i++) {
                        extraParts.push(RANGED_ATTACK)
                    }

                    for (let i = 0; i < rangedAttackAmount + healAmount - 1; i++) {
                        extraParts.push(MOVE)
                    }

                    for (let i = 0; i < healAmount; i++) {
                        extraParts.push(HEAL)
                    }

                    extraParts.push(MOVE)

                    if (!extraParts.length) return false

                    return {
                        role,
                        defaultParts: [],
                        extraParts,
                        partsMultiplier: 1,
                        minCost,
                        priority: 8,
                        spawnGroup,
                        minCreeps: request.data[CombatRequestData.quadCount] * 4,
                        memoryAdditions: {
                            CRN: requestName,
                            SS: 4,
                            ST: 'rangedAttack',
                        },
                    }
                })(),
            )
            continue
        }

        // If the request isn't an attack
        // Spawn RangedAttack Heal singletons

        this.constructSpawnRequests(
            ((): SpawnRequestOpts | false => {
                role = 'antifaRangedAttacker'
                spawnGroup = internationalManager.creepsByCombatRequest[requestName][role]
                const minCost = minRangedAttackCost + minHealCost
                const extraParts: BodyPartConstant[] = []

                for (let i = 0; i < rangedAttackAmount; i++) {
                    extraParts.push(RANGED_ATTACK)
                }

                for (let i = 0; i < rangedAttackAmount + healAmount - 1; i++) {
                    extraParts.push(MOVE)
                }

                for (let i = 0; i < healAmount; i++) {
                    extraParts.push(HEAL)
                }

                extraParts.push(MOVE)

                if (!extraParts.length) return false

                return {
                    role,
                    defaultParts: [],
                    extraParts,
                    partsMultiplier: 1,
                    minCost,
                    priority: 8,
                    spawnGroup,
                    memoryAdditions: {
                        CRN: requestName,
                    },
                }
            })(),
        )

        // Spawn dismantlers

        this.constructSpawnRequests(
            ((): SpawnRequestOpts | false => {
                role = 'antifaDismantler'
                spawnGroup = internationalManager.creepsByCombatRequest[requestName][role]
                const minCost = minDismantleCost
                let extraParts: BodyPartConstant[] = []

                const workAmount = request.data[CombatRequestData.dismantle]

                for (let i = 0; i < workAmount; i++) {
                    extraParts.push(WORK)
                }

                for (let i = 0; i < workAmount; i++) {
                    extraParts.push(MOVE)
                }

                if (!extraParts.length) return false

                return {
                    role,
                    defaultParts: [],
                    extraParts,
                    partsMultiplier: 1,
                    minCost,
                    priority: 8,
                    spawnGroup,
                    memoryAdditions: {
                        CRN: requestName,
                    },
                }
            })(),
        )

        // Spawn Attack Heal duo

        this.constructSpawnRequests(
            ((): SpawnRequestOpts | false => {
                role = 'antifaAttacker'
                spawnGroup = internationalManager.creepsByCombatRequest[requestName][role]
                const minCost = minAttackCost
                let extraParts: BodyPartConstant[] = []

                for (let i = 0; i < Math.ceil(attackAmount / 2); i++) {
                    extraParts.push(ATTACK)
                }

                for (let i = 0; i < attackAmount - 1; i++) {
                    extraParts.push(MOVE)
                }

                for (let i = 0; i < Math.ceil(attackAmount / 2); i++) {
                    extraParts.push(ATTACK)
                }

                extraParts.push(MOVE)

                if (!extraParts.length) return false

                return {
                    role,
                    defaultParts: [],
                    extraParts,
                    partsMultiplier: 1,
                    minCost,
                    priority: 8,
                    spawnGroup,
                    memoryAdditions: {
                        SS: 2,
                        ST: 'attack',
                        CRN: requestName,
                    },
                }
            })(),
        )

        this.constructSpawnRequests(
            ((): SpawnRequestOpts | false => {
                role = 'antifaHealer'
                spawnGroup = internationalManager.creepsByCombatRequest[requestName][role]
                const minCost = minHealCost
                let extraParts: BodyPartConstant[] = []

                for (let i = 0; i < healAmount - 1; i++) {
                    extraParts.push(MOVE)
                }

                for (let i = 0; i < healAmount; i++) {
                    extraParts.push(HEAL)
                }

                extraParts.push(MOVE)

                if (!extraParts.length) return false

                return {
                    role,
                    defaultParts: [],
                    extraParts,
                    partsMultiplier: 1,
                    minCost,
                    priority: 8,
                    spawnGroup,
                    memoryAdditions: {
                        SS: 2,
                        ST: 'attack',
                        CRN: requestName,
                    },
                }
            })(),
        )
    }

    this.spawnRequests.sort((a, b) => {
        return a.priority - b.priority
    })

    // If CPU logging is enabled, log the CPU used by this manager

    if (Memory.CPULogging === true) {
        const cpuUsed = Game.cpu.getUsed() - managerCPUStart
        customLog('Spawn Request Manager', cpuUsed.toFixed(2), {
            textColor: myColors.white,
            bgColor: myColors.lightBlue,
        })
        const statName: RoomCommuneStatNames = 'srmcu'
        globalStatsUpdater(this.name, statName, cpuUsed)
    }
}<|MERGE_RESOLUTION|>--- conflicted
+++ resolved
@@ -1518,7 +1518,6 @@
             request.data[CombatRequestData.dismantle] * BODYPART_COST[WORK] +
                 request.data[CombatRequestData.dismantle] * BODYPART_COST[MOVE] || 0
 
-<<<<<<< HEAD
         if (
             minRangedAttackCost + minHealCost > this.energyCapacityAvailable ||
             minAttackCost > this.energyCapacityAvailable
@@ -1526,16 +1525,6 @@
             this.communeManager.deleteCombatRequest(requestName, i)
             continue
         }
-=======
-        if (request.T === 'attack' || request.T === 'defend') {
-            if (
-                minRangedAttackCost + minHealCost > this.energyCapacityAvailable ||
-                minAttackCost > this.energyCapacityAvailable
-            ) {
-                this.communeManager.deleteCombatRequest(requestName, i)
-                continue
-            }
->>>>>>> aacc69a5
 
         if (request.T === 'attack' || request.T === 'defend') {
             // Spawn quad
