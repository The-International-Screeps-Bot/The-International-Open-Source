import {
    AllyCreepRequestData,
    ClaimRequestData,
    CombatRequestData,
    containerUpkeepCost,
    controllerDowngradeUpgraderNeed,
    minHarvestWorkRatio,
    myColors,
    rampartUpkeepCost,
    RemoteData,
    remoteHarvesterRoles,
    RemoteHarvesterRolesBySourceIndex,
    remoteHaulerRoles,
    roadUpkeepCost,
} from 'international/constants'
import {
    customLog,
    findCarryPartsRequired,
    findLinkThroughput,
    findRemoteSourcesByEfficacy,
    getRange,
    getRangeOfCoords,
} from 'international/utils'
import { internationalManager } from 'international/internationalManager'
import { unpackPosList } from 'other/packrat'
import { globalStatsUpdater } from 'international/statsManager'
const minRemotePriority = 10

Room.prototype.spawnRequester = function () {
    // If CPU logging is enabled, get the CPU used at the start

    if (Memory.CPULogging === true) var managerCPUStart = Game.cpu.getUsed()

    // Structure info about the this's spawn energy

    const spawnEnergyCapacity = this.energyCapacityAvailable
    const mostOptimalSource = this.sourcesByEfficacy[0]
    const { storage } = this
    const { terminal } = this

    let partsMultiplier: number

    // Construct requests for sourceHarvesters

    this.constructSpawnRequests(
        ((): SpawnRequestOpts | false => {
            const sourceIndex = 0
            const role = 'source1Harvester'

            const priority = (mostOptimalSource.index === sourceIndex ? 0 : 1) + this.creepsFromRoom[role].length

            if (spawnEnergyCapacity >= 800) {
                let defaultParts: BodyPartConstant[] = [CARRY]
                let workAmount = 6

                // Account for power regenerating sources

                const source = this.sources[sourceIndex]
                const effect = source.effectsData.get(PWR_REGEN_SOURCE) as PowerEffect
                if (effect) {
                    workAmount += Math.round(
                        POWER_INFO[PWR_REGEN_SOURCE].effect[effect.level - 1] /
                            POWER_INFO[PWR_REGEN_SOURCE].period /
                            HARVEST_POWER,
                    )
                }

                for (let i = 1; i <= workAmount; i++) {
                    if (i % 2 === 0) defaultParts.push(MOVE)
                    defaultParts.push(WORK)
                    if (i % 6 === 0) defaultParts.push(CARRY)
                }

                return {
                    role,
                    defaultParts,
                    extraParts: [],
                    partsMultiplier: 1,
                    minCreeps: 1,
                    minCost: 300,
                    priority: 1,
                    memoryAdditions: {
                        SI: sourceIndex,
                        R: true,
                    },
                }
            }

            if (spawnEnergyCapacity >= 750) {
                return {
                    role,
                    defaultParts: [],
                    extraParts: [WORK, MOVE, WORK],
                    partsMultiplier: 3,
                    minCreeps: 1,
                    minCost: 200,
                    priority,
                    memoryAdditions: {
                        SI: sourceIndex,
                        R: true,
                    },
                }
            }

            if (spawnEnergyCapacity >= 600) {
                return {
                    role,
                    defaultParts: [MOVE, CARRY],
                    extraParts: [WORK],
                    partsMultiplier: 6,
                    minCreeps: 1,
                    minCost: 300,
                    priority,
                    memoryAdditions: {
                        SI: sourceIndex,
                        R: true,
                    },
                }
            }

            //Only Spawn one larger creep if we have the ability to mine using one large creep
            if (this.sourceContainers[sourceIndex] && spawnEnergyCapacity >= 650) {
                return {
                    role,
                    defaultParts: [MOVE],
                    extraParts: [WORK],
                    partsMultiplier: 6,
                    minCreeps: 1,
                    minCost: 150,
                    priority,
                    memoryAdditions: {
                        SI: sourceIndex,
                        R: true,
                    },
                }
            }

            return {
                role,
                defaultParts: [MOVE, CARRY],
                extraParts: [WORK],
                partsMultiplier: 6,
                minCreeps: undefined,
                maxCreeps: Math.min(3, this.sourcePositions[sourceIndex].length),
                minCost: 200,
                priority,
                memoryAdditions: {
                    SI: sourceIndex,
                    R: true,
                },
            }
        })(),
    )

    // Construct requests for sourceHarvesters
    if (this.sources.length > 1)
        this.constructSpawnRequests(
            ((): SpawnRequestOpts | false => {
                const sourceIndex = 1
                const role = 'source2Harvester'

                const priority = (mostOptimalSource.index === sourceIndex ? 0 : 1) + this.creepsFromRoom[role].length

                if (spawnEnergyCapacity >= 800) {
                    let defaultParts: BodyPartConstant[] = [CARRY]
                    let workAmount = 6

                    // Account for power regenerating sources

                    const source = this.sources[sourceIndex]
                    const effect = source.effectsData.get(PWR_REGEN_SOURCE) as PowerEffect
                    if (effect) {
                        workAmount += Math.round(
                            POWER_INFO[PWR_REGEN_SOURCE].effect[effect.level - 1] /
                                POWER_INFO[PWR_REGEN_SOURCE].period /
                                HARVEST_POWER,
                        )
                    }

                    for (let i = 1; i <= workAmount; i++) {
                        if (i % 2 === 0) defaultParts.push(MOVE)
                        defaultParts.push(WORK)
                        if (i % 6 === 0) defaultParts.push(CARRY)
                    }

                    return {
                        role,
                        defaultParts,
                        extraParts: [],
                        partsMultiplier: 1,
                        minCreeps: 1,
                        minCost: 300,
                        priority: 1,
                        memoryAdditions: {
                            SI: sourceIndex,
                            R: true,
                        },
                    }
                }

                if (spawnEnergyCapacity >= 750) {
                    return {
                        role,
                        defaultParts: [],
                        extraParts: [WORK, MOVE, WORK],
                        partsMultiplier: 3,
                        minCreeps: 1,
                        minCost: 200,
                        priority,
                        memoryAdditions: {
                            SI: sourceIndex,
                            R: true,
                        },
                    }
                }

                if (spawnEnergyCapacity >= 600) {
                    return {
                        role,
                        defaultParts: [MOVE, CARRY],
                        extraParts: [WORK],
                        partsMultiplier: 6,
                        minCreeps: 1,
                        minCost: 300,
                        priority,
                        memoryAdditions: {
                            SI: sourceIndex,
                            R: true,
                        },
                    }
                }

                if (this.sourceContainers[sourceIndex]) {
                    return {
                        role,
                        defaultParts: [MOVE],
                        extraParts: [WORK],
                        partsMultiplier: 6,
                        minCreeps: 1,
                        minCost: 150,
                        priority,
                        memoryAdditions: {
                            SI: sourceIndex,
                            R: true,
                        },
                    }
                }

                return {
                    role,
                    defaultParts: [MOVE, CARRY],
                    extraParts: [WORK],
                    partsMultiplier: 6,
                    minCreeps: undefined,
                    maxCreeps: Math.min(3, this.sourcePositions[sourceIndex].length),
                    minCost: 200,
                    priority,
                    memoryAdditions: {
                        SI: sourceIndex,
                        R: true,
                    },
                }
            })(),
        )

    // Construct requests for haulers

    this.constructSpawnRequests(
        ((): SpawnRequestOpts | false => {
            const priority = Math.min(0.5 + this.creepsFromRoom.hauler.length / 2, minRemotePriority - 3)

            // Construct the required carry parts

<<<<<<< HEAD
            partsMultiplier = this.haulerNeed
=======
            let requiredCarryParts = 10

            //If the FF isn't setup, add more carrying.
            //requiredCarryParts += 10

            // If there is no sourceLink 0, increase requiredCarryParts using the source's path length

            if (this.sourcePaths[0] && !this.sourceLinks[0])
                requiredCarryParts += findCarryPartsRequired(this.sourcePaths[0].length, 10)

            // If there is no sourceLink 1, increase requiredCarryParts using the source's path length

            if (this.sourcePaths[1] && !this.sourceLinks[1])
                requiredCarryParts += findCarryPartsRequired(this.sourcePaths[1].length, 10)

            // If there is a controllerContainer, increase requiredCarryParts using the hub-structure path length

            if (this.controllerContainer) {
                if (storage && this.controller.level >= 4) {
                    requiredCarryParts += findCarryPartsRequired(
                        this.upgradePathLength,
                        this.getPartsOfRoleAmount('controllerUpgrader', WORK),
                    )

                    if (
                        this.controllerContainer.store.getUsedCapacity(RESOURCE_ENERGY) < 1000 &&
                        storage.store.getUsedCapacity(RESOURCE_ENERGY) > this.controller.level * 10000
                    ) {
                        requiredCarryParts = requiredCarryParts * 1.5
                    }
                } else {
                    requiredCarryParts += findCarryPartsRequired(
                        this.upgradePathLength,
                        Math.min(
                            this.getPartsOfRoleAmount('controllerUpgrader', WORK) * 0.75,
                            this.sources.length * 0.75,
                        ),
                    )
                }
            }

            if (this.controller.level >= 4 && storage && storage.store.energy >= 1000) {
            } else if (this.controller.level >= 6 && terminal && terminal.store.energy >= 1000) {
            }
>>>>>>> 3ff7c9b1

            const role = 'hauler'

            // If all RCL 3 extensions are built

            if (spawnEnergyCapacity >= 800) {
                return {
                    role,
                    defaultParts: [],
                    extraParts: [CARRY, CARRY, MOVE],
                    partsMultiplier: partsMultiplier / 2,
                    minCreeps: undefined,
                    maxCreeps: Infinity,
                    minCost: 150,
                    maxCostPerCreep: this.memory.MHC,
                    priority,
                    memoryAdditions: {
                        R: true,
                    },
                }
            }

            return {
                role,
                defaultParts: [],
                extraParts: [CARRY, MOVE],
                partsMultiplier,
                minCreeps: undefined,
                maxCreeps: Infinity,
                minCost: 100,
                maxCostPerCreep: this.memory.MHC,
                priority,
                memoryAdditions: {},
            }
        })(),
    )

    // Construct requests for mineralHarvesters

    this.constructSpawnRequests(
        ((): SpawnRequestOpts | false => {
            // If there is no extractor, inform false

            if (!this.structures.extractor.length) return false

            if (this.controller.level < 6) return false

            if (!storage) return false

            if (this.resourcesInStoringStructures.energy < 40000) return false

            // If there is no terminal, inform false

            if (!terminal) return false

            if (terminal.store.getFreeCapacity() <= 10000) return false

            // Get the mineral. If it's out of resources, inform false

            if (this.mineral.mineralAmount === 0) return false

            let minCost = 900

            if (spawnEnergyCapacity < minCost) return false

            const role = 'mineralHarvester'

            return {
                role,
                defaultParts: [],
                extraParts: [WORK, WORK, MOVE, WORK, WORK, MOVE, WORK, MOVE, CARRY, CARRY, MOVE, WORK],
                partsMultiplier: 4 /* this.get('mineralHarvestPositions')?.length * 4 */,
                minCreeps: 1,
                minCost,
                priority: 10 + this.creepsFromRoom.mineralHarvester.length * 3,
                memoryAdditions: {
                    R: true,
                },
            }
        })(),
    )

    // Construct requests for hubHaulers

    this.constructSpawnRequests(
        ((): SpawnRequestOpts | false => {
            // If there is no storage, inform false

            if (!storage || this.controller.level < 4) return false

            // Otherwise if there is no hubLink or terminal, inform false

            if (!this.hubLink && (!terminal || this.controller.level < 6)) return false

            const role = 'hubHauler'

            return {
                role,
                defaultParts: [MOVE],
                extraParts: [CARRY],
                partsMultiplier: 8,
                minCreeps: 1,
                minCost: 300,
                priority: 7,
                memoryAdditions: {},
            }
        })(),
    )

    // Construct requests for fastFillers

    this.constructSpawnRequests(
        ((): SpawnRequestOpts | false => {
            // Get the fastFiller positions, if there are none, inform false

            const fastFillerPositionsCount = this.fastFillerPositions.length
            if (!fastFillerPositionsCount) return false

            let priority = 0.75

            let totalFastFillerEnergy = 0
            if (this.fastFillerContainerLeft) totalFastFillerEnergy += this.fastFillerContainerLeft.store.energy
            if (this.fastFillerContainerRight) totalFastFillerEnergy += this.fastFillerContainerRight.store.energy

            if (totalFastFillerEnergy < 300) priority = 1.25

            let defaultParts: BodyPartConstant[]
            if (this.controller.level >= 8) defaultParts = [CARRY, MOVE, CARRY, CARRY, CARRY, CARRY]
            else if (this.controller.level >= 7) defaultParts = [CARRY, MOVE, CARRY, CARRY]
            else defaultParts = [CARRY, MOVE, CARRY]

            const role = 'fastFiller'

            return {
                role,
                defaultParts,
                extraParts: [],
                partsMultiplier: 1,
                minCreeps: fastFillerPositionsCount,
                minCost: 150,
                priority,
                memoryAdditions: {},
            }
        })(),
    )

    // Get enemyAttackers in the this

    const { enemyAttackers } = this

    // Get the attackValue of the attackers

    let attackStrength = 0
    let healStrength = 0

    // Loop through each enemyAttacker

    // Increase attackValue by the creep's heal power

    for (const enemyCreep of this.enemyCreeps) {
        attackStrength += enemyCreep.attackStrength
        healStrength += enemyCreep.healStrength
    }

    // Construct requests for meleeDefenders

    this.constructSpawnRequests(
        ((): SpawnRequestOpts | false => {
            if (!this.towerInferiority) return false
            /* if (!this.enemyAttackers.length) return false */

            // If towers, spawn based on healStrength. If no towers, use attackStrength and healStrength

            let requiredStrength = 1
            if (!this.controller.safeMode) {
                requiredStrength += healStrength
                if (!this.structures.tower.length) requiredStrength += attackStrength
            }

            requiredStrength *= 1.5

            const priority = Math.min(6 + this.myCreeps.meleeDefender.length * 0.5, 8)

            const role = 'meleeDefender'

            // If all RCL 3 extensions are build

            if (spawnEnergyCapacity >= 800) {
                const extraParts = [ATTACK, ATTACK, MOVE]
                const strength = ATTACK_POWER * 2

                return {
                    role,
                    defaultParts: [],
                    extraParts,
                    partsMultiplier: Math.max(requiredStrength / strength / 2, 1),
                    minCost: 210,
                    priority,
                    memoryAdditions: {},
                    threshold: 0.1,
                }
            }

            const extraParts = [ATTACK, MOVE]
            const strength = ATTACK_POWER

            return {
                role,
                defaultParts: [],
                extraParts,
                partsMultiplier: Math.max(requiredStrength / strength, 1),
                minCost: 260,
                priority,
                memoryAdditions: {},
                threshold: 0,
            }
        })(),
    )

    // Get the estimates income

    const estimatedIncome = this.estimateIncome()

    // Construct requests for builders

    this.constructSpawnRequests(
        ((): SpawnRequestOpts | false => {
            if (this.towerInferiority) return false

            // Stop if there are no construction sites

            if (!this.find(FIND_MY_CONSTRUCTION_SITES).length) return false

            let priority = 9
            let partsMultiplier = 0

            // If there is an active storage

            if (storage && this.controller.level >= 4) {
                // If the storage is sufficiently full, provide x amount per y enemy in storage

                if (this.resourcesInStoringStructures.energy < this.communeManager.storedEnergyBuildThreshold)
                    return false

                partsMultiplier += Math.pow(
                    this.resourcesInStoringStructures.energy / (15000 + this.controller.level * 1000),
                    2,
                )
            }

            // Otherwise if there is no storage
            else {
                partsMultiplier += estimatedIncome / 5

                // Spawn some extra builders to handle the primarily road building RCL 3 and needy storage building

                if (spawnEnergyCapacity >= 800) partsMultiplier *= 1.2
            }

            const role = 'builder'

            // If there is a storage or terminal

            if (storage || terminal) {
                return {
                    role,
                    defaultParts: [],
                    extraParts: [CARRY, WORK, MOVE],
                    partsMultiplier: partsMultiplier,
                    minCreeps: undefined,
                    maxCreeps: Infinity,
                    minCost: 200,
                    priority,
                    memoryAdditions: {
                        R: true,
                    },
                }
            }

            // If all RCL 3 extensions are build

            if (spawnEnergyCapacity >= 800) {
                return {
                    role,
                    defaultParts: [],
                    extraParts: [CARRY, WORK, MOVE],
                    partsMultiplier: partsMultiplier,
                    maxCreeps: Infinity,
                    minCost: 200,
                    priority,
                    memoryAdditions: {
                        R: true,
                    },
                }
            }

            // There are no fastFiller containers

            if (!this.fastFillerContainerLeft && !this.fastFillerContainerRight) {
                return {
                    role,
                    defaultParts: [],
                    extraParts: [WORK, CARRY, CARRY, MOVE],
                    partsMultiplier: partsMultiplier,
                    maxCreeps: Infinity,
                    minCost: 250,
                    priority,
                    memoryAdditions: {
                        R: true,
                    },
                }
            }

            return {
                role,
                defaultParts: [],
                extraParts: [CARRY, MOVE, WORK, CARRY, MOVE],
                partsMultiplier: partsMultiplier,
                minCreeps: undefined,
                maxCreeps: Infinity,
                minCost: 300,
                priority,
                memoryAdditions: {
                    R: true,
                },
            }
        })(),
    )

    // Construct requests for maintainer

    this.constructSpawnRequests(
        ((): SpawnRequestOpts | false => {
            let priority = 7
            if (!this.towerInferiority) priority += this.creepsFromRoom.maintainer.length * 0.5

            // Filter possibleRepairTargets with less than 1/5 health, stopping if there are none

            let repairTargets: Structure<BuildableStructureConstant>[] = this.structures.road
            repairTargets = repairTargets.concat(this.structures.container)

            repairTargets = repairTargets.filter(structure => structure.hitsMax * 0.2 >= structure.hits)
            // Get ramparts below their max hits

            const ramparts = this.structures.rampart.filter(
                rampart => rampart.hits < Math.floor(Math.pow((this.controller.level - 3) * 10, 4.5)),
            )

            // If there are no ramparts or repair targets

            if (!ramparts.length && !repairTargets.length) return false

            // Construct the partsMultiplier

            let partsMultiplier = 1

            // For each road, add a multiplier

            partsMultiplier += this.structures.road.length * roadUpkeepCost * 2

            // For each container, add a multiplier

            partsMultiplier += this.structures.container.length * containerUpkeepCost * 2

            // For each rampart, add a multiplier

            partsMultiplier += ramparts.length * rampartUpkeepCost * 1.2

            // For every attackValue, add a multiplier

            partsMultiplier += attackStrength / (REPAIR_POWER / 3)

            // For every x energy in storage, add 1 multiplier

            if (storage && this.controller.level >= 4 && ramparts.length)
                partsMultiplier += Math.pow(
                    this.resourcesInStoringStructures.energy / (16000 + this.controller.level * 1000),
                    2,
                )

            const role = 'maintainer'

            // If all RCL 3 extensions are build

            if (spawnEnergyCapacity >= 800) {
                return {
                    role,
                    defaultParts: [],
                    extraParts: [CARRY, MOVE, WORK],
                    partsMultiplier,
                    minCreeps: undefined,
                    maxCreeps: Infinity,
                    minCost: 200,
                    priority,
                    memoryAdditions: {
                        R: true,
                    },
                }
            }

            return {
                role,
                defaultParts: [],
                extraParts: [MOVE, CARRY, MOVE, WORK],
                partsMultiplier,
                minCreeps: undefined,
                maxCreeps: Infinity,
                minCost: 250,
                priority,
                memoryAdditions: {},
            }
        })(),
    )

    // Construct requests for upgraders

    this.constructSpawnRequests(
        ((): SpawnRequestOpts | false => {
            let partsMultiplier = 1
            let maxCreeps = this.upgradePositions.length - 1
            const priority = 9

            // If there are enemyAttackers and the controller isn't soon to downgrade

            if (this.controller.ticksToDowngrade > controllerDowngradeUpgraderNeed && this.towerInferiority)
                return false

            // If the controllerContainer have not enough energy in it, don't spawn a new upgrader

            if (this.controllerContainer) {
                if (
                    this.controllerContainer.store.getUsedCapacity(RESOURCE_ENERGY) < 1000 &&
                    this.controller.ticksToDowngrade > controllerDowngradeUpgraderNeed
                ) {
                    return false
                }

                if (
                    this.controllerContainer.store.getUsedCapacity(RESOURCE_ENERGY) > 1500 &&
                    this.fastFillerContainerLeft?.store.getUsedCapacity(RESOURCE_ENERGY) > 1000 &&
                    this.fastFillerContainerRight?.store.getUsedCapacity(RESOURCE_ENERGY) > 1000
                )
                    partsMultiplier += estimatedIncome * 1.25
                else partsMultiplier += estimatedIncome * 0.75
            }

            // If there is a storage
            if (storage && this.controller.level >= 4) {
                // If the storage is sufficiently full, provide x amount per y energy in storage

                if (this.resourcesInStoringStructures.energy >= this.communeManager.storedEnergyUpgradeThreshold)
                    partsMultiplier = Math.pow(
                        this.resourcesInStoringStructures.energy / (8000 + this.controller.level * 1000),
                        2,
                    )
                // Otherwise, set partsMultiplier to 0
                else partsMultiplier = 0
            }

            // Otherwise if there is no storage
            else {
                partsMultiplier += estimatedIncome * 0.75
            }

            // Get the controllerLink and baseLink

            const controllerLink = this.controllerLink

            // If the controllerLink is defined

            if (controllerLink && controllerLink.RCLActionable) {
                maxCreeps -= 1

                const hubLink = this.hubLink
                const sourceLinks = this.sourceLinks

                // If there are transfer links, max out partMultiplier to their ability

                if ((hubLink && hubLink.RCLActionable) || sourceLinks.find(link => link && link.RCLActionable)) {
                    let maxPartsMultiplier = 0

                    if (hubLink && hubLink.RCLActionable) {
                        // Get the range between the controllerLink and hubLink

                        const range = getRangeOfCoords(controllerLink.pos, hubLink.pos)

                        // Limit partsMultiplier at the range with a multiplier

                        maxPartsMultiplier += findLinkThroughput(range) * 0.7
                    }

                    for (let i = 0; i < sourceLinks.length; i++) {
                        const sourceLink = sourceLinks[i]

                        if (!sourceLink.RCLActionable) continue

                        // Get the range between the controllerLink and hubLink

                        const range = getRangeOfCoords(sourceLink.pos, controllerLink.pos)

                        // Limit partsMultiplier at the range with a multiplier

                        maxPartsMultiplier += findLinkThroughput(range, this.estimatedSourceIncome[i]) * 0.7
                    }

                    partsMultiplier = Math.min(partsMultiplier, maxPartsMultiplier)
                }
            }

            // If there are construction sites of my ownership in the this, set multiplier to 1

            if (this.find(FIND_MY_CONSTRUCTION_SITES).length) {
                if (!this.controllerContainer && !this.controllerLink) {
                    partsMultiplier = 0
                } else partsMultiplier = partsMultiplier * 0.25
            }

            const threshold = 0.05
            const role = 'controllerUpgrader'

            // If the controllerContainer or controllerLink exists

            if (this.controllerContainer || controllerLink) {
                // If the controller is level 8

                if (this.controller.level === 8) {
                    let extraParts: BodyPartConstant[]

                    // If the controller is near to downgrading

                    if (this.controller.ticksToDowngrade < controllerDowngradeUpgraderNeed)
                        extraParts = [CARRY, WORK, MOVE]

                    else if (partsMultiplier === 0) return false

                    else
                        extraParts = [
                            WORK,
                            WORK,
                            MOVE,
                            CARRY,
                            WORK,
                            WORK,
                            MOVE,
                            WORK,
                            WORK,
                            WORK,
                            MOVE,
                            WORK,
                            WORK,
                            MOVE,
                            CARRY,
                            WORK,
                            MOVE,
                            WORK,
                            WORK,
                            MOVE,
                            WORK,
                            WORK,
                            MOVE,
                            CARRY,
                            WORK,
                            MOVE,
                        ]

                    return {
                        role,
                        defaultParts: [],
                        extraParts,
                        partsMultiplier: 1,
                        threshold,
                        minCreeps: 1,
                        minCost: 300,
                        priority,
                        memoryAdditions: {
                            R: true,
                        },
                    }
                }

                if (spawnEnergyCapacity >= 1000) {
                    // If the controller is near to downgrading, set partsMultiplier to x

                    if (this.controller.ticksToDowngrade < controllerDowngradeUpgraderNeed)
                        partsMultiplier = Math.max(partsMultiplier, 4)

                    partsMultiplier = Math.round(partsMultiplier / 4)
                    if (partsMultiplier === 0) return false

                    return {
                        role,
                        defaultParts: [CARRY, CARRY],
                        extraParts: [WORK, MOVE, WORK, WORK, WORK],
                        partsMultiplier,
                        threshold,
                        minCreeps: undefined,
                        maxCreeps,
                        minCost: 250,
                        priority,
                        memoryAdditions: {
                            R: true,
                        },
                    }
                }

                // Otherwise if the spawnEnergyCapacity is more than 800

                if (spawnEnergyCapacity >= 800) {
                    // If the controller is near to downgrading, set partsMultiplier to x

                    if (this.controller.ticksToDowngrade < controllerDowngradeUpgraderNeed)
                        partsMultiplier = Math.max(partsMultiplier, 6)

                    partsMultiplier = Math.round(partsMultiplier / 6)
                    if (partsMultiplier === 0) return false

                    return {
                        role,
                        defaultParts: [CARRY, CARRY],
                        extraParts: [WORK, MOVE, WORK, WORK, WORK, WORK, MOVE, WORK],
                        partsMultiplier,
                        threshold,
                        minCreeps: undefined,
                        maxCreeps,
                        minCost: 250,
                        priority,
                        memoryAdditions: {
                            R: true,
                        },
                    }
                }

                // If the controller is near to downgrading, set partsMultiplier to x

                if (this.controller.ticksToDowngrade < controllerDowngradeUpgraderNeed)
                    partsMultiplier = Math.max(partsMultiplier, 4)

                partsMultiplier = Math.round(partsMultiplier / 4)
                if (partsMultiplier === 0) return false

                return {
                    role,
                    defaultParts: [CARRY],
                    extraParts: [WORK, MOVE, WORK, WORK, WORK],
                    partsMultiplier,
                    threshold,
                    minCreeps: undefined,
                    maxCreeps,
                    minCost: 200,
                    priority,
                    memoryAdditions: {
                        R: true,
                    },
                }
            }

            // If the controller is near to downgrading, set partsMultiplier to x

            if (this.controller.ticksToDowngrade < controllerDowngradeUpgraderNeed)
                partsMultiplier = Math.max(partsMultiplier, 1)
            if (this.controller.level < 2) partsMultiplier = Math.max(partsMultiplier, 1)

            if (spawnEnergyCapacity >= 800) {
                return {
                    role,
                    defaultParts: [],
                    extraParts: [CARRY, MOVE, WORK],
                    partsMultiplier,
                    threshold,
                    maxCreeps,
                    minCost: 200,
                    priority,
                    memoryAdditions: {
                        R: true,
                    },
                }
            }

            return {
                role,
                defaultParts: [],
                extraParts: [MOVE, CARRY, MOVE, WORK],
                partsMultiplier,
                threshold,
                maxCreeps,
                minCost: 250,
                priority,
                memoryAdditions: {},
            }
        })(),
    )

    for (const remoteInfo of this.remoteSourceIndexesByEfficacy) {
        if (Memory.stats.cpu.usage / Game.cpu.limit > 0.95) break
        const splitRemoteInfo = remoteInfo.split(' ')
        const remoteName = splitRemoteInfo[0]
        const sourceIndex = parseInt(splitRemoteInfo[1]) as 0 | 1

        const remoteMemory = Memory.rooms[remoteName]
        const remoteData = Memory.rooms[remoteName].data
        const remote = Game.rooms[remoteName]
        const priority = minRemotePriority + 1 + remoteMemory.SE[sourceIndex] / 100

        const role = RemoteHarvesterRolesBySourceIndex[sourceIndex] as
            | 'remoteSourceHarvester0'
            | 'remoteSourceHarvester1'

        // If there are no data for this this, inform false

        if (remoteData[RemoteData[role]] <= 0) continue

        const sourcePositionsAmount = remote
            ? remote.sourcePositions.length
            : unpackPosList(remoteMemory.SP[sourceIndex]).length

        // Construct requests for remoteSourceHarvester0s

        this.constructSpawnRequests(
            ((): SpawnRequestOpts | false => {
                if (spawnEnergyCapacity >= 950) {
                    return {
                        role,
                        defaultParts: [CARRY],
                        extraParts: [WORK, MOVE],
                        partsMultiplier: remoteData[RemoteData[role]],
                        spawnGroup: this.creepsOfRemote[remoteName][role],
                        threshold: 0.1,
                        minCreeps: 1,
                        maxCreeps: sourcePositionsAmount,
                        maxCostPerCreep: 50 + 150 * 6,
                        minCost: 200,
                        priority: priority,
                        memoryAdditions: {
                            R: true,
                            SI: sourceIndex,
                            RN: remoteName,
                        },
                    }
                }

                return {
                    role,
                    defaultParts: [CARRY],
                    extraParts: [WORK, WORK, MOVE],
                    partsMultiplier: remoteData[RemoteData[role]],
                    spawnGroup: this.creepsOfRemote[remoteName][role],
                    threshold: 0.1,
                    minCreeps: undefined,
                    maxCreeps: sourcePositionsAmount,
                    maxCostPerCreep: 50 + 250 * 3,
                    minCost: 300,
                    priority: priority,
                    memoryAdditions: {
                        R: true,
                        SI: sourceIndex,
                        RN: remoteName,
                    },
                }
            })(),
        )
    }

    let remoteHaulerNeed = 0

    const remoteNamesByEfficacy = this.remoteNamesBySourceEfficacy

    for (let index = 0; index < remoteNamesByEfficacy.length; index += 1) {
        if (Memory.stats.cpu.usage / Game.cpu.limit > 0.95) break
        const remoteName = remoteNamesByEfficacy[index]
        const remoteData = Memory.rooms[remoteName].data

        // Add up econ data for this this

        const totalRemoteNeed =
            Math.max(remoteData[RemoteData.remoteHauler0], 0) +
            Math.max(remoteData[RemoteData.remoteHauler1], 0) +
            Math.max(remoteData[RemoteData.remoteReserver], 0) +
            Math.max(remoteData[RemoteData.remoteCoreAttacker], 0) +
            Math.max(remoteData[RemoteData.remoteDismantler], 0) +
            Math.max(remoteData[RemoteData.minDamage], 0) +
            Math.max(remoteData[RemoteData.minHeal], 0)

        const remoteMemory = Memory.rooms[remoteName]

        if (!remoteMemory.data[RemoteData.enemyReserved] && !remoteMemory.data[RemoteData.abandon]) {
            const remote = Game.rooms[remoteName]
            const isReserved =
                remote && remote.controller.reservation && remote.controller.reservation.username === Memory.me

            // Loop through each index of sourceEfficacies

            for (let index = 0; index < remoteMemory.SE.length; index += 1) {
                // Get the income based on the reservation of the this and remoteHarvester need
                // Multiply remote harvester need by 1.6~ to get 3 to 5 and 6 to 10, converting work part need to income expectation

                const income = Math.max(
                    (isReserved ? 10 : 5) -
                        Math.floor(
                            Math.max(remoteMemory.data[RemoteData[remoteHarvesterRoles[index]]], 0) *
                                minHarvestWorkRatio,
                        ),
                    0,
                )

                // Find the number of carry parts required for the source, and add it to the remoteHauler need

                remoteHaulerNeed += findCarryPartsRequired(remoteMemory.SE[index], income)
            }
        }

        // If there is a need for any econ creep, inform the index

        if (totalRemoteNeed <= 0) continue

        // Construct requests for remoteReservers

        this.constructSpawnRequests(
            ((): SpawnRequestOpts | false => {
                // If there are insufficient harvesters for the remote's sources

                if (
                    Math.max(remoteData[RemoteData.remoteSourceHarvester0], 0) +
                        Math.max(remoteData[RemoteData.remoteSourceHarvester1], 0) >
                    0
                )
                    return false

                let cost = 650

                // If there isn't enough spawnEnergyCapacity to spawn a remoteReserver, inform false

                if (spawnEnergyCapacity < cost) return false

                // If there are no data for this this, inform false

                if (remoteData[RemoteData.remoteReserver] <= 0) return false

                const role = 'remoteReserver'

                return {
                    role,
                    defaultParts: [],
                    extraParts: [MOVE, CLAIM],
                    partsMultiplier: 6,
                    spawnGroup: this.creepsOfRemote[remoteName].remoteReserver,
                    minCreeps: 1,
                    maxCreeps: Infinity,
                    minCost: cost,
                    priority: minRemotePriority + 1,
                    memoryAdditions: {
                        RN: remoteName,
                    },
                }
            })(),
        )

        // Construct requests for remoteDefenders

        this.constructSpawnRequests(
            ((): SpawnRequestOpts | false => {
                // If there are no related data

                if (remoteData[RemoteData.minDamage] + remoteData[RemoteData.minHeal] <= 0) return false

                let minRangedAttackCost = 0

                if (remoteData[RemoteData.minDamage] > 0) {
                    minRangedAttackCost =
                        (remoteData[RemoteData.minDamage] / RANGED_ATTACK_POWER) * BODYPART_COST[RANGED_ATTACK] +
                        (remoteData[RemoteData.minDamage] / RANGED_ATTACK_POWER) * BODYPART_COST[MOVE]
                }

                const rangedAttackAmount = minRangedAttackCost / (BODYPART_COST[RANGED_ATTACK] + BODYPART_COST[MOVE])

                let minHealCost = 0

                if (remoteData[RemoteData.minHeal] > 0) {
                    minHealCost =
                        (remoteData[RemoteData.minHeal] / HEAL_POWER) * BODYPART_COST[HEAL] +
                        (remoteData[RemoteData.minHeal] / HEAL_POWER) * BODYPART_COST[MOVE]
                }

                const healAmount = minHealCost / (BODYPART_COST[HEAL] + BODYPART_COST[MOVE])

                if ((rangedAttackAmount + healAmount) * 2 > 50) {
                    Memory.rooms[remoteName].data[RemoteData.abandon] = 1500
                    return false
                }

                const minCost = minRangedAttackCost + minHealCost
                if (minCost > spawnEnergyCapacity) {
                    Memory.rooms[remoteName].data[RemoteData.abandon] = 1500
                    return false
                }

                const role = 'remoteDefender'
                const extraParts: BodyPartConstant[] = []

                for (let i = 0; i < rangedAttackAmount + healAmount - 1; i++) {
                    extraParts.push(MOVE)
                }

                for (let i = 0; i < rangedAttackAmount; i++) {
                    extraParts.push(RANGED_ATTACK)
                }

                for (let i = 0; i < healAmount; i++) {
                    extraParts.push(HEAL)
                }

                extraParts.push(MOVE)

                return {
                    role,
                    defaultParts: [],
                    extraParts,
                    partsMultiplier: 1,
                    spawnGroup: this.creepsOfRemote[remoteName].remoteDefender,
                    minCreeps: 1,
                    minCost,
                    priority: minRemotePriority - 3,
                    memoryAdditions: {},
                }
            })(),
        )

        // Construct requests for remoteCoreAttackers

        this.constructSpawnRequests(
            ((): SpawnRequestOpts | false => {
                // If there are no related data

                if (remoteData[RemoteData.remoteCoreAttacker] <= 0) return false

                // Define the minCost and strength

                const cost = 130
                const extraParts = [ATTACK, MOVE]
                const minCost = cost * extraParts.length

                const role = 'remoteCoreAttacker'

                return {
                    role,
                    defaultParts: [],
                    extraParts,
                    partsMultiplier: 50 / extraParts.length,
                    spawnGroup: this.creepsOfRemote[remoteName].remoteCoreAttacker,
                    minCreeps: 1,
                    minCost,
                    priority: minRemotePriority - 2,
                    memoryAdditions: {
                        RN: remoteName,
                    },
                }
            })(),
        )

        // Construct requests for remoteDismantler

        this.constructSpawnRequests(
            ((): SpawnRequestOpts | false => {
                // If there are no related data

                if (remoteData[RemoteData.remoteDismantler] <= 0) return false

                // Define the minCost and strength

                const cost = 150
                const extraParts = [WORK, MOVE]

                const role = 'remoteDismantler'

                return {
                    role,
                    defaultParts: [],
                    extraParts,
                    partsMultiplier: 50 / extraParts.length,
                    spawnGroup: this.creepsOfRemote[remoteName].remoteDismantler,
                    minCreeps: 1,
                    minCost: cost * 2,
                    priority: minRemotePriority - 1,
                    memoryAdditions: {
                        RN: remoteName,
                    },
                }
            })(),
        )
    }

    // Construct requests for remoteHaulers

    this.constructSpawnRequests(
        ((): SpawnRequestOpts | false => {
            if (remoteHaulerNeed === 0) return false

            partsMultiplier = remoteHaulerNeed

            /*
               // If all RCL 3 extensions are built
               if (spawnEnergyCapacity >= 800) {
                    partsMultiplier = remoteHaulerNeed / 2
                    return {
                         defaultParts: [],
                         extraParts: [CARRY, CARRY, MOVE],
                         threshold: 0.1,
                         partsMultiplier,
                         maxCreeps: Infinity,
                         minCost: 150,
                         maxCostPerCreep: this.memory.MHC,
                         priority: minRemotePriority - 0.2,
                         memoryAdditions: {
                              role: 'remoteHauler',
                              R: true,
                         },
                    }
               }
 */

            const role = 'remoteHauler'

            return {
                role,
                defaultParts: [],
                extraParts: [CARRY, MOVE],
                threshold: 0.1,
                partsMultiplier,
                minCost: 100,
                maxCostPerCreep: this.memory.MHC,
                priority: minRemotePriority,
                memoryAdditions: {},
            }
        })(),
    )

    // Construct requests for scouts

    this.constructSpawnRequests(
        ((): SpawnRequestOpts | false => {
            const role = 'scout'

            return {
                role,
                defaultParts: [],
                extraParts: [MOVE],
                partsMultiplier: 1,
                minCreeps: this.controller.level === 8 ? 1 : 2,
                minCost: 50,
                priority: 5,
                memoryAdditions: {},
            }
        })(),
    )

    if (this.memory.claimRequest) {
        const requestName = this.memory.claimRequest
        const request = Memory.claimRequests[requestName]

        // Construct requests for claimers

        this.constructSpawnRequests(
            ((): SpawnRequestOpts | false => {
                if (!request.data[ClaimRequestData.claimer]) return false
                if (request.data[ClaimRequestData.claimer] <= 0) return false

                const role = 'claimer'

                return {
                    role,
                    defaultParts: [CLAIM, MOVE],
                    extraParts: [MOVE, MOVE, MOVE, MOVE],
                    partsMultiplier: 1,
                    minCreeps: 1,
                    minCost: 650,
                    priority: 8.1,
                    memoryAdditions: {
                        TRN: requestName,
                    },
                }
            })(),
        )

        // Requests for vanguard

        this.constructSpawnRequests(
            ((): SpawnRequestOpts | false => {
                if (!request.data[ClaimRequestData.vanguard]) return false
                if (request.data[ClaimRequestData.vanguard] <= 0) return false

                const role = 'vanguard'

                return {
                    role,
                    defaultParts: [],
                    extraParts: [CARRY, MOVE, WORK, MOVE, CARRY, MOVE],
                    partsMultiplier: request.data[ClaimRequestData.vanguard],
                    minCreeps: undefined,
                    maxCreeps: Infinity,
                    minCost: 250,
                    priority: 8.2 + this.creepsFromRoom.vanguard.length,
                    memoryAdditions: {
                        TRN: requestName,
                    },
                }
            })(),
        )
    }

    if (this.memory.allyCreepRequest) {
        const allyCreepRequestNeeds = Memory.allyCreepRequests[this.memory.allyCreepRequest].data

        // Requests for vanguard

        this.constructSpawnRequests(
            ((): SpawnRequestOpts | false => {
                // If there is no vanguard need

                if (allyCreepRequestNeeds[AllyCreepRequestData.allyVanguard] <= 0) return false

                const role = 'allyVanguard'

                return {
                    role,
                    defaultParts: [],
                    extraParts: [CARRY, MOVE, WORK, MOVE, CARRY, MOVE],
                    partsMultiplier: allyCreepRequestNeeds[AllyCreepRequestData.allyVanguard],
                    minCreeps: undefined,
                    maxCreeps: Infinity,
                    minCost: 250,
                    priority: 10 + this.creepsFromRoom.allyVanguard.length,
                    memoryAdditions: {},
                }
            })(),
        )
    }

    for (const requestName of this.memory.combatRequests) {
        const request = Memory.combatRequests[requestName]
        if (!request) continue

        if (request.data[CombatRequestData.abandon] > 0) continue

        const minRangedAttackCost =
            (request.data[CombatRequestData.minDamage] / RANGED_ATTACK_POWER) * BODYPART_COST[RANGED_ATTACK] +
                (request.data[CombatRequestData.minDamage] / RANGED_ATTACK_POWER) * BODYPART_COST[MOVE] || 0
        const rangedAttackAmount = minRangedAttackCost / (BODYPART_COST[RANGED_ATTACK] + BODYPART_COST[MOVE])

        const minAttackCost =
            (request.data[CombatRequestData.minDamage] / ATTACK_POWER) * BODYPART_COST[ATTACK] +
                (request.data[CombatRequestData.minDamage] / ATTACK_POWER) * BODYPART_COST[MOVE] || 0
        const attackAmount = minAttackCost / (BODYPART_COST[ATTACK] + BODYPART_COST[MOVE])

        const minHealCost =
            (request.data[CombatRequestData.minHeal] / HEAL_POWER) * BODYPART_COST[HEAL] +
                (request.data[CombatRequestData.minHeal] / HEAL_POWER) * BODYPART_COST[MOVE] || 0
        const healAmount = minHealCost / (BODYPART_COST[HEAL] + BODYPART_COST[MOVE])

        const minDismantleCost =
            request.data[CombatRequestData.dismantle] * BODYPART_COST[WORK] +
                request.data[CombatRequestData.dismantle] * BODYPART_COST[MOVE] || 0

        if (request.T === 'attack' || request.T === 'defend') {
            // Spawn quad

            this.constructSpawnRequests(
                ((): SpawnRequestOpts | false => {
                    const role = 'antifaRangedAttacker'
                    const spawnGroup = internationalManager.creepsByCombatRequest[requestName][role]
                    const minCost = minRangedAttackCost + minHealCost
                    const extraParts: BodyPartConstant[] = []

                    for (let i = 0; i < rangedAttackAmount; i++) {
                        extraParts.push(RANGED_ATTACK)
                    }

                    for (let i = 0; i < rangedAttackAmount + healAmount - 1; i++) {
                        extraParts.push(MOVE)
                    }

                    for (let i = 0; i < healAmount; i++) {
                        extraParts.push(HEAL)
                    }

                    extraParts.push(MOVE)

                    if (!extraParts.length) return false

                    return {
                        role,
                        defaultParts: [],
                        extraParts,
                        partsMultiplier: 1,
                        minCost,
                        priority: 8,
                        spawnGroup,
                        minCreeps: request.data[CombatRequestData.quadCount] * 4,
                        memoryAdditions: {
                            CRN: requestName,
                            SS: 4,
                            ST: 'rangedAttack',
                        },
                    }
                })(),
            )
            continue
        }

        // If the request isn't an attack
        // Spawn RangedAttack Heal singletons

        this.constructSpawnRequests(
            ((): SpawnRequestOpts | false => {
                const role = 'antifaRangedAttacker'
                const spawnGroup = internationalManager.creepsByCombatRequest[requestName][role]
                const minCost = minRangedAttackCost + minHealCost
                const extraParts: BodyPartConstant[] = []

                for (let i = 0; i < rangedAttackAmount; i++) {
                    extraParts.push(RANGED_ATTACK)
                }

                for (let i = 0; i < rangedAttackAmount + healAmount - 1; i++) {
                    extraParts.push(MOVE)
                }

                for (let i = 0; i < healAmount; i++) {
                    extraParts.push(HEAL)
                }

                extraParts.push(MOVE)

                if (!extraParts.length) return false

                return {
                    role,
                    defaultParts: [],
                    extraParts,
                    partsMultiplier: 1,
                    minCost,
                    priority: 8,
                    spawnGroup,
                    memoryAdditions: {
                        CRN: requestName,
                    },
                }
            })(),
        )

        // Spawn dismantlers

        this.constructSpawnRequests(
            ((): SpawnRequestOpts | false => {
                const role = 'antifaDismantler'
                const spawnGroup = internationalManager.creepsByCombatRequest[requestName][role]
                const minCost = minDismantleCost
                let extraParts: BodyPartConstant[] = []

                const workAmount = request.data[CombatRequestData.dismantle]

                for (let i = 0; i < workAmount; i++) {
                    extraParts.push(WORK)
                }

                for (let i = 0; i < workAmount; i++) {
                    extraParts.push(MOVE)
                }

                if (!extraParts.length) return false

                return {
                    role,
                    defaultParts: [],
                    extraParts,
                    partsMultiplier: 1,
                    minCost,
                    priority: 8,
                    spawnGroup,
                    memoryAdditions: {
                        CRN: requestName,
                    },
                }
            })(),
        )

        // Spawn Attack Heal duo

        this.constructSpawnRequests(
            ((): SpawnRequestOpts | false => {
                const role = 'antifaAttacker'
                const spawnGroup = internationalManager.creepsByCombatRequest[requestName][role]
                const minCost = minAttackCost
                let extraParts: BodyPartConstant[] = []

                for (let i = 0; i < Math.ceil(attackAmount / 2); i++) {
                    extraParts.push(ATTACK)
                }

                for (let i = 0; i < attackAmount - 1; i++) {
                    extraParts.push(MOVE)
                }

                for (let i = 0; i < Math.ceil(attackAmount / 2); i++) {
                    extraParts.push(ATTACK)
                }

                extraParts.push(MOVE)

                if (!extraParts.length) return false

                return {
                    role,
                    defaultParts: [],
                    extraParts,
                    partsMultiplier: 1,
                    minCost,
                    priority: 8,
                    spawnGroup,
                    memoryAdditions: {
                        SS: 2,
                        ST: 'attack',
                        CRN: requestName,
                    },
                }
            })(),
        )

        this.constructSpawnRequests(
            ((): SpawnRequestOpts | false => {
                const role = 'antifaHealer'
                const spawnGroup = internationalManager.creepsByCombatRequest[requestName][role]
                const minCost = minHealCost
                let extraParts: BodyPartConstant[] = []

                for (let i = 0; i < healAmount - 1; i++) {
                    extraParts.push(MOVE)
                }

                for (let i = 0; i < healAmount; i++) {
                    extraParts.push(HEAL)
                }

                extraParts.push(MOVE)

                if (!extraParts.length) return false

                return {
                    role,
                    defaultParts: [],
                    extraParts,
                    partsMultiplier: 1,
                    minCost,
                    priority: 8,
                    spawnGroup,
                    memoryAdditions: {
                        SS: 2,
                        ST: 'attack',
                        CRN: requestName,
                    },
                }
            })(),
        )
    }

    // If CPU logging is enabled, log the CPU used by this manager

    if (Memory.CPULogging === true) {
        const cpuUsed = Game.cpu.getUsed() - managerCPUStart
        customLog('Spawn Request Manager', cpuUsed.toFixed(2), myColors.white, myColors.lightBlue)
        const statName: RoomCommuneStatNames = 'srmcu'
        globalStatsUpdater(this.name, statName, cpuUsed)
    }
}<|MERGE_RESOLUTION|>--- conflicted
+++ resolved
@@ -270,55 +270,8 @@
             const priority = Math.min(0.5 + this.creepsFromRoom.hauler.length / 2, minRemotePriority - 3)
 
             // Construct the required carry parts
-
-<<<<<<< HEAD
+            
             partsMultiplier = this.haulerNeed
-=======
-            let requiredCarryParts = 10
-
-            //If the FF isn't setup, add more carrying.
-            //requiredCarryParts += 10
-
-            // If there is no sourceLink 0, increase requiredCarryParts using the source's path length
-
-            if (this.sourcePaths[0] && !this.sourceLinks[0])
-                requiredCarryParts += findCarryPartsRequired(this.sourcePaths[0].length, 10)
-
-            // If there is no sourceLink 1, increase requiredCarryParts using the source's path length
-
-            if (this.sourcePaths[1] && !this.sourceLinks[1])
-                requiredCarryParts += findCarryPartsRequired(this.sourcePaths[1].length, 10)
-
-            // If there is a controllerContainer, increase requiredCarryParts using the hub-structure path length
-
-            if (this.controllerContainer) {
-                if (storage && this.controller.level >= 4) {
-                    requiredCarryParts += findCarryPartsRequired(
-                        this.upgradePathLength,
-                        this.getPartsOfRoleAmount('controllerUpgrader', WORK),
-                    )
-
-                    if (
-                        this.controllerContainer.store.getUsedCapacity(RESOURCE_ENERGY) < 1000 &&
-                        storage.store.getUsedCapacity(RESOURCE_ENERGY) > this.controller.level * 10000
-                    ) {
-                        requiredCarryParts = requiredCarryParts * 1.5
-                    }
-                } else {
-                    requiredCarryParts += findCarryPartsRequired(
-                        this.upgradePathLength,
-                        Math.min(
-                            this.getPartsOfRoleAmount('controllerUpgrader', WORK) * 0.75,
-                            this.sources.length * 0.75,
-                        ),
-                    )
-                }
-            }
-
-            if (this.controller.level >= 4 && storage && storage.store.energy >= 1000) {
-            } else if (this.controller.level >= 6 && terminal && terminal.store.energy >= 1000) {
-            }
->>>>>>> 3ff7c9b1
 
             const role = 'hauler'
 
