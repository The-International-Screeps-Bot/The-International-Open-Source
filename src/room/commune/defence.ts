import { myColors, roomDimensions, safemodeTargets } from 'international/constants'
<<<<<<< HEAD
=======
import { globalStatsUpdater } from 'international/statsManager'
>>>>>>> 68284825
import { customLog, findObjectWithID, getRangeOfCoords, randomTick } from 'international/utils'
import { CommuneManager } from './communeManager'

export class DefenceManager {
    communeManager: CommuneManager

    constructor(communeManager: CommuneManager) {
        this.communeManager = communeManager
    }

    run() {
        const { room } = this.communeManager
        // If CPU logging is enabled, get the CPU used at the start

        if (Memory.CPULogging === true) var managerCPUStart = Game.cpu.getUsed()

        this.advancedActivateSafeMode()
        this.manageRampartPublicity()
        this.assignDefenceTargets()

        // If CPU logging is enabled, log the CPU used by this manager

        if (Memory.CPULogging === true) {
            const cpuUsed = Game.cpu.getUsed() - managerCPUStart
            customLog('Defense Manager', cpuUsed.toFixed(2), myColors.white, myColors.lightBlue)
            const statName: RoomCommuneStatNames = 'dmcu'
            globalStatsUpdater(room.name, statName, cpuUsed)
        }
    }

    advancedActivateSafeMode() {
        const { room } = this.communeManager
        const { controller } = room

        // If safeMode is on cooldown, stop

        if (controller.safeModeCooldown) return

        // Otherwise if there are no safeModes left, stop

        if (controller.safeModeAvailable === 0) return

        // Otherwise if the controller is upgradeBlocked, stop

        if (controller.upgradeBlocked > 0) return

        // Filter attackers that are not invaders. If there are none, stop

        const nonInvaderAttackers = room.enemyAttackers.filter(
            enemyCreep => !enemyCreep.isOnExit && enemyCreep.owner.username /* !== 'Invader' */,
        )

        if (!nonInvaderAttackers.length) return

        // Otherwise if safeMode can be activated

        // Get the previous tick's events

        const eventLog = room.getEventLog()

        // Loop through each eventItem

        for (const eventItem of eventLog) {
            // If the event wasn't an attack, iterate

            if (eventItem.event !== EVENT_ATTACK) continue

            // Otherwise get the target of the attack

            const attackTarget = findObjectWithID(eventItem.data.targetId as Id<Structure | any>)

            // If the attackTarget isn't a structure, iterate

            if (!(attackTarget instanceof Structure)) continue

            if (!safemodeTargets.includes(attackTarget.structureType)) continue

            controller.activateSafeMode()
            return
        }
    }

    manageRampartPublicity() {
        const { room } = this.communeManager

        const enemyAttackers = room.enemyAttackers.filter(function (creep) {
            return !creep.isOnExit
        })

        // If there are no enemyAttackers, try to publicize private ramparts 10 at a time

        if (!enemyAttackers.length) {
            if (!Memory.publicRamparts) return

            // Stop if the tick is not divisible by a random range

            if (!randomTick(50)) return

            // Publicize at most 10 ramparts per tick, to avoid too many intents

            let intents = 0

            for (const rampart of room.structures.rampart) {
                if (intents >= 10) return

                // If the rampart is public

                if (rampart.isPublic) continue

                // Otherwise set the rampart to public, increase increment

                rampart.setPublic(true)
                intents += 1
            }

            // Stop

            return
        }

        // If there are enemyAttackers, privitize all ramparts that are public

        for (const rampart of room.structures.rampart) if (rampart.isPublic) rampart.setPublic(false)
    }

    assignDefenceTargets() {
        const { room } = this.communeManager

        // Sort by estimated percent health change

        const defenderEnemyTargetsByDamage = Array.from(room.defenderEnemyTargetsWithDefender.keys()).sort((a, b) => {
            const creepA = findObjectWithID(a)
            const creepB = findObjectWithID(b)

            return (
                creepA.hits / creepA.hitsMax -
                (creepA.hits + creepA.healStrength - room.defenderEnemyTargetsWithDamage.get(a)) / creepA.hitsMax -
                (creepB.hits / creepB.hitsMax -
                    (creepB.hits + creepB.healStrength - room.defenderEnemyTargetsWithDamage.get(b)) / creepB.hitsMax)
            )
        })

        // Attack enemies in order of most members that can attack them

        for (const enemyCreepID of defenderEnemyTargetsByDamage) {
            const enemyCreep = findObjectWithID(enemyCreepID)

            for (const memberID of room.defenderEnemyTargetsWithDefender.get(enemyCreepID)) {
                if (!room.attackingDefenderIDs.has(memberID)) continue

                const member = Game.getObjectById(memberID)

                Game.creeps[member.name].combatTarget = enemyCreep

                room.attackingDefenderIDs.delete(memberID)
            }

            const netDamage = room.defenderEnemyTargetsWithDamage.get(enemyCreep.id) - enemyCreep.healStrength

            if (netDamage > 0) {
                if (!room.towerAttackTarget) room.towerAttackTarget = enemyCreep
                else if (netDamage > room.defenderEnemyTargetsWithDamage.get(room.towerAttackTarget.id))
                    room.towerAttackTarget = enemyCreep
            }

            if (!room.attackingDefenderIDs.size) break
        }
    }
}<|MERGE_RESOLUTION|>--- conflicted
+++ resolved
@@ -1,8 +1,5 @@
 import { myColors, roomDimensions, safemodeTargets } from 'international/constants'
-<<<<<<< HEAD
-=======
 import { globalStatsUpdater } from 'international/statsManager'
->>>>>>> 68284825
 import { customLog, findObjectWithID, getRangeOfCoords, randomTick } from 'international/utils'
 import { CommuneManager } from './communeManager'
 
