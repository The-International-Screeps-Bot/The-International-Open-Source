// Imports

// International

import './international/commands'
import { InternationalManager, internationalManager } from './international/internationalManager'
import './international/config'
import './international/tickConfig'
import './international/creepOrganizer'
import './international/constructionSiteManager'
import './international/mapVisualsManager'
import './international/endTickManager'

// Room

import './room/remotesManager'
import { roomManager } from 'room/roomsManager'
import './room/roomAdditions'

import './room/resourceAdditions'
import './room/roomObjectFunctions'

// Creep

import './room/creeps/creepAdditions'

// Other

import { memHack } from 'other/memHack'
import { RoomCacheObject } from 'room/roomObject'
import { Duo } from 'room/creeps/roleManagers/antifa/duo'
import { Quad } from 'room/creeps/roleManagers/antifa/quad'
import { customLog } from 'international/generalFunctions'
<<<<<<< HEAD
import { myColors } from 'international/constants'
import { LabManager } from 'room/lab'
import { Commune } from 'room/communeManager'
=======
import { myColors, TrafficPriorities } from 'international/constants'
>>>>>>> 55a38adb
import { configManager } from './international/config'

// Type declareations for global

declare global {
    interface Coord {
        x: number
        y: number
    }

    interface Rect {
        x1: number
        y1: number
        x2: number
        y2: number
    }

    interface Colors {
        white: string
        lightGrey: string
        lightBlue: string
        darkBlue: string
        black: string
        yellow: string
        red: string
        green: string
        brown: string
    }

    type RemoteStampTypes = 'road' | 'container'

    type StampTypes =
        | 'fastFiller'
        | 'hub'
        | 'extensions'
        | 'labs'
        | 'tower'
        | 'extension'
        | 'observer'
        | 'sourceLink'
        | 'sourceExtension'
        | 'container'
        | 'extractor'
        | 'road'
        | 'rampart'

    interface Stamp {
        offset: number

        /**
         * The range of protection from the anchor to provide when deciding rampart placement
         */
        protectionOffset: number
        size: number
        structures: { [structureType: string]: Coord[] }
        asymmetry?: number
    }

    type StampAnchors = Partial<Record<StampTypes, RoomPosition[]>>

    type PosMap<T> = T[]

    type CoordMap = Uint8Array

    type CreepRoles =
        | 'source1Harvester'
        | 'source2Harvester'
        | 'hauler'
        | 'controllerUpgrader'
        | 'builder'
        | 'maintainer'
        | 'mineralHarvester'
        | 'hubHauler'
        | 'fastFiller'
        | 'meleeDefender'
        | 'source1RemoteHarvester'
        | 'source2RemoteHarvester'
        | 'remoteHauler'
        | 'remoteReserver'
        | 'remoteDefender'
        | 'remoteCoreAttacker'
        | 'remoteDismantler'
        | 'scout'
        | 'claimer'
        | 'vanguard'
        | 'allyVanguard'
        | 'vanguardDefender'
        | 'antifaAssaulter'
        | 'antifaSupporter'

    type RoomObjectName =
        | 'mineralHarvestPositions'
        | 'closestMineralHarvestPos'
        | 'centerUpgradePos'
        | 'upgradePositions'
        | 'fastFillerPositions'
        | 'labContainer'
        | 'usedMineralHarvestPositions'
        | 'usedUpgradePositions'
        | 'usedFastFillerPositions'
        | 'remoteNamesByEfficacy'

    interface PathGoal {
        pos: RoomPosition
        range: number
    }

    interface PathOpts {
        origin: RoomPosition
        goal: PathGoal
        /**
         * room types as keys to weight based on properties
         */
        typeWeights?: { [weight: string]: number }
        plainCost?: number
        swampCost?: number
        maxRooms?: number
        flee?: boolean
        creep?: Creep

        weightStructures?: { [weight: string]: StructureConstant[] }

        /**
         * An object with keys of weights and values of positions
         */

        weightPositions?: { [weight: string]: Coord[] | RoomPosition[] }

        /**
         *
         */
        weightCostMatrixes?: CostMatrix[]

        weightCoordMaps?: CoordMap[]

        /**
         *
         */
        avoidEnemyRanges?: boolean

        avoidStationaryPositions?: boolean

        /**
         *
         */
        avoidImpassibleStructures?: boolean

        /**
         * Marks creeps not owned by the bot as avoid
         */
        avoidNotMyCreeps?: boolean

        /**
         * Weight my ramparts by this value
         */
        myRampartWeight?: number

        weightStampAnchors?: boolean
    }

    interface FindClosestPosOfValueOpts {
        coordMap: CoordMap
        startCoords: Coord[]
        requiredValue: number
        reduceIterations: number
        initialWeight?: number
        adjacentToRoads?: boolean
        roadCoords?: CoordMap
        visuals?: boolean
        /**
         * Wether or not to attempt a cardinal flood
         */
        cardinalFlood?: boolean
    }

    interface FindClosestPosOfValueOptsAsym extends FindClosestPosOfValueOpts {
        /**
         * The x and y offset from the top left of the stamp
         */
        offset: number
        /**
         * The asymmetrical x and y offset from the top left of the stamp
         */
        asymOffset: number
    }

    interface MoveRequestOpts extends PathOpts {
        cacheAmount?: number
    }

    type OrderedStructurePlans = BuildObj[]

    interface BuildObj {
        structureType: BuildableStructureConstant
        x: number
        y: number
    }

    interface SpawnRequestOpts {
        role: CreepRoles
        /**
         * Parts that should be attempted to be implemented once
         */
        defaultParts: BodyPartConstant[]
        /**
         * Parts that should be attempted to be implemented based on the partsMultiplier
         */
        extraParts: BodyPartConstant[]
        /**
         * The number of times to attempt to duplicate extraParts
         */
        partsMultiplier: number
        /**
         * The absolute minimum cost the creep may be spawned with
         */
        minCost: number
        /**
         * The priority of spawning, where 0 is greatest, and Infinity is least
         */
        priority: number
        /**
         * Properties to apply to the creep on top of the defaults
         */
        memoryAdditions: Partial<CreepMemory>
        /**
         * The specific group of which to compare the creep amount to
         */
        spawningGroup?: string[]
        /**
         *
         */
        threshold?: number
        /**
         *
         */
        minCreeps?: number | undefined
        /**
         *
         */
        maxCreeps?: number | undefined
        /**
         * The absolute max cost a creep may be applied with
         */
        maxCostPerCreep?: number | undefined
    }

    interface ExtraOpts {
        memory: CreepMemory
        energyStructures: (StructureSpawn | StructureExtension)[]
        dryRun: boolean
    }

    interface SpawnRequest {
        role: CreepRoles
        body: BodyPartConstant[]
        tier: number
        cost: number
        extraOpts: ExtraOpts
    }

    type Reservations = 'transfer' | 'withdraw' | 'pickup'

    interface Reservation {
        type: Reservations
        amount: number
        resourceType: ResourceConstant
        targetID: Id<AnyStoreStructure | Creep | Tombstone | Ruin | Resource>
    }

    interface ClaimRequest {
        /**
         * The name of the room responding to the request
         */
        responder?: string
        needs: number[]
        /**
         * The weight for which to prefer this room, where higher values are prefered less
         */
        score: number
        /**
         * The number of ticks to abandon the request for
         */
        abandon?: number
    }

    interface AttackRequest {
        /**
         * The name of the room responding to the request
         */
        responder?: string
        needs: number[]
        abandon?: number
    }

    interface AllyCreepRequest {
        /**
         * The name of the room responding to the request
         */
        responder?: string
        needs: number[]
        /**
         * The number of ticks to abandon the request for
         */
        abandon?: number
    }

    interface ControllerLevel {
        level: number
        progress: number
        progressTotal: number
    }
    interface RoomStats {
        /**
         * Remote Count
         */
        rc: number
        /**
         * Remote CPU Usage
         */
        rcu: number
        /**
         * Remote Energy Stored
         */
        res: number
        /**
         * Remote Energy Input Harvest
         */
        reih: number
        /**
         * Remote Energy Output Repair Other (non-barricade structures)
         */
        reoro: number
        /**
         * Remote Energy Output Build
         */
        reob: number
    }

    interface RoomCommuneStats extends RoomStats {
        /**
         * Controller Leve
         */
        cl: number
        /**
         * Energy Input Harvest
         */
        eih: number
        /**
         * Energy Input Bought
         */
        eib?: number
        /**
         * Energy Output Upgrade
         */
        eou: number
        /**
         * Energy Output Repair Other (non-barricade structures)
         */
        eoro: number
        /**
         * Energy Output Repair Wall or Rampart
         */
        eorwr: number
        /**
         * Energy Output Build
         */
        eob: number
        /**
         * Energy Output Sold
         */
        eos: number
        /**
         * Energy Output Spawn
         */
        eosp: number
        /**
         * Minerals Harvested
         */
        mh: number
        /**
         * Energy Stored
         */
        es: number
        /**
         * Creep Count
         */
        cc: number
        /**
         * Total Creep Count
         */
        tcc: number
        /**
         * CPU Usage
         */
        cu: number
        /**
         * Spawn Usage
         */
        su: number // spawnUsage
    }

    interface Stats {
        lastReset: number

        lastTickTimestamp: number
        tickLength: number

        communeCount: number

        resources: {
            pixels: number
            cpuUnlocks: number
            accessKeys: number
            credits: number
        }

        cpu: {
            bucket: number
            usage: number
            limit: number
        }

        memory: {
            usage: number
            limit: number
        }

        gcl: ControllerLevel

        gpl: ControllerLevel
        rooms: { [key: string]: RoomCommuneStats }
        constructionSiteCount: number
    }

    type StatsRoomTypes = 'commune' | 'remote'

    type RoomTypes =
        | 'commune'
        | 'remote'
        | 'ally'
        | 'allyRemote'
        | 'enemy'
        | 'enemyRemote'
        | 'neutral'
        | 'keeper'
        | 'keeperCenter'
        | 'highway'
        | 'intersection'

    interface RoomType {
        [property: string]: true
    }

    interface PlayerInfo {
        /**
         * Defensive Threat, the enemy's perceived defensive ability
         */
        DT: number
        /**
         * Offensive Threat, the enemy's perceived offensive threat towards the bot
         */
        OT: number
        /**
         * The enemy's Greatest Room Controller Level known by the bot
         */
        GRCL: number
    }

    interface Memory {
        /**
         * The name of the user
         */
        me: string

        /**
         * IsMainShard
         */
        isMainShard: boolean

        /**
         * The current breaking version of the bot
         */
        breakingVersion: number | undefined

        /**
         * Wether the bot should generate any room visuals
         */
        roomVisuals: boolean

        /**
         * Wether the bot should generate base room visuals
         */
        baseVisuals: boolean

        /**
         * Wether the bot should generate map visuals
         */
        mapVisuals: boolean

        /**
         * Wether the bot should log CPU data
         */
        CPULogging: boolean

        /**
         * Wether the bot save RoomStats data
         */
        roomStats: 0 | 1 | 2

        /**
         * A list of usernames to treat as allies
         */
        allyList: string[]

        /**
         * Wether the bot should sell pixels
         */
        pixelSelling: boolean

        /**
         * Wether the bot should generate pixels
         */
        pixelGeneration: boolean

        /**
         * An list of usernames to not trade with
         */
        tradeBlacklist: string[]

        /**
         * Wether the bot should automatically respond to claimRequests
         */
        autoClaim: boolean

        /**
         * Wether the bot should enable ramparts when there is no enemy present
         */
        publicRamparts: boolean

        /**
         * Wether the bot should try trading with its allies
         */
        allyTrading: boolean

        /**
         * An ongoing record of the latest ID assigned by the bot
         */
        ID: number

        /**
         * An object of constrctionsSites with keys of site IDs and properties of the site's age
         */
        constructionSites: { [ID: string]: number }

        /**
         *
         */
        claimRequests: { [roomName: string]: ClaimRequest }

        attackRequests: { [roomName: string]: AttackRequest }

        allyCreepRequests: { [roomName: string]: AllyCreepRequest }

        stats: Partial<Stats>

        players: { [playerName: string]: Partial<PlayerInfo> }
    }

    interface RawMemory {
        [key: string]: any
    }

    type SpawningStructures = (StructureSpawn | StructureExtension)[]

    interface OrganizedStructures {
        spawn: StructureSpawn[]
        extension: StructureExtension[]
        road: StructureRoad[]
        constructedWall: StructureWall[]
        rampart: StructureRampart[]
        keeperLair: StructureKeeperLair[]
        portal: StructurePortal[]
        controller: StructureController[]
        link: StructureLink[]
        storage: StructureStorage[]
        tower: StructureTower[]
        observer: StructureObserver[]
        powerBank: StructurePowerBank[]
        powerSpawn: StructurePowerSpawn[]
        extractor: StructureExtractor[]
        lab: StructureLab[]
        terminal: StructureTerminal[]
        container: StructureContainer[]
        nuker: StructureNuker[]
        factory: StructureFactory[]
        invaderCore: StructureInvaderCore[]
    }

    interface RoomGlobal {
        [key: string]: any

        // RoomObjects

        stampAnchors: StampAnchors

        /**
         * packed
         */
        sourcePaths: string[]

        source1PathLength: number

        source2PathLength: number

        upgradePathLength: number

        // Containers

        sourceContainers: Id<StructureContainer>[]

        sourceLinks: Id<StructureLink>[]

        fastFillerContainerLeft: Id<StructureContainer> | undefined

        fastFillerContainerRight: Id<StructureContainer> | undefined

        controllerContainer: Id<StructureContainer> | undefined

        mineralContainer: Id<StructureContainer> | undefined

        // Links

        controllerLink: Id<StructureLink> | undefined

        fastFillerLink: Id<StructureLink> | undefined

        hubLink: Id<StructureLink> | undefined
    }

    interface Room {
        /**
         * The amount of creeps with a task of harvesting sources in the room
         */
        creepsOfSourceAmount: number[]

        /**
         * An object with keys of roles with properties of arrays of creep names belonging to the role
         */
        myCreeps: { [key: string]: string[] }

        /**
         * The number of my creeps in the room
         */
        myCreepsAmount: number

        roomObjects: Partial<Record<RoomObjectName, RoomCacheObject>>

        /**
         * An object with keys of roles and properties of the number of creeps with the role from this room
         */
        creepsFromRoom: { [key: string]: string[] }

        /**
         * The cumulative amount of creeps with a communeName value of this room's name
         */
        creepsFromRoomAmount: number

        /**
         * An object with keys of roles and properties of the number of creeps with the role from this room
         */
        creepsFromRoomWithRemote: { [key: string]: { [key: string]: string[] } }

        /**
         * An object, if constructed, containing keys of resource types and values of the number of those resources in the room's terminal and storage
         */
        storedResources: { [key: string]: number }

        /**
         * A set of roomNames representing the targets of scouts from this commune
         */
        scoutTargets: Set<string>

        spawnRequests: { [priority: string]: SpawnRequest }

        /**
         * Tile types as defined by the rampartPlanner
         */
        tileCoords: CoordMap

        unprotectedCoords: CoordMap

        /**
         * Wether the towers can deal sufficient damage to out-damage enemy creeps in the room
         *
         * Should influence if maintainers and defenders are needed to fend off the attack
         */
        towerSuperiority: boolean

        baseCoords: CoordMap

        rampartCoords: CoordMap

        roadCoords: CoordMap

        /**
         * A matrix with indexes of packed positions and values of creep names
         */
        creepPositions: Map<number, string>

        /**
         * A matrix with indexes of packed positions and values of creep names
         */
        moveRequests: Map<number, string[]>

        // Functions

        /**
         * Uses caching and only operating on request to construct and get a specific roomObject based on its name
         * @param roomObjectName The name of the requested roomObject
         * @returns Either the roomObject's value, or, if the request failed, undefined
         */
        get(roomObjectName: RoomObjectName): any | undefined

        /**
         * Removes roomType-based values in the room's memory that don't match its type
         */
        cleanMemory(): void

        /**
         *
         * @param pos1 The position of the thing performing the action
         * @param pos2 The position of the thing getting intereacted with
         * @param type The type of interaction, success if not provided
         */
        actionVisual(pos1: RoomPosition, pos2: RoomPosition, type?: string): void

        /**
         * Generates a path between two positions
         */
        advancedFindPath(opts: PathOpts): RoomPosition[]

        /**
         * Finds the amount of a specified resourceType in the room's storage and teminal
         */
        findStoredResourceAmount(resourceType: ResourceConstant): number

        /**
         * Tries to delete a task with the provided ID and response state
         */
        deleteTask(taskID: any, responder: boolean): void

        /**
         * Finds the type of a room and initializes its custom properties
         * @param scoutingRoom The room that is performing the scout operation
         */
        findType(scoutingRoom: Room): void

        makeRemote(scoutingRoom: Room): boolean

        /**
         * Finds the score of rooms for potential communes
         */
        findScore(): void

        /**
         * Finds open spaces in a room and records them in a cost matrix
         */
        distanceTransform(
            initialCoords?: CoordMap,
            visuals?: boolean,
            /**
             * The smallest number to convert into an avoid value
             */
            minAvoid?: number,
            x1?: number,
            y1?: number,
            x2?: number,
            y2?: number,
        ): CoordMap

        /**
         * Finds open spaces in a room without adding depth to diagonals, and records the depth results in a cost matrix
         */
        diagonalDistanceTransform(
            initialCoords?: CoordMap,
            visuals?: boolean,
            /**
             * The smallest number to convert into an avoid value
             */
            minAvoid?: number,
            x1?: number,
            y1?: number,
            x2?: number,
            y2?: number,
        ): CoordMap

        /**
         * Gets ranges from for each position from a certain point
         */
        floodFill(seeds: Coord[], coordMap: CoordMap, visuals?: boolean): CoordMap

        /**
         * Flood fills a room until it finds the closest pos with a value greater than or equal to the one specified
         */
        findClosestPosOfValue(opts: FindClosestPosOfValueOpts): RoomPosition | false

        /**
         * Flood fills a room until it finds the closest pos with a value greater than or equal to the one specified, that does not infringe on disabled tiles
         */
        findClosestPosOfValueAsym(opts: FindClosestPosOfValueOptsAsym): RoomPosition | false

        /**
         *
         */
        pathVisual(path: RoomPosition[], color: keyof Colors): void

        /**
         * Finds and records a construction site for builders to target
         */
        findAllyCSiteTargetID(creep: Creep): boolean

        /**
         * Groups positions with contigiousness, structured similarily to a flood fill
         */
        groupRampartPositions(rampartPositions: number[]): RoomPosition[][]

        findUnprotectedCoords(visuals?: boolean): CoordMap

        /**
         *
         */
        findRoomPositionsInsideRect(x1: number, y1: number, x2: number, y2: number): RoomPosition[]

        /**
         *
         */
        createPullTask(creator: Structure | Creep | Resource): void

        /**
         *
         */
        createPickupTasks(creator: Structure | Creep | Resource): void

        /**
         *
         */
        createOfferTasks(creator: Structure | Creep | Resource): void

        /**
         *
         */
        createTransferTasks(creator: Structure | Creep | Resource): void

        /**
         *
         */
        createWithdrawTasks(creator: Structure | Creep | Resource): void

        visualizeCoordMap(coordMap: CoordMap): void

        visualizeCostMatrix(cm: CostMatrix): void

        /**
         * Crudely estimates a room's income by accounting for the number of work parts owned by sourceHarvesters
         */
        estimateIncome(): number

        getPartsOfRoleAmount(role: CreepRoles, type?: BodyPartConstant): number

        createClaimRequest(): boolean

        findSwampPlainsRatio(): number

        // General roomFunctions

        claimRequestManager(): void
        attackRequestManager(): void

        allyCreepRequestManager(): void

        remotesManager(): void

        haulerSizeManager(): void

        trafficManager(): void

        /**
         * Dictates and operates tasks for factories
         */
        factoryManager(): void

        // Spawn functions

        /**
         * Takes spawnRequests and tries to spawn them in order of priority (lowest to highest)
         */
        spawnManager(): void

        /**
         * Creates spawn requests for the commune
         */
        spawnRequester(): void

        constructSpawnRequests(opts: SpawnRequestOpts | false): void

        decideMaxCostPerCreep(maxCostPerCreep: number): number

        createSpawnRequest(
            priority: number,
            role: CreepRoles,
            body: BodyPartConstant[],
            tier: number,
            cost: number,
            memory: any,
        ): void

        spawnRequestIndividually(opts: SpawnRequestOpts): void

        spawnRequestByGroup(opts: SpawnRequestOpts): void

        // Commune

        communeManager(): void

        // Market functions

        advancedSell(resourceType: ResourceConstant, amount: number, targetAmount: number): boolean

        advancedBuy(resourceType: ResourceConstant, amount: number, targetAmount: number): boolean

        // Construction functions

        remoteConstructionManager(): void

        remotePlanner(commune: Room): boolean

        clearOtherStructures(): void

        remoteConstructionPlacement(): void

        communeConstructionPlacement(): void

        // Defence

        /**
         * Handles defence related situations for a commune
         */
        defenceManager(): void

        /**
         * Publicizes or privitizes ramparts based on enemyAttacker presence
         */
        manageRampartPublicity(): void

        /**
         * Activates safemode based on concerning conditions
         */
        advancedActivateSafeMode(): void

        // Tower functions

        /**
         * Dictates and operates tasks for towers
         */
        towerManager(): void

        /**
         * has towers heal my or allied damaged creeps
         */
        towersHealCreeps(): void

        /**
         * Has towers attack enemyCreeps, if they think they can deal damage
         */
        towersAttackCreeps(): void

        /**
         * Has towers repair ramparts that are soon to decay
         */
        towersRepairRamparts(): void

        // Link functions

        /**
         * Dictates and operates tasks for links
         */
        linkManager(): void

        sourcesToReceivers(sourceLinks: (StructureLink | false)[], receiverLinks: (StructureLink | false)[]): void

        hubToFastFiller(hubLink: StructureLink | undefined, fastFillerLink: StructureLink | undefined): void

        hubToController(hubLink: StructureLink | undefined, controllerLink: StructureLink | undefined): void

        // Room Visuals

        /**
         * Adds annotations to the room, if roomVisuals are enabled
         */
        roomVisualsManager(): void

        // Getters

        readonly global: Partial<RoomGlobal>

        _anchor: RoomPosition | undefined

        readonly anchor: RoomPosition | undefined

        _sources: Source[]

        readonly sources: Source[]

        _sourcesByEfficacy: Source[]

        readonly sourcesByEfficacy: Source[]

        _mineral: Mineral

        readonly mineral: Mineral

        _enemyCreeps: Creep[]

        readonly enemyCreeps: Creep[]

        _enemyAttackers: Creep[]

        readonly enemyAttackers: Creep[]

        _allyCreeps: Creep[]

        readonly allyCreeps: Creep[]

        _myDamagedCreeps: Creep[]

        readonly myDamagedCreeps: Creep[]

        _allyDamagedCreeps: Creep[]

        readonly allyDamagedCreeps: Creep[]

        _structures: Partial<OrganizedStructures>

        readonly structures: OrganizedStructures

        _cSites: Partial<Record<StructureConstant, ConstructionSite[]>>

        readonly cSites: Record<StructureConstant, ConstructionSite[]>

        _enemyCSites: ConstructionSite[]

        readonly enemyCSites: ConstructionSite[]

        _allyCSites: ConstructionSite[]

        readonly allyCSites: ConstructionSite[]

        _allyCSitesByType: Partial<Record<StructureConstant, ConstructionSite[]>>

        readonly allyCSitesByType: Record<StructureConstant, ConstructionSite[]>

        readonly cSiteTarget: ConstructionSite | undefined

        _spawningStructures: SpawningStructures

        readonly spawningStructures: SpawningStructures

        _spawningStructuresByPriority: SpawningStructures

        readonly spawningStructuresByPriority: SpawningStructures

        _spawningStructuresByNeed: SpawningStructures

        readonly spawningStructuresByNeed: SpawningStructures

        _taskNeedingSpawningStructures: SpawningStructures

        readonly taskNeedingSpawningStructures: SpawningStructures

        _sourcePositions: RoomPosition[][]

        readonly sourcePositions: RoomPosition[][]

        _usedSourceCoords: Set<number>[]

        readonly usedSourceCoords: Set<number>[]

        _sourcePaths: RoomPosition[][]

        readonly sourcePaths: RoomPosition[][]

        readonly upgradePathLength: number

        // Container

        _sourceContainers: StructureContainer[]

        readonly sourceContainers: StructureContainer[]

        _sourceLinks: StructureLink[]

        readonly sourceLinks: StructureLink[]

        readonly fastFillerContainerLeft: StructureContainer | undefined

        readonly fastFillerContainerRight: StructureContainer | undefined

        readonly controllerContainer: StructureContainer | undefined

        readonly mineralContainer: StructureContainer | undefined

        // Links

        readonly controllerLink: StructureLink | undefined

        readonly fastFillerLink: StructureLink | undefined

        readonly hubLink: StructureLink | undefined

        _droppedEnergy: Resource[]

        readonly droppedEnergy: Resource[]

        _actionableWalls: StructureWall[]

        readonly actionableWalls: StructureWall[]

        // Target finding

        _MEWT: (Creep | AnyStoreStructure | Tombstone | Ruin | Resource)[]

        /**
         * Mandatory energy withdraw targets
         */
        readonly MEWT: (Creep | AnyStoreStructure | Tombstone | Ruin | Resource)[]

        _OEWT: (Creep | AnyStoreStructure | Tombstone | Ruin | Resource)[]

        /**
         * Optional energy withdraw targets
         */
        readonly OEWT: (Creep | AnyStoreStructure | Tombstone | Ruin | Resource)[]

        _MAWT: (Creep | AnyStoreStructure | Tombstone | Ruin | Resource)[]

        /**
         * Mandatory all withdraw targets
         */
        readonly MAWT: (Creep | AnyStoreStructure | Tombstone | Ruin | Resource)[]

        _OAWT: (Creep | AnyStoreStructure | Tombstone | Ruin | Resource)[]

        /**
         * Optional all withdraw targets
         */
        readonly OAWT: (Creep | AnyStoreStructure | Tombstone | Ruin | Resource)[]

        _METT: (Creep | AnyStoreStructure | Tombstone)[]

        /**
         * Mandatory energy transfer targets
         */
        readonly METT: (Creep | AnyStoreStructure | Tombstone)[]

        _OETT: (Creep | AnyStoreStructure | Tombstone)[]

        /**
         * Optional energy transfer targets
         */
        readonly OETT: (Creep | AnyStoreStructure | Tombstone)[]

        _MATT: (Creep | AnyStoreStructure | Tombstone)[]

        /**
         * Mandatory all transfer targets
         */
        readonly MATT: (Creep | AnyStoreStructure | Tombstone)[]

        _OATT: (Creep | AnyStoreStructure | Tombstone)[]

        /**
         * Optional all transfer targets
         */
        readonly OATT: (Creep | AnyStoreStructure | Tombstone)[]

        _MEFTT: (Creep | AnyStoreStructure | Tombstone)[]

        /**
         * Mandatory Energy Fill Transfer Targets
         */
        readonly MEFTT: (Creep | AnyStoreStructure | Tombstone)[]

        _MOFTT: (Creep | AnyStoreStructure | Tombstone)[]

        /**
         * Mandatory Other Fill Transfer Targets
         */
        readonly MOFTT: (Creep | AnyStoreStructure | Tombstone)[]

        commune: Commune
    }

    interface DepositRecord {
        decay: number
        needs: number[]
    }

    interface RoomMemory {
        /**
         * A packed representation of the center of the fastFiller
         */
        anchor: number

        /**
         * Type of a room that generally describes properties of the room
         */
        T: RoomTypes

        /**
         * A set of names of remotes controlled by this room
         */
        remotes: string[]

        /**
         * If the room can be constructed by the base planner
         */
        notClaimable: boolean

        /**
         * Source IDs of the sources in the room
         */
        SIDs: Id<Source>[]

        commune: string

        /**
         * Source Efficacies, An array of path distances from the remote's sources to its commune
         */
        SE: number[]

        /**
         * Reservation Efficacy, the path distance from the remote's sources to its commune
         */
        RE: number

        /**
         * A list of needs the remote wants met
         */
        needs: number[]

        /**
         * The room owner
         */
        owner: string

        /**
         * The controller's level
         */
        level: number

        powerEnabled: boolean

        /**
         * Wether the room has a terminal
         */
        terminal: boolean

        /**
         * The number of towers in the room
         */
        towers: number

        /**
         * The amount of stored energy in the room
         */
        energy: number

        /**
         * A set of roomNames that portals in this room go to
         */
        portalsTo: string[]

        /**
         * Last Scouted Tick, the last tick the room was scouted at
         */
        LST: number | undefined

        /**
         * The room name of the commune's claim target
         */
        claimRequest: string

        /**
         *
         */
        attackRequests: string[]

        /**
         * The room name of the room's ally creep target
         */
        allyCreepRequest: string

        cSiteTargetID: Id<ConstructionSite>

        stampAnchors: Partial<Record<StampTypes, number[]>>

        abandoned: number | undefined

        powerBanks: { [roomName: string]: number[] }

        deposits: Record<Id<Deposit>, DepositRecord>

        /**
         * Planning Completed, Wether or not commune planning has been completed for the room
         */
        PC: boolean

        /**
         * Remote Planned, wether or not remote planning has been completed for the room
         */
        RP: boolean

        /**
         * Remote Stamp Anchors
         */
        RSA: Partial<Record<RemoteStampTypes, string>>

        /**
         * Source Positions, packed positions around sources where harvesters can sit
         */
        SP: string[]

        /**
         * Defensive Threat
         */
        DT: number

        /**
         * Offensive Threat
         */
        OT: number

        /**
         * Hauler Size, what the maxCost of a hauler should be to accomidate for CPU usage
         */
        HS: number

        /**
         * Hauler Update, how many ticks ago the hauler size was updated
         */
        HU: number

        factoryProduct: CommodityConstant | MineralConstant | RESOURCE_ENERGY | RESOURCE_GHODIUM
        factoryUsableResources: (CommodityConstant | MineralConstant | RESOURCE_GHODIUM | RESOURCE_ENERGY)[]
    }

    // Creeps

    interface Creep {
        /**
         * The packed position of the moveRequest, if one has been made
         */
        moveRequest: number

        /**
         * Wether the creep moved a resource this tick
         */
        movedResource: boolean

        /**
         * The packed coord the creep is trying to act upon, if it exists
         */
        moved?: number

        /**
         * Wether the creep did a harvest, build, upgrade, dismantle, or repair this tick
         */
        worked: boolean

        /**
         * Wether the creep rangedHealed or rangedAttacked this tick
         */
        ranged: boolean

        /**
         * Wether the creep healed or attacked this tick
         */
        meleed: boolean

        /**
         * Whether the creep is actively pulling another creep or not
         */
        pulling: boolean

        /**
         * Whether the creep is actively getting pulled by another creep or not
         */
        gettingPulled: boolean

        /**
         * The creep's opts when trying to make a moveRequest intra tick
         */
        pathOpts: PathOpts

        squad: Duo | Quad | undefined

        // Functions

        preTickManager(): void

        /**
         * Wether the creep's respawn time is equal to its remaining ticks to live
         */
        isDying(): boolean

        advancedPickup(target: Resource): boolean

        advancedTransfer(target: Creep | AnyStoreStructure, resourceType?: ResourceConstant, amount?: number): boolean

        advancedWithdraw(
            target: Creep | AnyStoreStructure | Tombstone | Ruin,
            resourceType?: ResourceConstant,
            amount?: number,
        ): boolean

        /**
         * Harvests a source and informs the result, while recording the result if successful
         */
        advancedHarvestSource(source: Source): boolean

        /**
         * Attempts multiple methods to upgrade the controller
         */
        advancedUpgradeController(): boolean

        /**
         * Attempts multiple methods to build one of our construction sites
         */
        advancedBuildCSite(): boolean

        /**
         * Attempts multiple methods to build an ally construction site
         */
        advancedBuildAllyCSite(): boolean

        /**
         *
         */
        findRampartRepairTarget(workPartCount: number, excluded?: Set<Id<StructureRampart>>): Structure | false

        /**
         *
         */
        findRepairTarget(excluded?: Set<Id<Structure<StructureConstant>>>): Structure | false

        findOptimalSourceName(): boolean

        findSourcePos(sourceName: number): boolean

        findMineralHarvestPos(): boolean

        findFastFillerPos(): boolean

        /**
         *
         */
        needsNewPath(goalPos: RoomPosition, cacheAmount: number, path: RoomPosition[] | undefined): boolean

        /**
         *
         */
        createMoveRequest(opts: MoveRequestOpts): boolean

        findShovePositions(avoidPackedPositions: Set<number>): RoomPosition[]

        shove(shoverPos: RoomPosition): boolean

        /**
         * Try to enforce a moveRequest and inform the result
         */
        runMoveRequest(): boolean

        /**
         *
         */
        recurseMoveRequest(queue?: string[]): void

        /**
         * Decides if the creep needs to get more resources or not
         */
        needsResources(): boolean

        isOnExit(): boolean

        findTotalHealPower(range?: number): number

        findRecycleTarget(): StructureSpawn | StructureContainer | false

        advancedRecycle(): boolean

        advancedRenew(): void

        advancedReserveController(): boolean

        findCost(): number

        passiveHeal(): boolean

        /**
         * Heal nearby allies without moving
         */
        aggressiveHeal(): boolean

        /**
         * Attack nearby enemies without moving
         */
        passiveRangedAttack(): boolean

        reserveWithdrawEnergy(): void

        reserveTransferEnergy(): void

        // Reservation

        deleteReservation(index: number): void

        createReservation(
            type: Reservations,
            target: Id<AnyStoreStructure | Creep | Tombstone | Ruin | Resource>,
            amount: number,
            resourceType?: ResourceConstant,
        ): void

        /**
         * Deletes reservations with no target, pre-emptively modifies store values
         */
        reservationManager(): void

        fulfillReservation(): boolean

        // Getters

        _role: CreepRoles

        /**
         * The lifetime designation that boardly describes what the creep should do
         */
        readonly role: CreepRoles

        _cost: number

        /**
         * The amount of energy required to spawn the creep
         */
        readonly cost: number

        _commune: string

        /**
         * The name of the room the creep is from
         */
        readonly commune: string

        _reservation: Reservation | false

        readonly reservation: Reservation | false

        _strength: number

        /**
         * A numerical measurement of the combat abilites of the creep
         */
        readonly strength: number

        _attackStrength: number

        /**
         * The protential damage the creep can intent
         */
        readonly attackStrength: number

        _healStrength: number

        /**
         * The potential heal the creep can intent
         */
        readonly healStrength: number

        _parts: Partial<Record<BodyPartConstant, number>>

        /**
         * The number of parts organized by type the creep has
         */
        readonly parts: Partial<Record<BodyPartConstant, number>>

        _boosts: Partial<Record<MineralBoostConstant, number>>

        /**
         * The number of boosts organized by type the creep has
         */
        readonly boosts: Partial<Record<MineralBoostConstant, number>>

        _towerDamage: number

        /**
         * The amount of tower damage, accounting for maximum possible enemy heal, that can be done in the room
         */
        readonly towerDamage: number

        _message: string

        /**
         * The cumulative message to present in say()
         */
        message: string
    }

    interface CreepMemory {
        /**
         * Wether the creep is old enough to need a replacement
         */
        dying: boolean

        /**
         * A name of the creep's designated source
         */
        sourceName: 'source1' | 'source2'

        /**
         * The Source Index of recorded sources in the room
         */
        SI: number

        /**
         * The creep's packedPos for a designated target
         */
        packedPos: number

        /**
         * The last time a path was cached in memory
         */
        lastCache: number

        /**
         * An array of positions desciring where the creep neeeds to move to get to its goal
         */
        path: string

        /**
         * The position the creep is or has tried to path to
         */
        goalPos: string

        /**
         * Whether the creep is intended to move on its own or not
         */
        getPulled: boolean

        /**
         * The target for which the creep should repair
         */
        repairTarget: Id<Structure>

        /**
         * The name of the room the scout is trying to scout
         */
        scoutTarget: string

        /**
         * The name of the room the scout is trying to sign
         */
        signTarget: string

        /**
         * The name of the room the creep is remoting for
         */
        remote: string

        /**
         * The target ID of the task (for hubHaulers)
         */
        taskTarget: Id<Creep | AnyStoreStructure>

        /**
         * An array of targets with information to manage the resources of
         */
        reservations: Reservation[]

        /**
         * The target for which the creep should dismantle
         */
        dismantleTarget: Id<Structure>

        /**
         * Wether or not the creep Needs Resources
         */
        NR: boolean

        /**
         * Wether or not the creep should Use Roads
         */
        roads: boolean

        /**
         * The rampart repair quota the creep currently has decided on
         */
        quota: number

        /**
         * The size of squad the creep is attempting to form
         */
        squadSize: 'quad' | 'duo' | undefined

        /**
         * The type of attack the creep's squad is attempting
         */
        squadType: 'rangedAttack' | 'attack' | 'dismantle'

        /**
         * Attack Request, the name of the room the creep should
         */
        AR: string | undefined

        /**
         * Recycle Target, the spawn ID the creep is going to recycle
         */
        RecT: Id<StructureSpawn | StructureContainer> | undefined

        /**
         * Ticks Waited for an arbitrary event
         */
        TW: number

        /**
         * Rampart Only Shoving, informs wether the creep must be shoved to viable ramparts or not
         */
        ROS: boolean
    }

    // PowerCreeps

    interface PowerCreep {}

    interface PowerCreepMemory {}

    // Structures

    interface Structure {
        realHits: number
    }

    interface StructureSpawn {
        /**
         * Wether the spawn has renewed a creep this tick
         */
        hasRenewed: boolean

        /**
         * Wether the structure has been transfered or withdrawn from
         */
        hasHadResourcesMoved: boolean

        // Functions

        advancedSpawn(spawnRequest: SpawnRequest): ScreepsReturnCode
    }

    interface StructureExtension {
        /**
         * Wether the structure has been transfered or withdrawn from
         */
        hasHadResourcesMoved: boolean
    }

    interface StructureTower {
        inactionable: boolean
    }

    interface StructureFactory {
        manager(): void

        /**
         * Converts energy into batteries given conditions
         */
        createBatteries(): boolean

        /**
         * Converts batteries into energy, given conditions
         */
        createEnergy(): boolean
    }

    interface RoomObject {
        // Functions

        /**
         * Finds the present total store usage number of this RoomObject
         * @param resourceType A resourceConstant to ensure proper querying of limit store RoomObjects
         */
        usedStore(resourceType?: ResourceConstant): number

        /**
         * Finds the total free store capacity of this RoomObject
         * @param resourceType A resourceConstant to ensure proper querying of limit store RoomObjects
         */
        freeStore(): number

        /**
         * Finds the total free store capacity of a specific resource for this RoomObject
         */
        freeSpecificStore(resourceType?: ResourceConstant): number
    }

    interface Resource {
        // Getters

        _reserveAmount: number

        reserveAmount: number
    }

    interface Source {
        /**
         * The index of the source in room.sources
         */
        index: number
    }

    // Global

    namespace NodeJS {
        interface Global {
            [key: string]: any

            /**
             * Whether global is constructed or not
             */
            constructed: true | undefined

            /**
             * A strings to custom log as rich text
             */
            logs: string

            /**
             * The number of construction sites placed by the bot
             */
            constructionSitesCount: number

            packedRoomNames: { [roomName: string]: string }

            unpackedRoomNames: { [roomName: string]: string }
            roomStats: { [roomType in StatsRoomTypes]: { [roomName: string]: RoomStats | RoomCommuneStats } }

            terrainCoords: { [roomName: string]: CoordMap }

            lastReset: number

            /**
             * Room names that have controllers we own
             */
            communes: Set<string>

            communeObjects: Commune[]

            // Command functions

            /**
             * Deletes all properties of global
             */
            clearGlobal(): void

            /**
             * Deletes all properties of Memory
             */
            clearMemory(): string

            /**
             * Kills all creeps owned by the bot
             */
            killCreeps(roles?: CreepRoles[]): string

            /**
             * Removes all specified construction sites owned by the bot
             */
            removeCSites(types?: BuildableStructureConstant[]): string

            /**
             * Destroys all specified structures owned by the bot
             */
            destroyStructures(roomName: string, types?: StructureConstant[]): string

            /**
             * Destroys all specified structures in communes
             */
            destroyCommuneStructures(types?: StructureConstant[]): string

            /**
             * Responds, or if needed, creates, a claim request for a specified room, by a specified room
             * @param request The roomName of the claimRequest to respond to
             * @param commune The commune to respond to the claimRequest
             */
            claim(request: string, communeName?: string): string

            /**
             * Responds, or if needed, creates, an attack request for a specified room, by a specified room
             */
            attack(request: string, communeName?: string): string

            /**
             * Creates an allyCreepRequest for a specified room, that can optionally be assigned to a specified commune
             */
            allyCreepRequest(request: string, communeName?: string): string
        }
    }
}

// Loop

export const loop = function () {

    memHack.modifyMemory()

    internationalManager.tickReset()

    configManager.run()

    internationalManager.run()
    /*
    let cpu = Game.cpu.getUsed()

    console.log(new InternationalManager())

    customLog('CPU USED FOR TEST 1', Game.cpu.getUsed() - cpu, myColors.white, myColors.green)
 */
    roomManager()

    internationalManager.mapVisualsManager()

    internationalManager.advancedGeneratePixel()
    internationalManager.advancedSellPixels()

    internationalManager.endTickManager()
}<|MERGE_RESOLUTION|>--- conflicted
+++ resolved
@@ -31,13 +31,9 @@
 import { Duo } from 'room/creeps/roleManagers/antifa/duo'
 import { Quad } from 'room/creeps/roleManagers/antifa/quad'
 import { customLog } from 'international/generalFunctions'
-<<<<<<< HEAD
-import { myColors } from 'international/constants'
+import { myColors, TrafficPriorities } from 'international/constants'
 import { LabManager } from 'room/lab'
 import { Commune } from 'room/communeManager'
-=======
-import { myColors, TrafficPriorities } from 'international/constants'
->>>>>>> 55a38adb
 import { configManager } from './international/config'
 
 // Type declareations for global
