/**
 * Increment by 1 when a change has been made that will break previous versions of the bot
 */
export const breakingVersion = 85

// Settings

/**
 * Default value, do not change. Modify this property in Memory instead
 */
export const roomVisuals = false

/**
 * Default value, do not change. Modify this property in Memory instead
 */
export const baseVisuals = false

/**
 * Default value, do not change. Modify this property in Memory instead
 */
export const mapVisuals = true

/**
 * Default value, do not change. Modify this property in Memory instead
 */
export const CPULogging = false

/**
 * Default value, do not change. Modify this property in Memory instead
 */
export const roomStats: 0 | 1 | 2 = 2

/**
 * Default value, do not change. Modify this property in Memory instead
 */
export const allyPlayers = [
    'MarvinTMB',
    'PandaMaster',
    'lokenwow',
    'LittleBitBlue',
    'DefaultO',
    'Allorrian',
    'Aerics',
    'PlaidRabbit',
]

/**
 * Default value, do not change. Modify this property in Memory instead
 */
export const nonAggressionPlayers = ['Q13214', 'HerrKai', 'clarkok', 'Raggy', 'o4kapuk']

/**
 * Default value, do not change. Modify this property in Memory instead
 */
export const pixelSelling = false

/**
 * Default value, do not change. Modify this property in Memory instead
 */
export const pixelGeneration = true

/**
 * Default value, do not change. Modify this property in Memory instead
 */
export const tradeBlacklist = ['']

/**
 * Default value, do not change. Modify this property in Memory instead
 */
export const autoClaim = true

/**
 * Default value, do not change. Modify this property in Memory instead
 */
export const autoAttack = true

/**
 * Default value, do not change. Modify this property in Memory instead
 */
export const publicRamparts = false

/**
 * Default value, do not change. Modify this property in Memory instead
 */
export const allyTrading = true

/**
 * Default value, do not change. Modify this property in Memory instead
 */
export const marketUsage = true

/**
 * Default value, do not change. Modify this property in Memory instead
 */
export const logging = true

// General

/**
 * Please avoid changing this. If you do change it, don't push it to the main repository
 */
export const simpleAlliesSegment = 90

export const mmoShardNames = new Set(['shard0', 'shard1', 'shard2', 'shard3'])

interface RoomTypeProperties {
    [key: string]: boolean
}

export const roomTypeProperties: RoomTypeProperties = {
    remotes: true,
    deposits: true,
    powerBanks: true,
    NC: true,
    PC: true,
    MHC: true,
    HU: true,

    commune: true,
    SE: true,
    RE: true,
    data: true,

    owner: true,
    level: true,

    powerEnabled: true,
    towers: true,
    hasTerminal: true,
    energy: true,
    OT: true,
    DT: true,

    portalsTo: true,
}

export const roomTypes: Record<RoomTypes, RoomType> = {
    commune: {
        remotes: true,
        deposits: true,
        powerBanks: true,
        PC: true,
        MHC: true,
        HU: true,
    },
    remote: {
        commune: true,

        SE: true,
        RE: true,
        data: true,
        NC: true,
        PC: true,
    },
    ally: {
        owner: true,
        level: true,
    },
    allyRemote: {
        owner: true,
    },
    enemy: {
        owner: true,
        level: true,
        powerEnabled: true,
        towers: true,
        hasTerminal: true,
        energy: true,
        NC: true,
        OT: true,
        DT: true,
    },
    enemyRemote: {
        owner: true,
        NC: true,
    },
    neutral: {
        NC: true,
        PC: true,
    },
    keeper: {
        owner: true,
    },
    keeperCenter: {
        owner: true,
    },
    highway: {
        commune: true,
    },
    intersection: {
        portalsTo: true,
    },
}
export const roomTypesUsedForStats = ['commune', 'remote']

export const creepRoles: CreepRoles[] = [
    'source1Harvester',
    'source2Harvester',
    'hauler',
    'controllerUpgrader',
    'builder',
    'maintainer',
    'mineralHarvester',
    'hubHauler',
    'fastFiller',
    'meleeDefender',
    'source1RemoteHarvester',
    'source2RemoteHarvester',
    'remoteHauler',
    'remoteReserver',
    'remoteDefender',
    'remoteCoreAttacker',
    'remoteDismantler',
    'scout',
    'claimer',
    'vanguard',
    'allyVanguard',
    'vanguardDefender',
    'antifaRangedAttacker',
    'antifaAttacker',
    'antifaHealer',
    'antifaDismantler',
    'antifaDowngrader',
]

export const powerCreepClassNames: PowerClassConstant[] = ['operator']

export enum TrafficPriorities {
    remoteHauler,
    hauler,
    scout,
    hubHauler,
    fastFiller,
    source1Harvester,
    source2Harvester,
    mineralHarvester,
    source1RemoteHarvester,
    source2RemoteHarvester,
    remoteReserver,
    remoteDismantler,
    remoteCoreAttacker,
    vanguard,
    allyVanguard,
    controllerUpgrader,
    builder,
    maintainer,
    claimer,
    vanguardDefender,
    remoteDefender,
    meleeDefender,
    antifaDismantler,
    antifaDowngrader,
    antifaHealer,
    antifaAttacker,
    antifaRangedAttacker,
}

// Set of messages to randomly apply to commune rooms

export const communeSigns = ['A commune of the proletariat. Bourgeoisie not welcome here!']

// Set of messages to randomly apply to non-commune rooms

export const nonCommuneSigns = [
    'The top 1% have more money than the poorest 4.5 billion',
    'McDonalds workers in the US make $10/hour. In Denmark, as a result of unions, they make $22/hour',
    'We have democracy in our policial system, should we not have it in our companies too?',
    'Workers of the world, unite!',
    'Real democracy requires democracy in the workplace - Richard Wolff',
    'Adults spend a combined 13 years of their life under a dictatorship: the workplace',
    'Socialism is about worker ownership over the workplace',
    'Trans rights.',
    'Advancing the LGBTQ+ agenda <3',
    'Does Jeff Bezos work 56,000 times harder than his average worker? Because he gets paid like it',
]

export const roomDimensions = 50

export const allStructureTypes: StructureConstant[] = [
    STRUCTURE_SPAWN,
    STRUCTURE_EXTENSION,
    STRUCTURE_ROAD,
    STRUCTURE_WALL,
    STRUCTURE_RAMPART,
    STRUCTURE_KEEPER_LAIR,
    STRUCTURE_PORTAL,
    STRUCTURE_CONTROLLER,
    STRUCTURE_LINK,
    STRUCTURE_STORAGE,
    STRUCTURE_TOWER,
    STRUCTURE_OBSERVER,
    STRUCTURE_POWER_BANK,
    STRUCTURE_POWER_SPAWN,
    STRUCTURE_EXTRACTOR,
    STRUCTURE_LAB,
    STRUCTURE_TERMINAL,
    STRUCTURE_CONTAINER,
    STRUCTURE_NUKER,
    STRUCTURE_FACTORY,
    STRUCTURE_INVADER_CORE,
]

export const impassibleStructureTypes: StructureConstant[] = [
    STRUCTURE_SPAWN,
    STRUCTURE_EXTENSION,
    STRUCTURE_WALL,
    STRUCTURE_KEEPER_LAIR,
    STRUCTURE_CONTROLLER,
    STRUCTURE_LINK,
    STRUCTURE_STORAGE,
    STRUCTURE_TOWER,
    STRUCTURE_OBSERVER,
    STRUCTURE_POWER_BANK,
    STRUCTURE_POWER_SPAWN,
    STRUCTURE_EXTRACTOR,
    STRUCTURE_LAB,
    STRUCTURE_TERMINAL,
    STRUCTURE_NUKER,
    STRUCTURE_FACTORY,
    STRUCTURE_INVADER_CORE,
]

export const structureTypesByBuildPriority: StructureConstant[] = [
    STRUCTURE_SPAWN,
    STRUCTURE_EXTENSION,
    STRUCTURE_CONTAINER,
    STRUCTURE_ROAD,
    STRUCTURE_STORAGE,
    STRUCTURE_TOWER,
    STRUCTURE_WALL,
    STRUCTURE_RAMPART,
    STRUCTURE_LINK,
    STRUCTURE_TERMINAL,
    STRUCTURE_EXTRACTOR,
    STRUCTURE_LAB,
    STRUCTURE_FACTORY,
    STRUCTURE_POWER_SPAWN,
    STRUCTURE_NUKER,
    STRUCTURE_OBSERVER,
]

export const structureTypesByNumber = {
    empty: 0,
    spawn: 1,
    extension: 2,
    container: 3,
    tower: 4,
    storage: 5,
    road: 6,
    wall: 7,
    rampart: 8,
    terminal: 9,
    extractor: 10,
    link: 11,
    lab: 12,
    factory: 13,
    powerSpawn: 14,
    nuker: 15,
    observer: 16,
}

export const numbersByStructureTypes = {
    0: 'empty',
    1: STRUCTURE_SPAWN,
    2: STRUCTURE_EXTENSION,
    3: STRUCTURE_CONTAINER,
    4: STRUCTURE_TOWER,
    5: STRUCTURE_STORAGE,
    6: STRUCTURE_ROAD,
    7: STRUCTURE_WALL,
    8: STRUCTURE_RAMPART,
    9: STRUCTURE_TERMINAL,
    10: STRUCTURE_EXTRACTOR,
    11: STRUCTURE_LINK,
    12: STRUCTURE_LAB,
    13: STRUCTURE_FACTORY,
    14: STRUCTURE_POWER_SPAWN,
    15: STRUCTURE_NUKER,
    16: STRUCTURE_OBSERVER,
}

export const myColors = {
    white: '#ffffff',
    lightGrey: '#eaeaea',
    midGrey: '#bcbcbc',
    darkGrey: '#5e5e5e',
    lightBlue: '#0f66fc',
    darkBlue: '#02007d',
    black: '#000000',
    yellow: '#d8f100',
    red: '#d10000',
    green: '#00d137',
    brown: '#aa7253',
    purple: '#8b06a3',
    pink: '#d60ef9',
    orange: '#f27602',
    teal: '#02f2e2',
}

export const remoteStamps: Record<RemoteStampTypes, Stamp> = {
    container: {
        offset: 0,
        protectionOffset: 0,
        size: 1,
        structures: {
            container: [{ x: 0, y: 0 }],
        },
    },
    road: {
        offset: 0,
        protectionOffset: 0,
        size: 1,
        structures: {
            road: [{ x: 0, y: 0 }],
        },
    },
}

export const stamps: Record<StampTypes, Stamp> = {
    fastFiller: {
        offset: 3,
        protectionOffset: 6,
        size: 4,
        structures: {
            extension: [
                { x: 1, y: 1 },
                { x: 2, y: 1 },
                { x: 3, y: 1 },
                { x: 3, y: 2 },
                { x: 2, y: 3 },
                { x: 4, y: 1 },
                { x: 5, y: 1 },
                { x: 4, y: 3 },
                { x: 1, y: 4 },
                { x: 3, y: 4 },
                { x: 1, y: 5 },
                { x: 2, y: 5 },
                { x: 4, y: 5 },
                { x: 5, y: 5 },
                { x: 5, y: 4 },
            ],
            road: [
                { x: 3, y: 0 },
                { x: 2, y: 0 },
                { x: 1, y: 0 },
                { x: 0, y: 1 },
                { x: 0, y: 2 },
                { x: 0, y: 3 },
                { x: 0, y: 4 },
                { x: 4, y: 0 },
                { x: 5, y: 0 },
                { x: 6, y: 1 },
                { x: 6, y: 2 },
                { x: 6, y: 4 },
                { x: 6, y: 3 },
                { x: 6, y: 5 },
                { x: 5, y: 6 },
                { x: 4, y: 6 },
                { x: 3, y: 6 },
                { x: 2, y: 6 },
                { x: 1, y: 6 },
                { x: 0, y: 5 },
            ],
            spawn: [
                { x: 1, y: 2 },
                { x: 5, y: 2 },
                { x: 3, y: 5 },
            ],
            container: [
                { x: 1, y: 3 },
                { x: 5, y: 3 },
            ],
            link: [{ x: 3, y: 3 }],
            empty: [
                { x: 2, y: 2 },
                { x: 4, y: 2 },
                { x: 2, y: 4 },
                { x: 4, y: 4 },
            ],
        },
    },
    hub: {
        offset: 2,
        protectionOffset: 5,
        size: 3,
        structures: {
            road: [
                { x: 1, y: 1 },
                { x: 2, y: 0 },
                { x: 3, y: 0 },
                { x: 0, y: 3 },
                { x: 0, y: 2 },
                { x: 1, y: 4 },
                { x: 2, y: 4 },
                { x: 4, y: 2 },
                { x: 4, y: 1 },
                { x: 3, y: 3 },
            ],
            link: [{ x: 2, y: 3 }],
            factory: [{ x: 2, y: 1 }],
            nuker: [{ x: 1, y: 2 }],
            terminal: [{ x: 1, y: 3 }],
            storage: [{ x: 3, y: 1 }],
            powerSpawn: [{ x: 3, y: 2 }],
            empty: [{ x: 2, y: 2 }],
        },
    },
    extensions: {
        offset: 2,
        protectionOffset: 3,
        size: 3,
        structures: {
            extension: [
                { x: 1, y: 2 },
                { x: 2, y: 1 },
                { x: 2, y: 3 },
                { x: 2, y: 2 },
                { x: 3, y: 2 },
            ],
            road: [
                { x: 1, y: 3 },
                { x: 0, y: 2 },
                { x: 1, y: 1 },
                { x: 2, y: 0 },
                { x: 3, y: 1 },
                { x: 4, y: 2 },
                { x: 3, y: 3 },
                { x: 2, y: 4 },
            ],
        },
    },
    labs: {
        offset: 1,
        protectionOffset: 3,
        size: 2,
        asymmetry: 1,
        structures: {
            road: [
                { x: 3, y: 3 },
                { x: 2, y: 2 },
                { x: 1, y: 1 },
                { x: 0, y: 0 },
            ],
            /* empty: [
                { x: 0, y: 1 },
                { x: 0, y: 2 },
                { x: 1, y: 2 },
                { x: 1, y: 3 },
                { x: 2, y: 3 },
                { x: 1, y: 0 },
                { x: 2, y: 0 },
                { x: 2, y: 1 },
                { x: 3, y: 1 },
                { x: 3, y: 2 },
            ], */
            lab: [
                { x: 0, y: 1 },
                { x: 0, y: 2 },
                { x: 1, y: 2 },
                { x: 1, y: 3 },
                { x: 2, y: 3 },
                { x: 1, y: 0 },
                { x: 2, y: 0 },
                { x: 2, y: 1 },
                { x: 3, y: 1 },
                { x: 3, y: 2 },
            ],
        },
    },
    tower: {
        offset: 0,
        protectionOffset: 2,
        size: 1,
        structures: {
            tower: [{ x: 0, y: 0 }],
        },
    },
    extension: {
        offset: 0,
        protectionOffset: 0,
        size: 1,
        structures: {
            extension: [{ x: 0, y: 0 }],
        },
    },
    observer: {
        offset: 0,
        protectionOffset: 0,
        size: 1,
        structures: {
            observer: [{ x: 0, y: 0 }],
        },
    },
    sourceLink: {
        offset: 0,
        protectionOffset: 0,
        size: 1,
        structures: {
            link: [{ x: 0, y: 0 }],
        },
    },
    sourceExtension: {
        offset: 0,
        protectionOffset: 0,
        size: 1,
        structures: {
            extension: [{ x: 0, y: 0 }],
        },
    },
    container: {
        offset: 0,
        protectionOffset: 0,
        size: 1,
        structures: {
            container: [{ x: 0, y: 0 }],
        },
    },
    extractor: {
        offset: 0,
        protectionOffset: 0,
        size: 1,
        structures: {
            extractor: [{ x: 0, y: 0 }],
        },
    },
    road: {
        offset: 0,
        protectionOffset: 0,
        size: 1,
        structures: {
            road: [{ x: 0, y: 0 }],
        },
    },
    rampart: {
        offset: 0,
        protectionOffset: 0,
        size: 1,
        structures: {
            rampart: [{ x: 0, y: 0 }],
        },
    },
}

export const minerals: Partial<ResourceConstant[]> = [
    RESOURCE_HYDROGEN,
    RESOURCE_OXYGEN,
    RESOURCE_UTRIUM,
    RESOURCE_KEANIUM,
    RESOURCE_LEMERGIUM,
    RESOURCE_ZYNTHIUM,
    RESOURCE_CATALYST,
]
export const boosts = [RESOURCE_CATALYZED_GHODIUM_ACID]

/**
 * The percent of the terminal to fill with each resource
 */
export const terminalResourceTargets: ResourceTarget[] = [
    {
        resource: RESOURCE_BATTERY,
        conditions: function (communeManager) {
            return communeManager.room.structures.factory.length
        },
        min: 0.005,
        max: 0.015,
    },
    {
        resource: RESOURCE_ENERGY,
        min: 0.08,
        max: 0.2,
    },
    {
        resource: RESOURCE_HYDROGEN,
        min: 0.01,
        max: 0.027,
    },
    {
        resource: RESOURCE_OXYGEN,
        min: 0.01,
        max: 0.027,
    },
    {
        resource: RESOURCE_UTRIUM,
        min: 0.01,
        max: 0.027,
    },
    {
        resource: RESOURCE_KEANIUM,
        min: 0.01,
        max: 0.027,
    },
    {
        resource: RESOURCE_LEMERGIUM,
        min: 0.01,
        max: 0.027,
    },
    {
        resource: RESOURCE_ZYNTHIUM,
        min: 0.01,
        max: 0.027,
    },
    {
        resource: RESOURCE_CATALYST,
        min: 0.01,
        max: 0.027,
    },
    {
        resource: RESOURCE_OXIDANT,
        min: 0,
        max: 0.01,
    },
    {
        resource: RESOURCE_REDUCTANT,
        min: 0,
        max: 0.01,
    },
    {
        resource: RESOURCE_ZYNTHIUM_BAR,
        min: 0,
        max: 0.01,
    },
    {
        resource: RESOURCE_LEMERGIUM_BAR,
        min: 0,
        max: 0.01,
    },
    {
        resource: RESOURCE_UTRIUM_BAR,
        min: 0,
        max: 0.01,
    },
    {
        resource: RESOURCE_KEANIUM_BAR,
        min: 0,
        max: 0.01,
    },
    {
        resource: RESOURCE_PURIFIER,
        min: 0,
        max: 0.01,
    },
    {
        resource: RESOURCE_GHODIUM_MELT,
        min: 0,
        max: 0.01,
    },
    {
        resource: RESOURCE_POWER,
        conditions: function (communeManager) {
            return communeManager.room.structures.powerSpawn.length
        },
        min: 0.002,
        max: 0.015,
    },
    {
        resource: RESOURCE_METAL,
        min: 0,
        max: 0.00001,
    },
    {
        resource: RESOURCE_BIOMASS,
        min: 0,
        max: 0.00001,
    },
    {
        resource: RESOURCE_SILICON,
        min: 0,
        max: 0.00001,
    },
    {
        resource: RESOURCE_MIST,
        min: 0,
        max: 0.00001,
    },
    {
        resource: RESOURCE_ALLOY,
        min: 0,
        max: 0,
    },
    {
        resource: RESOURCE_CELL,
        min: 0,
        max: 0,
    },
    {
        resource: RESOURCE_WIRE,
        min: 0,
        max: 0,
    },
    {
        resource: RESOURCE_CONDENSATE,
        min: 0,
        max: 0,
    },
]

export enum RemoteData {
    source1RemoteHarvester,
    source2RemoteHarvester,
    remoteHauler0,
    remoteHauler1,
    remoteReserver,
    remoteCoreAttacker,
    remoteBuilder,
    remoteDismantler,
    minDamage,
    minHeal,
    enemyReserved,
    invaderCore,
    abandon,
<<<<<<< HEAD
    onlyInvader,
=======
    attackByInvader,
>>>>>>> 94697021
}

export const RemoteData_HaulerByIndex: RemoteData[] = [RemoteData.remoteHauler0, RemoteData.remoteHauler1]

export const RemoteData_HarvesterByIndex: RemoteData[] = [
    RemoteData.source1RemoteHarvester,
    RemoteData.source2RemoteHarvester,
]

export enum ClaimRequestData {
    claimer,
    vanguard,
    minDamage,
    minHeal,
    abandon,
    score,
}

export enum CombatRequestData {
    abandon,
    rangedAttack,
    attack,
    dismantle,
    downgrade,
    minDamage,
    minHeal,
    swarm,
    priority,
    quadCount,
}

export enum AllyCreepRequestData {
    allyVanguard,
    abandon,
}

export enum DepositNeeds {
    depositHarvester,
    depositHauler,
}

export const remoteHarvesterRoles: ('source1RemoteHarvester' | 'source2RemoteHarvester')[] = [
    'source1RemoteHarvester',
    'source2RemoteHarvester',
]

export const remoteHaulerRoles: ('remoteHauler0' | 'remoteHauler1')[] = ['remoteHauler0', 'remoteHauler1']

export const antifaRoles: (
    | 'antifaRangedAttacker'
    | 'antifaAttacker'
    | 'antifaHealer'
    | 'antifaDismantler'
    | 'antifaDowngrader'
)[] = ['antifaRangedAttacker', 'antifaAttacker', 'antifaHealer', 'antifaDismantler', 'antifaDowngrader']

/**
 * Roles for which to provide spawnGroups for based on their shared remoteName
 */
export const remoteRoles: (
    | 'source1RemoteHarvester'
    | 'source2RemoteHarvester'
    | 'remoteReserver'
    | 'remoteDefender'
    | 'remoteCoreAttacker'
    | 'remoteDismantler'
)[] = [
    'source1RemoteHarvester',
    'source2RemoteHarvester',
    'remoteReserver',
    'remoteDefender',
    'remoteCoreAttacker',
    'remoteDismantler',
]

export enum RemoteHarvesterRolesBySourceIndex {
    source1RemoteHarvester,
    source2RemoteHarvester,
}

export enum RemoteHaulerRolesBySourceIndex {
    remoteHauler0,
    remoteHauler1,
}

export const CPUBucketCapacity = 10000
export const CPUMaxPerTick = 500

export const CPUBucketRenewThreshold = 5000
export const prefferedCommuneRange = 6

/**
 * Roles that should attempt relaying
 */
export const relayRoles: Set<CreepRoles> = new Set(['hauler', 'remoteHauler'])

// The dowwngrade timer for when upgrading the controller is required

export const controllerDowngradeUpgraderNeed = 10000

/**
 * Used to modify the remaining bucket amount, resulting in the default cacheAmount for moveRequests
 */
export const cacheAmountModifier = 25

export const minHarvestWorkRatio = 1.66666666667

export const UNWALKABLE = -1
export const NORMAL = 0
export const PROTECTED = 1
export const TO_EXIT = 2
export const EXIT = 3

/**
 * Which structures should be safemoded when attacked
 */
export const safemodeTargets: StructureConstant[] = [
    STRUCTURE_SPAWN,
    STRUCTURE_TOWER,
    STRUCTURE_STORAGE,
    STRUCTURE_TERMINAL,
]

/**
 * The number of ticks to wait between hauler size updates
 */
export const haulerUpdateDefault = 1500

export const rampartUpkeepCost = RAMPART_DECAY_AMOUNT / REPAIR_POWER / RAMPART_DECAY_TIME
export const roadUpkeepCost = ROAD_DECAY_AMOUNT / REPAIR_POWER / ROAD_DECAY_TIME
export const containerUpkeepCost = CONTAINER_DECAY / REPAIR_POWER / CONTAINER_DECAY_TIME_OWNED
export const remoteContainerUpkeepCost = CONTAINER_DECAY / REPAIR_POWER / CONTAINER_DECAY_TIME

export const minOnboardingRamparts = 1
export const maxRampartGroupSize = 12

/**
 * Links should try to send when their store is more or equal to this multiplier
 */
export const linkSendThreshold = 0.9

/**
 * Links should receive when their store is less or equal to this multiplier
 */
export const linkReceiveTreshold = 0.25

export const powerSpawnRefillThreshold = 0.1

/**
 * Offsets from a creep's moveRequest for which to search for relay targets
 */
export const relayOffsets = {
    horizontal: [
        {
            x: 0,
            y: 0,
        },
        {
            x: -1,
            y: 0,
        },
        {
            x: 1,
            y: 0,
        },
    ],
    vertical: [
        {
            x: 0,
            y: 0,
        },
        {
            x: 0,
            y: -1,
        },
        {
            x: 0,
            y: 1,
        },
    ],
    topLeft: [
        {
            x: 0,
            y: 0,
        },
        {
            x: 1,
            y: 0,
        },
        {
            x: 0,
            y: 1,
        },
    ],
    topRight: [
        {
            x: 0,
            y: 0,
        },
        {
            x: -1,
            y: 0,
        },
        {
            x: 0,
            y: 1,
        },
    ],
    bottomLeft: [
        {
            x: 0,
            y: 0,
        },
        {
            x: 1,
            y: 0,
        },
        {
            x: 0,
            y: -1,
        },
    ],
    bottomRight: [
        {
            x: 0,
            y: 0,
        },
        {
            x: -1,
            y: 0,
        },
        {
            x: 0,
            y: -1,
        },
    ],
}

const allowedSquadCombinations: { [squadSize: string]: Partial<Record<CreepRoles, Set<CreepRoles>>> } = {
    2: {
        antifaRangedAttacker: new Set(['antifaRangedAttacker']),
        antifaAttacker: new Set(['antifaHealer']),
        antifaDismantler: new Set(['antifaHealer']),
        antifaHealer: new Set(['antifaAttacker', 'antifaDismantler']),
    },
    4: {
        antifaRangedAttacker: new Set(['antifaRangedAttacker', 'antifaAttacker', 'antifaDismantler']),
        antifaAttacker: new Set(['antifaRangedAttacker', 'antifaAttacker', 'antifaDismantler']),
        antifaDismantler: new Set(['antifaRangedAttacker', 'antifaAttacker', 'antifaDismantler']),
    },
}

export { allowedSquadCombinations }

export const defaultPlainCost = 1
export const defaultRoadPlanningPlainCost = 2
export const defaultSwampCost = 3
export const defaultCreepSwampCost = 8

export const quadAttackMemberOffsets = [
    {
        x: 0,
        y: 0,
    },
    {
        x: 0,
        y: 1,
    },
    {
        x: 1,
        y: 1,
    },
    {
        x: 1,
        y: 0,
    },
]

export const quadTransformOffsets: Record<QuadTransformTypes, { x: number; y: number }[]> = {
    rotateLeft: [
        {
            x: 0,
            y: 1,
        },
        {
            x: 1,
            y: 0,
        },
        {
            x: 0,
            y: -1,
        },
        {
            x: -1,
            y: 0,
        },
    ],
    rotateRight: [
        {
            x: 1,
            y: 0,
        },
        {
            x: 0,
            y: -1,
        },
        {
            x: -1,
            y: 0,
        },
        {
            x: 0,
            y: 1,
        },
    ],
    tradeHorizontal: [
        {
            x: 1,
            y: 0,
        },
        {
            x: 1,
            y: 0,
        },
        {
            x: -1,
            y: 0,
        },
        {
            x: -1,
            y: 0,
        },
    ],
    tradeVertical: [
        {
            x: 0,
            y: 1,
        },
        {
            x: 0,
            y: -1,
        },
        {
            x: 0,
            y: -1,
        },
        {
            x: 0,
            y: 1,
        },
    ],
}

export const quadTransformIndexes: { [key in QuadTransformTypes]: number[] } = {
    rotateLeft: [1, 2, 3, 0],
    rotateRight: [3, 2, 1, 0],
    tradeHorizontal: [3, 2, 1, 0],
    tradeVertical: [1, 0, 3, 2],
}<|MERGE_RESOLUTION|>--- conflicted
+++ resolved
@@ -808,11 +808,7 @@
     enemyReserved,
     invaderCore,
     abandon,
-<<<<<<< HEAD
     onlyInvader,
-=======
-    attackByInvader,
->>>>>>> 94697021
 }
 
 export const RemoteData_HaulerByIndex: RemoteData[] = [RemoteData.remoteHauler0, RemoteData.remoteHauler1]
