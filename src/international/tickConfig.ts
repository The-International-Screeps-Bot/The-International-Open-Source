--- conflicted
+++ resolved
@@ -39,17 +39,12 @@
         this.configAllyCreepRequests()
         this.configCombatRequests()
 
-<<<<<<< HEAD
-        if (Memory.CPULogging)
-            customLog('Tick Config', (Game.cpu.getUsed() - managerCPUStart).toFixed(2), undefined, myColors.teal)
-=======
         if (Memory.CPULogging === true) {
             const cpuUsed = Game.cpu.getUsed() - managerCPUStart
             customLog('Tick Config', cpuUsed.toFixed(2), myColors.white, myColors.lightBlue)
             const statName: InternationalStatNames = 'tccu'
             globalStatsUpdater('', statName, cpuUsed, true)
         }
->>>>>>> 68284825
     }
     private configGeneral() {
         // General
