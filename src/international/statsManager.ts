--- conflicted
+++ resolved
@@ -1,43 +1,3 @@
-<<<<<<< HEAD
-import { customColors, RoomMemoryKeys, RoomStatNamesEnum, RoomTypes } from './constants'
-import { log, LogTypes } from 'utils/logging'
-import { average, round } from 'utils/utils'
-
-function GetLevelOfStatName(statName: RoomCommuneStatNames): number {
-    const roomStatsLevel = global.settings.roomStats
-    switch (statName) {
-        case RoomStatNamesEnum.SpawnUsagePercentage:
-        case RoomStatNamesEnum.EnergyInputHarvest:
-            if (roomStatsLevel >= 1) return 1
-            else return 0
-        case RoomStatNamesEnum.CreepCount:
-        case RoomStatNamesEnum.TotalCreepCount:
-        case RoomStatNamesEnum.PowerCreepCount:
-        case RoomStatNamesEnum.ControllerLevel:
-        case RoomStatNamesEnum.BatteriesStoredTimes10:
-        case RoomStatNamesEnum.EnergyStored:
-            if (roomStatsLevel >= 1) return 1.5
-            else return 0
-        case RoomStatNamesEnum.MineralsHarvested:
-        case RoomStatNamesEnum.EnergyInputBought:
-        case RoomStatNamesEnum.EnergyOutputSold:
-        case RoomStatNamesEnum.EnergyOutputUpgrade:
-        case RoomStatNamesEnum.EnergyOutputBuild:
-        case RoomStatNamesEnum.EnergyOutputRepairOther:
-        case RoomStatNamesEnum.EnergyOutputRepairWallOrRampart:
-        case RoomStatNamesEnum.EnergyOutputSpawn:
-        case RoomStatNamesEnum.EnergyOutputPower:
-        case RoomStatNamesEnum.RemoteCount:
-        case RoomStatNamesEnum.RemoteEnergyStored:
-        case RoomStatNamesEnum.RemoteEnergyInputHarvest:
-        case RoomStatNamesEnum.RemoteEnergyOutputRepairOther:
-        case RoomStatNamesEnum.RemoteEnergyOutputBuild:
-            if (roomStatsLevel >= 2) return 2
-            else return 0
-        default:
-            return 0
-    }
-=======
 import { roundTo } from 'utils/utils'
 import { CPUMaxPerTick, customColors, RoomMemoryKeys, RoomStatsKeys, RoomTypes } from './constants'
 import { customLog, LogTypes } from 'utils/logging'
@@ -68,7 +28,6 @@
      * Remote Energy Output Build
      */
     reob: number
->>>>>>> 0d30c2a8
 }
 
 export interface CommuneStats extends RoomStats {
@@ -223,15 +182,6 @@
         const interTickRoomStats = Memory.stats.rooms[roomName]
         const roomStats = this.stats[RoomTypes.commune][roomName] as CommuneStats
 
-<<<<<<< HEAD
-        if (globalCommuneStats.gt !== Game.time && !forceUpdate) {
-            log('StatsManager', `RoomCommuneFinalEndTick: ${roomName} stats not updated`, {
-                type: LogTypes.warning,
-            })
-            return
-        }
-=======
->>>>>>> 0d30c2a8
         const each250Ticks = Game.time % 250 === 0
 
         const remotes = roomMemory[RoomMemoryKeys.remotes]
@@ -269,51 +219,6 @@
             roomStats[RoomStatsKeys.SpawnUsagePercentage] = spawningSpawnsCount / spawns.length
         }
 
-<<<<<<< HEAD
-        const activeGlobalStatNames = Object.keys(globalCommuneStats) as (keyof RoomCommuneStats)[]
-        const activeStatNames = Object.keys(roomStats) as (keyof RoomCommuneStats)[]
-        const nonActiveStats = activeStatNames.filter(
-            stat => !activeGlobalStatNames.includes(stat),
-        ) as (keyof RoomCommuneStats)[]
-
-        nonActiveStats.forEach(name => {
-            delete globalCommuneStats[name]
-            delete roomStats[name]
-        })
-
-        activeGlobalStatNames.forEach(name => {
-            const statLevel = GetLevelOfStatName(name)
-            if (statLevel > 0) {
-                let globalValue = globalCommuneStats[name] || 0
-                let value = roomStats[name] || 0
-
-                switch (statLevel) {
-                    // level 1 w average
-                    case 1:
-                        value = average(value, globalValue)
-                        break
-                    // level 1 wo average
-                    case 1.5:
-                        value = round(globalValue)
-                        break
-                    // level 2 w average
-                    case 2:
-                        if (
-                            forceUpdate ||
-                            (global.settings.roomStats && global.settings.roomStats >= 2)
-                        )
-                            value = average(value, globalValue)
-                        else value = 0
-                        break
-                    case 3:
-                        if (forceUpdate) {
-                            value = average(value, globalValue)
-                        } else value = 0
-                        break
-                    default:
-                        break
-                }
-=======
         if (room.controller && room.controller.my) {
             const progressPercentage = room.controller.progress / room.controller.progressTotal
             roomStats.cl =
@@ -356,7 +261,6 @@
 
                 interTickRoomStats[statName] = this.average(value, globalValue)
                 continue
->>>>>>> 0d30c2a8
             }
 
             interTickRoomStats[statName] = roomStats[statName]
@@ -433,17 +337,6 @@
             accessKeys: Game.resources[ACCESS_KEY],
             credits: Game.market.credits,
         }
-<<<<<<< HEAD
-        Memory.stats.cpu = {
-            bucket: Game.cpu.bucket,
-            limit: Game.cpu.limit,
-            usage: average(Memory.stats.cpu.usage, Game.cpu.getUsed()),
-        }
-        Memory.stats.memory.usage = Math.floor(RawMemory.get().length / 1000)
-        Memory.stats.heapUsage =
-            Game.cpu.getHeapStatistics().total_heap_size /
-            Game.cpu.getHeapStatistics().heap_size_limit
-=======
 
         Memory.stats.memory.usage = roundTo(
             Math.floor(RawMemory.get().length / 1000) / Memory.stats.memory.limit,
@@ -455,7 +348,6 @@
             heapStatistics.total_heap_size / heapStatistics.heap_size_limit,
             2,
         )
->>>>>>> 0d30c2a8
         Memory.stats.gcl = {
             progress: Game.gcl.progress,
             progressTotal: Game.gcl.progressTotal,
@@ -469,28 +361,6 @@
         Memory.stats.creeps = collectiveManager.creepCount
         Memory.stats.powerCreeps = collectiveManager.powerCreepCount
 
-<<<<<<< HEAD
-        const globalRoomKeys = Object.keys(global.roomStats[RoomTypes.commune])
-        const notCheckedCommuneRooms = Object.keys(Memory.stats.rooms).filter(
-            room => !globalRoomKeys.includes(room),
-        )
-        globalRoomKeys.forEach(roomName => {
-            this.roomCommuneFinalEndTick(roomName, Game.rooms[roomName])
-        })
-
-        notCheckedCommuneRooms.forEach(roomName => {
-            const roomType = Memory.rooms[roomName][RoomMemoryKeys.type]
-            if (roomType === RoomTypes.commune) {
-                this.roomConfig(roomName, roomType)
-                this.roomCommuneFinalEndTick(roomName, Game.rooms[roomName], true)
-            } else {
-                delete Memory.stats.rooms[roomName]
-            }
-        })
-        delete global.roomStats
-    }
-}
-=======
         // If the code wasn't ran or was properly ran last tick, assign cpu as normal. Otherwise assume we ran out of cpu
         let usedCPU =
             Memory.stats.lastTick === undefined || Memory.stats.lastTick + 1 === Game.time
@@ -525,7 +395,6 @@
 
         return roundTo(avg, precision)
     }
->>>>>>> 0d30c2a8
 
     updateStat(roomName: string, name: string, value: number) {
         if (!this.stats) return
