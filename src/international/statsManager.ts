import { constants } from './constants'
export class StatsManager {
<<<<<<< HEAD
     roomConfig?(roomName: string, roomController?: StructureController): void
     roomPreTick?(roomName: string, roomType: string): void
     roomEndTick?(roomName: string, room: Room, roomType: string): void
     internationalConfig?(): void
     internationalPreTick?(): void
     internationalEndTick?(): void
     average?(originalNumber: number, newNumber: number, averagedOverTickCount: number, roundDigits?: number): number
}
StatsManager.prototype.roomConfig = function (roomName: string) {
     const roomStats: RoomStats = {
          energyInputBought: 0,
          energyInputHarvest: 0,
          energyInputExternalTransferred: 0,
          energyOutputSold: 0,
          energyOutputBuild: 0,
          energyOutputRepairOther: 0,
          energyOutputRepairWallOrRampart: 0,
          energyOutputUpgrade: 0,
          energyOutputSpawn: 0,
          mineralsHarvested: 0,
          cpuUsage: 0,
          creepCount: 0,
          energyStored: 0,
     }
     global.roomStats[roomName] = roomStats
     if (Memory.stats.rooms[roomName] === undefined) Memory.stats.rooms[roomName] = roomStats
}
StatsManager.prototype.roomPreTick = function (roomName: string, roomType: string) {
     if (!Memory.roomStats) return
     if (!global.debugCpu11) global.debugCpu11 = 0
     if (!global.debugCpu12) global.debugCpu12 = 0
     const cpu = Game.cpu.getUsed()

     if (!constants.roomTypesUsedForStats.includes(roomType)) {
          delete Memory.stats.rooms[roomName]
          delete global.roomStats[roomName]
          global.debugCpu12 = Game.cpu.getUsed() - cpu
          return
     }
     this.roomConfig(roomName)

     const globalStats = global.roomStats[roomName]
     globalStats.cpuUsage = Game.cpu.getUsed()
     global.debugCpu12 = Game.cpu.getUsed() - cpu
}
StatsManager.prototype.roomEndTick = function (roomName: string, room: Room, roomType: string) {
     if (!Memory.roomStats) return
     if (!global.debugCpu21) global.debugCpu21 = 0
     if (!global.debugCpu22) global.debugCpu22 = 0
     if (!global.debugRoomCount1) global.debugRoomCount1 = 0
     if (!global.debugRoomCount2) global.debugRoomCount2 = 0
     const cpu = Game.cpu.getUsed()

     if (!constants.roomTypesUsedForStats.includes(roomType)) {
          delete Memory.stats.rooms[room.name]
          delete global.roomStats[room.name]
          global.debugCpu21 = Game.cpu.getUsed() - cpu
          global.debugRoomCount1 += 1
          return
     }
     if (Memory.stats.rooms[room.name] === undefined || global.roomStats[room.name] === undefined) return
     const roomStats = Memory.stats.rooms[roomName]
     const globalStats = global.roomStats[roomName]

     if (Game.time % 100 === 0) {
          roomStats.energyStored = this.average(
               roomStats.energyStored,
               room.findStoredResourceAmount(RESOURCE_ENERGY),
               10,
          )
     }
     roomStats.creepCount = this.average(roomStats.creepCount, room.myCreepsAmount, 1000, 0)
     roomStats.cpuUsage = this.average(roomStats.cpuUsage, Game.cpu.getUsed() - globalStats.cpuUsage, 1000)

     if (roomType === 'commune') {
          if (Game.time % 100 === 0) {
               roomStats.controllerLevel =
                    room.controller && room.controller.owner && room.controller.owner.username === Memory.me
                         ? parseFloat(
                                (
                                     room.controller.level +
                                     room.controller.progress / room.controller.progressTotal
                                ).toFixed(2),
                           )
                         : undefined
          }
          roomStats.mineralsHarvested = this.average(roomStats.mineralsHarvested, globalStats.mineralsHarvested, 10000)
=======
     roomConfig(roomName: string) {
          const roomStats: RoomStats = {
               energyInputBought: 0,
               energyInputHarvest: 0,
               energyInputExternalTransferred: 0,
               energyOutputSold: 0,
               energyOutputBuild: 0,
               energyOutputRepairOther: 0,
               energyOutputRepairWallOrRampart: 0,
               energyOutputUpgrade: 0,
               energyOutputSpawn: 0,
               mineralsHarvested: 0,
               cpuUsage: 0,
               creepCount: 0,
               energyStored: 0,
          }

          global.roomStats[roomName] = roomStats
          if (!Memory.stats.rooms[roomName]) Memory.stats.rooms[roomName] = roomStats
     }

     roomPreTick(room: Room, roomType: string) {
          if (!Memory.roomStats) return

          if (!constants.roomTypesUsedForStats.includes(roomType)) {
               delete Memory.stats.rooms[room.name]
               delete global.roomStats[room.name]
               return
          }

          this.roomConfig(room.name)

          const globalStats = global.roomStats[room.name]
          globalStats.cpuUsage = Game.cpu.getUsed()
     }

     roomEndTick(room: Room, roomType: string) {
          if (!Memory.roomStats) return

          if (!constants.roomTypesUsedForStats.includes(roomType)) {
               delete Memory.stats.rooms[room.name]
               delete global.roomStats[room.name]
               return
          }

          if (Memory.stats.rooms[room.name] === undefined || global.roomStats[room.name] === undefined) return
          const roomStats = Memory.stats.rooms[room.name]
          const globalStats = global.roomStats[room.name]

          if (Game.time % 100 === 0) {
               roomStats.controllerLevel =
                    room.controller && room.controller.owner && room.controller.owner.username === Memory.me
                         ? room.controller.level + room.controller.progress / room.controller.progressTotal
                         : undefined
               roomStats.energyStored = this.average(
                    roomStats.energyStored,
                    room.findStoredResourceAmount(RESOURCE_ENERGY),
                    10,
               )
          }
          roomStats.creepCount = this.average(roomStats.creepCount, room.myCreepsAmount, 1000, 0)
          roomStats.cpuUsage = this.average(roomStats.cpuUsage, Game.cpu.getUsed() - globalStats.cpuUsage, 1000)
          roomStats.mineralsHarvested = this.average(roomStats.mineralsHarvested, globalStats.mineralsHarvested, 10000)

          roomStats.energyInputHarvest = this.average(
               roomStats.energyInputHarvest,
               globalStats.energyInputHarvest,
               1000,
          )
>>>>>>> 7a86e8d4
          roomStats.energyInputExternalTransferred = this.average(
               roomStats.energyInputExternalTransferred,
               globalStats.energyInputExternalTransferred,
               1000,
          )
          roomStats.energyInputBought = this.average(roomStats.energyInputBought, globalStats.energyInputBought, 1000)
<<<<<<< HEAD

          roomStats.energyOutputUpgrade = this.average(
               roomStats.energyOutputUpgrade,
               globalStats.energyOutputUpgrade,
               1000,
          )
          roomStats.energyOutputSold = this.average(roomStats.energyOutputSold, globalStats.energyOutputSold, 1000)
          roomStats.energyOutputSpawn = this.average(roomStats.energyOutputSold, globalStats.energyOutputSpawn, 1000)
     }

     roomStats.energyInputHarvest = this.average(roomStats.energyInputHarvest, globalStats.energyInputHarvest, 1000)

     roomStats.energyOutputBuild = this.average(roomStats.energyOutputBuild, globalStats.energyOutputBuild, 1000)
     roomStats.energyOutputRepairOther = this.average(
          roomStats.energyOutputRepairOther,
          globalStats.energyOutputRepairOther,
          1000,
     )
     roomStats.energyOutputRepairWallOrRampart = this.average(
          roomStats.energyOutputRepairWallOrRampart,
          globalStats.energyOutputRepairWallOrRampart,
          1000,
     )
     global.debugRoomCount2 += 1
     global.debugCpu22 = Game.cpu.getUsed() - cpu
}

StatsManager.prototype.internationalConfig = function () {
     Memory.stats = {
          lastReset: 0,
          tickLength: 0,
          communeCount: 0,
          resources: {
               pixels: 0,
               cpuUnlocks: 0,
               accessKeys: 0,
               credits: 0,
          },
          cpu: {
               bucket: 0,
               usage: 0,
          },
          memory: {
               usage: 0,
               limit: 2097,
          },
          gcl: {
               level: 0,
               progress: 0,
               progressTotal: 0,
          },
          gpl: {
               level: 0,
               progress: 0,
               progressTotal: 0,
          },
          rooms: {},
          constructionSiteCount: 0,

          debugCpu11: 0,
          debugCpu12: 0,
          debugCpu21: 0,
          debugCpu22: 0,
          debugRoomCount1: 0,
          debugRoomCount2: 0,
=======

          roomStats.energyOutputUpgrade = this.average(
               roomStats.energyOutputUpgrade,
               globalStats.energyOutputUpgrade,
               1000,
          )
          roomStats.energyOutputBuild = this.average(roomStats.energyOutputBuild, globalStats.energyOutputBuild, 1000)
          roomStats.energyOutputRepairOther = this.average(
               roomStats.energyOutputRepairOther,
               globalStats.energyOutputRepairOther,
               1000,
          )
          roomStats.energyOutputRepairWallOrRampart = this.average(
               roomStats.energyOutputRepairWallOrRampart,
               globalStats.energyOutputRepairWallOrRampart,
               1000,
          )
          roomStats.energyOutputSold = this.average(roomStats.energyOutputSold, globalStats.energyOutputSold, 1000)
          roomStats.energyOutputSpawn = this.average(roomStats.energyOutputSold, globalStats.energyOutputSpawn, 1000)
>>>>>>> 7a86e8d4
     }

<<<<<<< HEAD
StatsManager.prototype.internationalPreTick = function () {
     global.roomStats = {}
     global.debugCpu11 = 0
     global.debugCpu12 = 0
     global.debugCpu21 = 0
     global.debugCpu22 = 0
     global.debugRoomCount1 = 0
     global.debugRoomCount2 = 0
}
=======
     internationalConfig() {
          Memory.stats = {
               lastReset: 0,
               tickLength: 0,
               communeCount: 0,
               resources: {
                    pixels: 0,
                    cpuUnlocks: 0,
                    accessKeys: 0,
                    credits: 0,
               },
               cpu: {
                    bucket: 0,
                    usage: 0,
               },
               memory: {
                    usage: 0,
                    limit: 2097,
               },
               gcl: {
                    level: 0,
                    progress: 0,
                    progressTotal: 0,
               },
               gpl: {
                    level: 0,
                    progress: 0,
                    progressTotal: 0,
               },
               rooms: {},
               constructionSiteCount: 0,
          }
>>>>>>> 7a86e8d4

          this.internationalEndTick()
          global.roomStats = {}
     }

     internationalPreTick() {
          global.roomStats = {}
     }

     internationalEndTick() {
          Memory.stats.lastReset = (Memory.stats?.lastReset || 0) + 1
          Memory.stats.tickLength = this.average(
               Memory.stats.tickLength,
               Date.now() - (Memory.stats?.tickLength || Date.now()),
               10000,
          )
          Memory.stats.constructionSiteCount = global.constructionSitesCount
          Memory.stats.communeCount = Object.keys(Game.rooms).length

          Memory.stats.resources = {
               pixels: Game.resources[PIXEL],
               cpuUnlocks: Game.resources[CPU_UNLOCK],
               accessKeys: Game.resources[ACCESS_KEY],
               credits: Game.market.credits,
          }
          Memory.stats.cpu = {
               bucket: this.average(Memory.stats.cpu.bucket, Game.cpu.bucket, 1000, 0),
               usage: this.average(Memory.stats.cpu.usage, Game.cpu.getUsed(), 1000, 2),
          }
          Memory.stats.memory.usage = Math.floor(RawMemory.get().length / 1000)
          Memory.stats.memory.usage = 0
          Memory.stats.gcl = {
               progress: Game.gcl.progress,
               progressTotal: Game.gcl.progressTotal,
               level: Game.gcl.level,
          }
          Memory.stats.gpl = {
               progress: Game.gpl.progress,
               progressTotal: Game.gpl.progressTotal,
               level: Game.gpl.level,
          }
          global.roomStats = {}
     }

     average(originalNumber: number, newNumber: number, averagedOverTickCount: number, roundDigits: number = 2) {
          const newWeight = 1 / averagedOverTickCount
          const originalWeight = 1 - newWeight

          return parseFloat((originalNumber * originalWeight + newNumber * newWeight).toFixed(roundDigits))
     }
<<<<<<< HEAD
     global.roomStats = {}

     Memory.stats.debugCpu11 = this.average(Memory.stats.debugCpu11, global.debugCpu11, 250, 10)
     Memory.stats.debugCpu12 = this.average(Memory.stats.debugCpu12, global.debugCpu12, 250, 10)
     Memory.stats.debugCpu21 = this.average(Memory.stats.debugCpu21, global.debugCpu21, 250, 10)
     Memory.stats.debugCpu22 = this.average(Memory.stats.debugCpu22, global.debugCpu22, 250, 10)
     Memory.stats.debugRoomCount1 = this.average(Memory.stats.debugRoomCount1, global.debugRoomCount1, 250)
     Memory.stats.debugRoomCount2 = this.average(Memory.stats.debugRoomCount2, global.debugRoomCount2, 250)
}
StatsManager.prototype.average = function (
     originalNumber: number,
     newNumber: number,
     averagedOverTickCount: number,
     roundDigits: number = 3,
): number {
     const newWeight = 1 / averagedOverTickCount
     const originalWeight = 1 - newWeight
     return parseFloat((originalNumber * originalWeight + newNumber * newWeight).toFixed(roundDigits))
=======
>>>>>>> 7a86e8d4
}

export const statsManager = new StatsManager()<|MERGE_RESOLUTION|>--- conflicted
+++ resolved
@@ -1,94 +1,5 @@
 import { constants } from './constants'
 export class StatsManager {
-<<<<<<< HEAD
-     roomConfig?(roomName: string, roomController?: StructureController): void
-     roomPreTick?(roomName: string, roomType: string): void
-     roomEndTick?(roomName: string, room: Room, roomType: string): void
-     internationalConfig?(): void
-     internationalPreTick?(): void
-     internationalEndTick?(): void
-     average?(originalNumber: number, newNumber: number, averagedOverTickCount: number, roundDigits?: number): number
-}
-StatsManager.prototype.roomConfig = function (roomName: string) {
-     const roomStats: RoomStats = {
-          energyInputBought: 0,
-          energyInputHarvest: 0,
-          energyInputExternalTransferred: 0,
-          energyOutputSold: 0,
-          energyOutputBuild: 0,
-          energyOutputRepairOther: 0,
-          energyOutputRepairWallOrRampart: 0,
-          energyOutputUpgrade: 0,
-          energyOutputSpawn: 0,
-          mineralsHarvested: 0,
-          cpuUsage: 0,
-          creepCount: 0,
-          energyStored: 0,
-     }
-     global.roomStats[roomName] = roomStats
-     if (Memory.stats.rooms[roomName] === undefined) Memory.stats.rooms[roomName] = roomStats
-}
-StatsManager.prototype.roomPreTick = function (roomName: string, roomType: string) {
-     if (!Memory.roomStats) return
-     if (!global.debugCpu11) global.debugCpu11 = 0
-     if (!global.debugCpu12) global.debugCpu12 = 0
-     const cpu = Game.cpu.getUsed()
-
-     if (!constants.roomTypesUsedForStats.includes(roomType)) {
-          delete Memory.stats.rooms[roomName]
-          delete global.roomStats[roomName]
-          global.debugCpu12 = Game.cpu.getUsed() - cpu
-          return
-     }
-     this.roomConfig(roomName)
-
-     const globalStats = global.roomStats[roomName]
-     globalStats.cpuUsage = Game.cpu.getUsed()
-     global.debugCpu12 = Game.cpu.getUsed() - cpu
-}
-StatsManager.prototype.roomEndTick = function (roomName: string, room: Room, roomType: string) {
-     if (!Memory.roomStats) return
-     if (!global.debugCpu21) global.debugCpu21 = 0
-     if (!global.debugCpu22) global.debugCpu22 = 0
-     if (!global.debugRoomCount1) global.debugRoomCount1 = 0
-     if (!global.debugRoomCount2) global.debugRoomCount2 = 0
-     const cpu = Game.cpu.getUsed()
-
-     if (!constants.roomTypesUsedForStats.includes(roomType)) {
-          delete Memory.stats.rooms[room.name]
-          delete global.roomStats[room.name]
-          global.debugCpu21 = Game.cpu.getUsed() - cpu
-          global.debugRoomCount1 += 1
-          return
-     }
-     if (Memory.stats.rooms[room.name] === undefined || global.roomStats[room.name] === undefined) return
-     const roomStats = Memory.stats.rooms[roomName]
-     const globalStats = global.roomStats[roomName]
-
-     if (Game.time % 100 === 0) {
-          roomStats.energyStored = this.average(
-               roomStats.energyStored,
-               room.findStoredResourceAmount(RESOURCE_ENERGY),
-               10,
-          )
-     }
-     roomStats.creepCount = this.average(roomStats.creepCount, room.myCreepsAmount, 1000, 0)
-     roomStats.cpuUsage = this.average(roomStats.cpuUsage, Game.cpu.getUsed() - globalStats.cpuUsage, 1000)
-
-     if (roomType === 'commune') {
-          if (Game.time % 100 === 0) {
-               roomStats.controllerLevel =
-                    room.controller && room.controller.owner && room.controller.owner.username === Memory.me
-                         ? parseFloat(
-                                (
-                                     room.controller.level +
-                                     room.controller.progress / room.controller.progressTotal
-                                ).toFixed(2),
-                           )
-                         : undefined
-          }
-          roomStats.mineralsHarvested = this.average(roomStats.mineralsHarvested, globalStats.mineralsHarvested, 10000)
-=======
      roomConfig(roomName: string) {
           const roomStats: RoomStats = {
                energyInputBought: 0,
@@ -105,38 +16,54 @@
                creepCount: 0,
                energyStored: 0,
           }
+          if (!global.debugCpu11) global.debugCpu11 = 0
+          if (!global.debugCpu12) global.debugCpu12 = 0
 
           global.roomStats[roomName] = roomStats
           if (!Memory.stats.rooms[roomName]) Memory.stats.rooms[roomName] = roomStats
      }
 
-     roomPreTick(room: Room, roomType: string) {
+     roomPreTick(roomName: string, roomType: string) {
           if (!Memory.roomStats) return
-
+          if (!global.debugRoomCount1) global.debugRoomCount1 = 0
+          if (!global.debugRoomCount2) global.debugRoomCount2 = 0
+          if (!global.debugCpu11) global.debugCpu11 = 0
+          if (!global.debugCpu12) global.debugCpu12 = 0
+          const cpu = Game.cpu.getUsed()
+
+          global.debugRoomCount1 += 1
           if (!constants.roomTypesUsedForStats.includes(roomType)) {
-               delete Memory.stats.rooms[room.name]
-               delete global.roomStats[room.name]
+               delete Memory.stats.rooms[roomName]
+               delete global.roomStats[roomName]
+               global.debugRoomCount1 += 1
+               global.debugCpu11 = Game.cpu.getUsed() - cpu
                return
           }
 
-          this.roomConfig(room.name)
-
-          const globalStats = global.roomStats[room.name]
+          this.roomConfig(roomName)
+
+          const globalStats = global.roomStats[roomName]
           globalStats.cpuUsage = Game.cpu.getUsed()
-     }
-
-     roomEndTick(room: Room, roomType: string) {
+          global.debugRoomCount2 += 1
+          global.debugCpu12 += Game.cpu.getUsed() - cpu
+     }
+
+     roomEndTick(roomName: string, room: Room, roomType: string) {
           if (!Memory.roomStats) return
+          if (!global.debugCpu21) global.debugCpu21 = 0
+          if (!global.debugCpu22) global.debugCpu22 = 0
+          const cpu = Game.cpu.getUsed()
 
           if (!constants.roomTypesUsedForStats.includes(roomType)) {
-               delete Memory.stats.rooms[room.name]
-               delete global.roomStats[room.name]
+               delete Memory.stats.rooms[roomName]
+               delete global.roomStats[roomName]
+               global.debugCpu21 = Game.cpu.getUsed() - cpu
                return
           }
 
-          if (Memory.stats.rooms[room.name] === undefined || global.roomStats[room.name] === undefined) return
-          const roomStats = Memory.stats.rooms[room.name]
-          const globalStats = global.roomStats[room.name]
+          if (Memory.stats.rooms[roomName] === undefined || global.roomStats[roomName] === undefined) return
+          const roomStats = Memory.stats.rooms[roomName]
+          const globalStats = global.roomStats[roomName]
 
           if (Game.time % 100 === 0) {
                roomStats.controllerLevel =
@@ -158,80 +85,12 @@
                globalStats.energyInputHarvest,
                1000,
           )
->>>>>>> 7a86e8d4
           roomStats.energyInputExternalTransferred = this.average(
                roomStats.energyInputExternalTransferred,
                globalStats.energyInputExternalTransferred,
                1000,
           )
           roomStats.energyInputBought = this.average(roomStats.energyInputBought, globalStats.energyInputBought, 1000)
-<<<<<<< HEAD
-
-          roomStats.energyOutputUpgrade = this.average(
-               roomStats.energyOutputUpgrade,
-               globalStats.energyOutputUpgrade,
-               1000,
-          )
-          roomStats.energyOutputSold = this.average(roomStats.energyOutputSold, globalStats.energyOutputSold, 1000)
-          roomStats.energyOutputSpawn = this.average(roomStats.energyOutputSold, globalStats.energyOutputSpawn, 1000)
-     }
-
-     roomStats.energyInputHarvest = this.average(roomStats.energyInputHarvest, globalStats.energyInputHarvest, 1000)
-
-     roomStats.energyOutputBuild = this.average(roomStats.energyOutputBuild, globalStats.energyOutputBuild, 1000)
-     roomStats.energyOutputRepairOther = this.average(
-          roomStats.energyOutputRepairOther,
-          globalStats.energyOutputRepairOther,
-          1000,
-     )
-     roomStats.energyOutputRepairWallOrRampart = this.average(
-          roomStats.energyOutputRepairWallOrRampart,
-          globalStats.energyOutputRepairWallOrRampart,
-          1000,
-     )
-     global.debugRoomCount2 += 1
-     global.debugCpu22 = Game.cpu.getUsed() - cpu
-}
-
-StatsManager.prototype.internationalConfig = function () {
-     Memory.stats = {
-          lastReset: 0,
-          tickLength: 0,
-          communeCount: 0,
-          resources: {
-               pixels: 0,
-               cpuUnlocks: 0,
-               accessKeys: 0,
-               credits: 0,
-          },
-          cpu: {
-               bucket: 0,
-               usage: 0,
-          },
-          memory: {
-               usage: 0,
-               limit: 2097,
-          },
-          gcl: {
-               level: 0,
-               progress: 0,
-               progressTotal: 0,
-          },
-          gpl: {
-               level: 0,
-               progress: 0,
-               progressTotal: 0,
-          },
-          rooms: {},
-          constructionSiteCount: 0,
-
-          debugCpu11: 0,
-          debugCpu12: 0,
-          debugCpu21: 0,
-          debugCpu22: 0,
-          debugRoomCount1: 0,
-          debugRoomCount2: 0,
-=======
 
           roomStats.energyOutputUpgrade = this.average(
                roomStats.energyOutputUpgrade,
@@ -251,20 +110,9 @@
           )
           roomStats.energyOutputSold = this.average(roomStats.energyOutputSold, globalStats.energyOutputSold, 1000)
           roomStats.energyOutputSpawn = this.average(roomStats.energyOutputSold, globalStats.energyOutputSpawn, 1000)
->>>>>>> 7a86e8d4
-     }
-
-<<<<<<< HEAD
-StatsManager.prototype.internationalPreTick = function () {
-     global.roomStats = {}
-     global.debugCpu11 = 0
-     global.debugCpu12 = 0
-     global.debugCpu21 = 0
-     global.debugCpu22 = 0
-     global.debugRoomCount1 = 0
-     global.debugRoomCount2 = 0
-}
-=======
+          global.debugCpu22 = Game.cpu.getUsed() - cpu
+     }
+
      internationalConfig() {
           Memory.stats = {
                lastReset: 0,
@@ -296,8 +144,13 @@
                },
                rooms: {},
                constructionSiteCount: 0,
-          }
->>>>>>> 7a86e8d4
+               debugCpu11: 0,
+               debugCpu12: 0,
+               debugCpu21: 0,
+               debugCpu22: 0,
+               debugRoomCount1: 0,
+               debugRoomCount2: 0,
+          }
 
           this.internationalEndTick()
           global.roomStats = {}
@@ -305,6 +158,12 @@
 
      internationalPreTick() {
           global.roomStats = {}
+          global.debugCpu11 = 0
+          global.debugCpu12 = 0
+          global.debugCpu21 = 0
+          global.debugCpu22 = 0
+          global.debugRoomCount1 = 0
+          global.debugRoomCount2 = 0
      }
 
      internationalEndTick() {
@@ -339,36 +198,26 @@
                progressTotal: Game.gpl.progressTotal,
                level: Game.gpl.level,
           }
+          console.log(
+               Memory.stats.debugCpu11,
+               global.debugCpu11,
+               this.average(Memory.stats.debugCpu11, global.debugCpu11, 250, 10),
+          )
+          Memory.stats.debugCpu11 = this.average(Memory.stats.debugCpu11, global.debugCpu11, 250, 10)
+          Memory.stats.debugCpu12 = this.average(Memory.stats.debugCpu12, global.debugCpu12, 250, 10)
+          Memory.stats.debugCpu21 = this.average(Memory.stats.debugCpu21, global.debugCpu21, 250, 10)
+          Memory.stats.debugCpu22 = this.average(Memory.stats.debugCpu22, global.debugCpu22, 250, 10)
+          Memory.stats.debugRoomCount1 = this.average(Memory.stats.debugRoomCount1, global.debugRoomCount1, 250)
+          Memory.stats.debugRoomCount2 = this.average(Memory.stats.debugRoomCount2, global.debugRoomCount2, 250)
           global.roomStats = {}
      }
 
-     average(originalNumber: number, newNumber: number, averagedOverTickCount: number, roundDigits: number = 2) {
+     average(originalNumber: number, newNumber: number, averagedOverTickCount: number, roundDigits: number = 3) {
           const newWeight = 1 / averagedOverTickCount
           const originalWeight = 1 - newWeight
 
           return parseFloat((originalNumber * originalWeight + newNumber * newWeight).toFixed(roundDigits))
      }
-<<<<<<< HEAD
-     global.roomStats = {}
-
-     Memory.stats.debugCpu11 = this.average(Memory.stats.debugCpu11, global.debugCpu11, 250, 10)
-     Memory.stats.debugCpu12 = this.average(Memory.stats.debugCpu12, global.debugCpu12, 250, 10)
-     Memory.stats.debugCpu21 = this.average(Memory.stats.debugCpu21, global.debugCpu21, 250, 10)
-     Memory.stats.debugCpu22 = this.average(Memory.stats.debugCpu22, global.debugCpu22, 250, 10)
-     Memory.stats.debugRoomCount1 = this.average(Memory.stats.debugRoomCount1, global.debugRoomCount1, 250)
-     Memory.stats.debugRoomCount2 = this.average(Memory.stats.debugRoomCount2, global.debugRoomCount2, 250)
 }
-StatsManager.prototype.average = function (
-     originalNumber: number,
-     newNumber: number,
-     averagedOverTickCount: number,
-     roundDigits: number = 3,
-): number {
-     const newWeight = 1 / averagedOverTickCount
-     const originalWeight = 1 - newWeight
-     return parseFloat((originalNumber * originalWeight + newNumber * newWeight).toFixed(roundDigits))
-=======
->>>>>>> 7a86e8d4
-}
 
 export const statsManager = new StatsManager()