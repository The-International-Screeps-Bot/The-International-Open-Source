--- conflicted
+++ resolved
@@ -37,17 +37,12 @@
             }
         }
 
-<<<<<<< HEAD
-        if (Memory.CPULogging)
-            customLog('Power Creep Organizer', (Game.cpu.getUsed() - managerCPUStart).toFixed(2), undefined, myColors.teal)
-=======
         if (Memory.CPULogging === true) {
             const cpuUsed = Game.cpu.getUsed() - managerCPUStart
             customLog('Power Creep Organizer', cpuUsed.toFixed(2), myColors.white, myColors.lightBlue)
             const statName: InternationalStatNames = 'pccu'
             globalStatsUpdater('', statName, cpuUsed, true)
         }
->>>>>>> 68284825
     }
 
     private processCreep(creepName: string) {
